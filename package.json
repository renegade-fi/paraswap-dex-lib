--- conflicted
+++ resolved
@@ -1,10 +1,6 @@
 {
   "name": "@paraswap/dex-lib",
-<<<<<<< HEAD
-  "version": "2.6.11-jarvis-v6.3",
-=======
   "version": "2.6.12",
->>>>>>> 6a3ae298
   "main": "build/index.js",
   "types": "build/index.d.ts",
   "repository": "https://github.com/paraswap/paraswap-dex-lib",
