{
  "name": "@paraswap/dex-lib",
<<<<<<< HEAD
  "version": "2.37.6-baseswap.0",
=======
  "version": "2.37.6",
>>>>>>> 9dee9a5b
  "main": "build/index.js",
  "types": "build/index.d.ts",
  "repository": "https://github.com/paraswap/paraswap-dex-lib",
  "author": "dev@paraswap.io",
  "license": "MIT",
  "private": false,
  "publishConfig": {
    "access": "public"
  },
  "devDependencies": {
    "@paraswap/sdk": "6.2.1",
    "@types/async": "^3.2.15",
    "@types/axios": "0.14.0",
    "@types/express": "^4.17.14",
    "@types/jest": "26.0.24",
    "@types/lodash": "4.14.178",
    "@types/node": "^17.0.21",
    "@types/uuid": "^9.0.1",
    "@typescript-eslint/eslint-plugin": "^5.47.0",
    "@typescript-eslint/parser": "^5.47.0",
    "change-case": "^4.1.2",
    "dotenv": "16.0.0",
    "eslint": "^8.30.0",
    "eslint-config-airbnb-base": "^15.0.0",
    "eslint-config-prettier": "^8.5.0",
    "eslint-plugin-import": "^2.26.0",
    "express": "^4.18.2",
    "husky": "^8.0.2",
    "jest": "^29.0.3",
    "prettier": "^2.8.1",
    "pretty-quick": "^3.1.3",
    "ts-jest": "^29.0.3",
    "ts-node": "^10.6.0",
    "typescript": "4.6.4",
    "yargs": "^17.0.1"
  },
  "scripts": {
    "init-integration": "ts-node scripts/dex-integration.ts init",
    "test-integration": "ts-node scripts/dex-integration.ts test",
    "build": "yarn check:pq && yarn check:es && tsc",
    "watch": "tsc -w",
    "test": "jest",
    "prepare": "husky install && yarn build",
    "check:pq": "pretty-quick --staged",
    "check:tsc": "tsc",
    "check:es": "eslint \"src/**/*.ts\" --ignore-pattern=\"*.test.ts\"",
    "checks": "yarn check:pq && yarn check:tsc && yarn check:es"
  },
  "dependencies": {
    "@0x/utils": "^4.5.2",
    "@hashflow/sdk": "1.2.4",
    "@hashflow/taker-js": "0.0.2",
    "@paraswap/core": "1.1.0",
    "async": "^3.2.4",
    "axios": "0.26.0",
    "bignumber.js": "9.1.0",
    "cross-fetch": "^3.1.5",
    "es6-promise": "^4.2.8",
    "ethers": "^5.6.5",
    "joi": "^17.7.0",
    "lens.ts": "^0.5.1",
    "lodash": "4.17.21",
    "log4js": "6.6.1",
    "node-cache": "^5.1.2",
    "ts-essentials": "9.1.2",
    "uuid": "^9.0.0",
    "web3": "1.6.0",
    "web3-core": "1.6.0",
    "web3-eth": "1.6.0",
    "web3-eth-abi": "1.4.0",
    "web3-eth-contract": "1.6.0",
    "web3-utils": "1.6.0"
  },
  "sideEffects": false
}<|MERGE_RESOLUTION|>--- conflicted
+++ resolved
@@ -1,10 +1,6 @@
 {
   "name": "@paraswap/dex-lib",
-<<<<<<< HEAD
-  "version": "2.37.6-baseswap.0",
-=======
   "version": "2.37.6",
->>>>>>> 9dee9a5b
   "main": "build/index.js",
   "types": "build/index.d.ts",
   "repository": "https://github.com/paraswap/paraswap-dex-lib",
