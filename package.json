{
  "name": "@paraswap/dex-lib",
<<<<<<< HEAD
  "version": "2.8.2-balancer-v1.2",
=======
  "version": "2.8.7",
>>>>>>> 82fa1668
  "main": "build/index.js",
  "types": "build/index.d.ts",
  "repository": "https://github.com/paraswap/paraswap-dex-lib",
  "author": "dev@paraswap.io",
  "license": "MIT",
  "private": false,
  "publishConfig": {
    "access": "public"
  },
  "devDependencies": {
    "@types/axios": "0.14.0",
    "@types/jest": "26.0.24",
    "@types/lodash": "4.14.178",
    "@types/node": "^17.0.21",
    "axios": "0.26.0",
    "change-case": "^4.1.2",
    "dotenv": "16.0.0",
    "husky": "7.0.1",
    "jest": "^29.0.3",
    "paraswap-core": "1.0.2",
    "prettier": "2.3.2",
    "pretty-quick": "3.1.1",
    "ts-jest": "^29.0.1",
    "ts-node": "^10.6.0",
    "typescript": "4.6.4",
    "yargs": "^17.0.1"
  },
  "scripts": {
    "init-integration": "ts-node scripts/dex-integration.ts init",
    "test-integration": "ts-node scripts/dex-integration.ts test",
    "build": "tsc",
    "test": "jest",
    "prepare": "husky install && yarn build"
  },
  "dependencies": {
    "@0x/utils": "^4.5.2",
    "@ethersproject/abi": "5.4.0",
    "@ethersproject/bytes": "^5.6.1",
    "@ethersproject/contracts": "5.4.1",
    "@ethersproject/providers": "5.4.1",
    "bignumber.js": "9.1.0",
    "ethers": "^5.6.7",
    "lens.ts": "^0.5.1",
    "lodash": "4.17.21",
    "log4js": "6.6.1",
    "paraswap": "5.1.0",
    "ts-essentials": "9.1.2",
    "web3": "1.6.0",
    "web3-core": "1.6.0",
    "web3-eth": "1.6.0",
    "web3-eth-abi": "1.4.0",
    "web3-eth-contract": "1.6.0",
    "web3-utils": "1.6.0"
  },
  "sideEffects": false
}<|MERGE_RESOLUTION|>--- conflicted
+++ resolved
@@ -1,10 +1,6 @@
 {
   "name": "@paraswap/dex-lib",
-<<<<<<< HEAD
-  "version": "2.8.2-balancer-v1.2",
-=======
   "version": "2.8.7",
->>>>>>> 82fa1668
   "main": "build/index.js",
   "types": "build/index.d.ts",
   "repository": "https://github.com/paraswap/paraswap-dex-lib",
