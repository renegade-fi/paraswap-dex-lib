--- conflicted
+++ resolved
@@ -1512,17 +1512,16 @@
       address: '0x6ab707aca953edaefbc4fd23ba73294241490620',
       decimals: 6,
     },
-<<<<<<< HEAD
     testPSP: {
       address: '0x326Aec8d7d99d1D6022c57C5f6194D2a7867227d',
       decimals: 18,
     },
     testXYZ: {
       address: '0xa2781111f824ca1cd98454b2c9722baefc898e99',
-=======
+      decimals: 18,
+    },
     waOptWETH: {
       address: '0x464b808c2c7e04b07e860fdf7a91870620246148',
->>>>>>> d32a0aac
       decimals: 18,
     },
   },
