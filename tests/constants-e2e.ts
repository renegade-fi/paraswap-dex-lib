import { Address, Token } from '../src/types';
import { ETHER_ADDRESS, Network } from '../src/constants';

export const GIFTER_ADDRESS = '0xb22fC4eC94D555A5049593ca4552c810Fb8a6d00';
export const GENERIC_ADDR1 = '0xbe9317f6711e2da074fe1f168fd9c402bc0a9d1b';
export const GENERIC_ADDR2 = '0x230a1ac45690b9ae1176389434610b9526d2f21b';

export const Tokens: {
  [network: number]: { [symbol: string]: Token };
} = {
  [Network.MAINNET]: {
    aEthLidowstETH: {
      address: '0xC035a7cf15375cE2706766804551791aD035E0C2',
      decimals: 18,
    },
    sUSDS: {
      address: '0xa3931d71877C0E7a3148CB7Eb4463524FEc27fbD',
      decimals: 18,
    },
    USDS: {
      address: '0xdC035D45d973E3EC169d2276DDab16f1e407384F',
      decimals: 18,
    },
    SKY: {
      address: '0x56072C95FAA701256059aa122697B133aDEd9279',
      decimals: 18,
    },
    MKR: {
      address: '0x9f8f72aa9304c8b593d555f12ef6589cc3a579a2',
      decimals: 18,
    },
    // Pendle PT tokens for testing AaveV3PtRollOver
    'PT-sUSDe-29MAY2025': {
      address: '0xb7de5dfcb74d25c2f21841fbd6230355c50d9308',
      decimals: 18,
    },
    'PT-sUSDe-31JUL2025': {
      address: '0x3b3fb9c57858ef816833dc91565efcd85d96f634',
      decimals: 18,
    },
    'PT-sUSDe-25SEP2025': {
      address: '0x9f56094c450763769ba0ea9fe2876070c0fd5f77',
      decimals: 18,
    },
    AA_wstETH: {
      decimals: 18,
      address: '0x2688fc68c4eac90d9e5e1b94776cf14eade8d877',
    },
    'AA_idle_cpPOR-USDC': {
      decimals: 18,
      address: '0x9cacd44cfdf22731bc99facf3531c809d56bd4a2',
    },
    'BB_idle_cpFAS-USDT': {
      decimals: 18,
      address: '0x3eb6318b8d9f362a0e1d99f6032edb1c4c602500',
    },
    AA_steakUSDC: {
      decimals: 18,
      address: '0x2b0e31b8ee653d2077db86dea3acf3f34ae9d5d2',
    },
    BB_steakUSDC: {
      decimals: 18,
      address: '0x7b713b1cb6eafd4061064581579ffccf7df21545',
    },
    AA_Re7WETH: {
      decimals: 18,
      address: '0x454bb3cb427b21e1c052a080e21a57753cd6969e',
    },
    BB_Re7WETH: {
      decimals: 18,
      address: '0x20aa3cd83044d2903181f7ef5c2b498a017d1c4a',
    },
    BB_dUSDCV3: {
      decimals: 18,
      address: '0x2a84a042db06222c486bcb815e961f26599d0df6',
    },
    AA_sUSDe: {
      decimals: 18,
      address: '0xf3188697bd35df73e4293d04a07ebaaf1ffc4018',
    },
    BB_sUSDe: {
      decimals: 18,
      address: '0xb8d0be502a8f12cc5213733285b430a43d07349d',
    },
    AA_iETHv2: {
      decimals: 18,
      address: '0xdf17c739b666B259DA3416d01f0310a6e429f592',
    },
    BB_iETHv2: {
      decimals: 18,
      address: '0x990b3aF34dDB502715E1070CE6778d8eB3c8Ea82',
    },
    SUSDE: {
      address: '0x9d39a5de30e57443bff2a8307a4256c8797a3497',
      decimals: 18,
    },
    USDE: {
      address: '0x4c9edd5852cd905f086c759e8383e09bff1e68b3',
      decimals: 18,
    },
    EKUBO: {
      address: '0x04C46E830Bb56ce22735d5d8Fc9CB90309317d0f',
      decimals: 18,
    },
    ETH: {
      address: ETHER_ADDRESS,
      decimals: 18,
    },
    ETHx: {
      address: '0xA35b1B31Ce002FBF2058D22F30f95D405200A15b',
      decimals: 18,
    },
    SWETH: {
      address: '0xf951e335afb289353dc249e82926178eac7ded78',
      decimals: 18,
    },
    BAT: {
      address: '0x0d8775f648430679a709e98d2b0cb6250d2887ef',
      decimals: 18,
    },
    rswETH: {
      address: '0xFAe103DC9cf190eD75350761e95403b7b8aFa6c0',
      decimals: 18,
    },
    REQ: {
      address: '0x8f8221aFbB33998d8584A2B05749bA73c37a938a',
      decimals: 18,
    },
    eETH: {
      address: '0x35fA164735182de50811E8e2E824cFb9B6118ac2',
      decimals: 18,
    },
    weETH: {
      address: '0xcd5fe23c85820f7b72d0926fc9b05b43e359b7ee',
      decimals: 18,
    },
    AMPL: {
      address: '0xd46ba6d942050d489dbd938a2c909a5d5039a161',
      decimals: 9,
    },
    USDC: {
      address: '0xa0b86991c6218b36c1d19d4a2e9eb0ce3606eb48',
      decimals: 6,
      symbol: 'USDC',
    },
    INST: {
      address: '0x6f40d4A6237C257fff2dB00FA0510DeEECd303eb',
      decimals: 18,
    },
    aEthUSDC: {
      address: '0x98c23e9d8f34fefb1b7bd6a91b7ff122f4e16f5c',
      decimals: 6,
    },
    aEthWETH: {
      address: '0x4d5f47fa6a74757f35c14fd3a6ef8e3c9bc514e8',
      decimals: 18,
    },
    MAV: {
      address: '0x7448c7456a97769f6cd04f1e83a4a23ccdc46abd',
      decimals: 18,
    },
    SUSHI: {
      address: '0x6b3595068778dd592e39a122f4f5a5cf09c90fe2',
      decimals: 18,
    },
    CUSDC: {
      address: '0x39AA39c021dfbaE8faC545936693aC917d5E7563',
      decimals: 8,
    },
    TUSD: {
      address: '0x0000000000085d4780b73119b644ae5ecd22b376',
      decimals: 18,
    },
    WBTC: {
      address: '0x2260fac5e5542a773aa44fbcfedf7c193bc2c599',
      decimals: 8,
    },
    sBTC: {
      address: '0xfe18be6b3bd88a2d2a7f928d00292e7a9963cfc6',
      decimals: 18,
    },
    tBTCv2: {
      address: '0x18084fbA666a33d37592fA2633fD49a74DD93a88',
      decimals: 18,
    },
    BADGER: {
      address: '0x3472A5A71965499acd81997a54BBA8D852C6E53d',
      decimals: 18,
    },
    USDT: {
      address: '0xdac17f958d2ee523a2206206994597c13d831ec7',
      decimals: 6,
    },
    STETH: {
      address: '0xae7ab96520de3a18e5e111b5eaab095312d7fe84',
      decimals: 18,
    },
    SDEX: {
      address: '0x5DE8ab7E27f6E7A1fFf3E5B337584Aa43961BEeF',
      decimals: 18,
    },
    wstETH: {
      address: '0x7f39C581F595B53c5cb19bD0b3f8dA6c935E2Ca0',
      decimals: 18,
    },
    USDM: {
      address: '0x59d9356e565ab3a36dd77763fc0d87feaf85508c',
      decimals: 18,
    },
    wUSDM: {
      address: '0x57f5e098cad7a3d1eed53991d4d66c45c9af7812',
      decimals: 18,
    },
    frxETH: {
      address: '0x5E8422345238F34275888049021821E8E08CAa1f',
      decimals: 18,
    },
    WETH: {
      address: '0xc02aaa39b223fe8d0a0e5c4f27ead9083c756cc2',
      decimals: 18,
    },
    PSP: {
      address: '0xcafe001067cdef266afb7eb5a286dcfd277f3de5',
      decimals: 18,
    },
    SETH: {
      address: '0x5e74C9036fb86BD7eCdcb084a0673EFc32eA31cb',
      decimals: 18,
    },
    LINK: {
      address: '0x514910771af9ca656af840dff83e8264ecf986ca',
      decimals: 18,
    },
    DAI: {
      address: '0x6b175474e89094c44da98b954eedeac495271d0f',
      decimals: 18,
    },
    MLN: {
      address: '0xec67005c4e498ec7f55e092bd1d35cbc47c91892',
      decimals: 18,
    },
    SENT: {
      address: '0xa44E5137293E855B1b7bC7E2C6f8cD796fFCB037',
      decimals: 8,
    },
    oldFRAX: {
      address: '0x853d955acef822db058eb8505911ed77f175b99e',
      decimals: 18,
    },
    aDAI: {
      address: '0x028171bCA77440897B824Ca71D1c56caC55b68A3',
      decimals: 18,
    },
    aUSDT: {
      address: '0x3Ed3B47Dd13ECAURA9a98b44e6204A523E766B225811',
      decimals: 6,
    },
    waUSDT: {
      address: '0xf8Fd466F12e236f4c96F7Cce6c79EAdB819abF58',
      decimals: 6,
    },
    ALUSD: {
      address: '0xbc6da0fe9ad5f3b0d58160288917aa56653660e9',
      decimals: 18,
    },
    BAL: {
      address: '0xba100000625a3754423978a60c9317c58a424e3D',
      decimals: 18,
    },
    OHM: {
      address: '0x64aa3364f17a4d01c6f1751fd97c2bd3d7e7f1d5',
      decimals: 9,
    },
    AURA: {
      address: '0xc0c293ce456ff0ed870add98a0828dd4d2903dbf',
      decimals: 18,
    },
    WISE: {
      address: '0x66a0f676479cee1d7373f3dc2e2952778bff5bd6',
      decimals: 18,
    },
    DDIM: {
      address: '0xFbEEa1C75E4c4465CB2FCCc9c6d6afe984558E20',
      decimals: 18,
    },
    DODO: {
      address: '0x43Dfc4159D86F3A37A5A4B3D4580b888ad7d4DDd',
      decimals: 18,
    },
    STG: {
      address: '0xAf5191B0De278C7286d6C7CC6ab6BB8A73bA2Cd6',
      decimals: 18,
    },
    ADAI: {
      address: '0x028171bca77440897b824ca71d1c56cac55b68a3',
      decimals: 18,
    },
    AWETH: {
      address: '0x030ba81f1c18d280636f32af80b9aad02cf0854e',
      decimals: 18,
    },
    ALPHA: {
      address: '0xa1faa113cbe53436df28ff0aee54275c13b40975',
      decimals: 18,
    },
    CRV: {
      address: '0xd533a949740bb3306d119cc777fa900ba034cd52',
      decimals: 18,
    },
    INCH: {
      address: '0x111111111117dC0aa78b770fA6A738034120C302',
      decimals: 18,
    },
    mUSD: {
      address: '0xe2f2a5c287993345a840db3b0845fbc70f5935a5',
      decimals: 18,
    },
    mBTC: {
      address: '0x945facb997494cc2570096c74b5f66a3507330a1',
      decimals: 18,
    },
    renBTC: {
      address: '0xEB4C2781e4ebA804CE9a9803C67d0893436bB27D',
      decimals: 8,
    },
    HBTC: {
      address: '0x0316EB71485b0Ab14103307bf65a021042c6d380',
      decimals: 18,
    },
    tBTC: {
      address: '0x8dAEBADE922dF735c38C80C7eBD708Af50815fAa',
      decimals: 18,
    },
    BUSD: {
      address: '0x4fabb145d64652a948d72533023f6e7a623c7c53',
      decimals: 18,
    },
    GUSD: {
      address: '0x056fd409e1d7a124bd7017459dfea2f387b6d5cd',
      decimals: 2,
    },
    ADAIv1: {
      address: '0xfC1E690f61EFd961294b3e1Ce3313fBD8aa4f85d',
      decimals: 18,
    },
    CETH: {
      address: '0x4ddc2d193948926d02f9b1fe9e1daa0718270ed5',
      decimals: 8,
    },
    CDAI: {
      address: '0x5d3a536E4D6DbD6114cc1Ead35777bAB948E3643',
      decimals: 8,
    },
    MIM: {
      address: '0x99D8a9C45b2ecA8864373A26D1459e3Dff1e17F3',
      decimals: 18,
    },
    AnkETH: {
      address: '0xE95A203B1a91a908F9B9CE46459d101078c2c3cb',
      decimals: 18,
    },
    EURS: {
      address: '0xdB25f211AB05b1c97D595516F45794528a807ad8',
      decimals: 2,
    },
    EURT: {
      address: '0xC581b735A1688071A1746c968e0798D642EDE491',
      decimals: 6,
    },
    jEUR: {
      address: '0x0f17bc9a994b87b5225cfb6a2cd4d667adb4f20b',
      decimals: 18,
    },
    jCHF: {
      address: '0x53dfea0a8cc2a2a2e425e1c174bc162999723ea0',
      decimals: 18,
    },
    jGBP: {
      address: '0x7409856cae628f5d578b285b45669b36e7005283',
      decimals: 18,
    },
    XAUT: {
      address: '0x68749665FF8D2d112Fa859AA293F07A622782F38',
      decimals: 6,
    },
    CVX: {
      address: '0x4e3FBD56CD56c3e72c1403e103b45Db9da5B9D2B',
      decimals: 18,
    },
    UST: {
      address: '0xa47c8bf37f92abed4a126bda807a7b7498661acd',
      decimals: 18,
    },
    SAITAMA: {
      address: '0x8b3192f5eebd8579568a2ed41e6feb402f93f73f',
      decimals: 9,
    },
    BBAUSDT: {
      // bpt of USDT Linear Pool
      address: '0x2bbf681cc4eb09218bee85ea2a5d3d13fa40fc0c',
      decimals: 18,
    },
    BBADAI: {
      // bpt of DAI Linear Pool
      address: '0x804cdb9116a10bb78768d3252355a1b18067bf8f',
      decimals: 18,
    },
    BBAUSD: {
      address: '0x7b50775383d3d6f0215a8f290f2c9e2eebbeceb2',
      decimals: 18,
    },
    BBFDAI: {
      address: '0x8f4063446f5011bc1c9f79a819efe87776f23704',
      decimals: 18,
    },
    FEI: {
      address: '0x956F47F50A910163D8BF957Cf5846D573E7f87CA',
      decimals: 18,
    },
    newFRAX: {
      address: '0x853d955aCEf822Db058eb8505911ED77F175b99e',
      decimals: 18,
    },
    sETH: {
      address: '0x5e74C9036fb86BD7eCdcb084a0673EFc32eA31cb',
      decimals: 18,
    },
    sUSD: {
      address: '0x57Ab1ec28D129707052df4dF418D58a2D46d5f51',
      decimals: 18,
    },
    USDD: {
      address: '0x0c10bf8fcb7bf5412187a595ab97a3609160b5c6',
      decimals: 18,
    },
    alETH: {
      address: '0x0100546f2cd4c9d97f798ffc9755e47865ff7ee6',
      decimals: 18,
    },
    SHIBA: {
      address: '0x95aD61b0a150d79219dCF64E1E6Cc01f0B64C4cE',
      decimals: 18,
    },
    dUSDC: {
      address: '0xc411db5f5eb3f7d552f9b8454b2d74097ccde6e3',
      decimals: 6,
    },
    EURA: {
      address: '0x1a7e4e63778b4f12a199c062f3efdd288afcbce8',
      decimals: 18,
      symbol: 'EURA',
    },
    FLUID: {
      address: '0x6f40d4A6237C257fff2dB00FA0510DeEECd303eb',
      decimals: 18,
    },
    EUROC: {
      address: '0x1aBaEA1f7C830bD89Acc67eC4af516284b1bC33c',
      decimals: 6,
      symbol: 'EUROC',
    },
    bERNX: {
      address: '0x3f95AA88dDbB7D9D484aa3D482bf0a80009c52c9',
      decimals: 18,
      symbol: 'bERNX',
    },
    bC3M: {
      address: '0x2F123cF3F37CE3328CC9B5b8415f9EC5109b45e7',
      decimals: 18,
      symbol: 'bC3M',
    },
    stEUR: {
      address: '0x004626a008b1acdc4c74ab51644093b155e59a23',
      decimals: 18,
    },
    USDA: {
      address: '0x0000206329b97DB379d5E1Bf586BbDB969C63274',
      decimals: 18,
      symbol: 'USDA',
    },
    bIB01: {
      address: '0xCA30c93B02514f86d5C86a6e375E3A330B435Fb5',
      decimals: 18,
      symbol: 'bIB01',
    },
    steakUSDC: {
      address: '0xBEEF01735c132Ada46AA9aA4c54623cAA92A64CB',
      decimals: 18,
      symbol: 'steakUSDC',
    },
    stUSD: {
      address: '0x0022228a2cc5E7eF0274A7Baa600d44da5aB5776',
      decimals: 18,
    },
    GHO: {
      address: '0x40d16fc0246ad3160ccc09b8d0d3a2cd28ae6c2f',
      decimals: 18,
    },
    stkGHO: {
      address: '0x1a88Df1cFe15Af22B3c4c783D4e6F7F9e0C1885d',
      decimals: 18,
    },
    USDe: {
      address: '0x4c9EDD5852cd905f086C759E8383e09bff1E68B3',
      decimals: 18,
    },
    crvUSD: {
      address: '0xf939E0A03FB07F59A73314E73794Be0E57ac1b4E',
      decimals: 18,
    },
    wibBTC: {
      address: '0x8751d4196027d4e6da63716fa7786b5174f04c15',
      decimals: 18,
    },
    MATIC: {
      address: '0x7d1afa7b718fb893db30a3abc0cfc608aacfebb0',
      decimals: 18,
    },
    POL: {
      address: '0x455e53CBB86018Ac2B8092FdCd39d8444aFFC3F6',
      decimals: 19,
    },
    GYD: {
      address: '0xe07f9d810a48ab5c3c914ba3ca53af14e4491e8a',
      decimals: 18,
    },
    LUSD: {
      address: '0x5f98805a4e8be255a32880fdec7f6728c6568ba0',
      decimals: 18,
    },
    BNT: {
      address: '0x1f573d6fb3f13d689ff844b4ce37794d79a7ff1c',
      decimals: 18,
    },
    sDAI: {
      address: '0x83f20f44975d03b1b09e64809b757c47f942beea',
      decimals: 18,
    },
    stataUSDT: {
      address: '0x862c57d48becb45583aeba3f489696d22466ca1b',
      decimals: 6,
    },
    waEthUSDT: {
      address: '0x7Bc3485026Ac48b6cf9BaF0A377477Fff5703Af8',
      decimals: 6,
    },
    waEthUSDC: {
      address: '0xD4fa2D31b7968E448877f69A96DE69f5de8cD23E',
      decimals: 6,
    },
    aaveUSDT: {
      address: '0x23878914efe38d27c4d67ab83ed1b93a74d4086a',
      decimals: 6,
    },
    rUSD: {
      address: '0x65D72AA8DA931F047169112fcf34f52DbaAE7D18',
      decimals: 18,
    },
    arUSD: {
      address: '0x07D1718fF05a8C53C8F05aDAEd57C0d672945f9a',
      decimals: 18,
    },
    USD0: {
      address: '0x73A15FeD60Bf67631dC6cd7Bc5B6e8da8190aCF5',
      decimals: 18,
      symbol: 'USD0',
    },
    'USD0++': {
      address: '0x35D8949372D46B7a3D5A56006AE77B215fc69bC0',
      decimals: 18,
      symbol: 'USD0++',
    },
    wUSDL: {
      address: '0x7751e2f4b8ae93ef6b79d86419d42fe3295a4559',
      decimals: 18,
      symbol: 'wUSDL',
    },
    USDL: {
      address: '0xbdC7c08592Ee4aa51D06C27Ee23D5087D65aDbcD',
      decimals: 18,
      symbol: 'USDL',
    },
    M: {
      address: '0x866A2BF4E572CbcF37D5071A7a58503Bfb36be1b',
      decimals: 6,
      symbol: 'M',
    },
    WrappedM: {
      address: '0x437cc33344a0B27A429f795ff6B469C72698B291',
      decimals: 6,
      symbol: 'wM',
    },
    UsualM: {
      address: '0x4cbc25559dbbd1272ec5b64c7b5f48a2405e6470',
      decimals: 6,
      symbol: 'USUALM',
    },
    stataEthWETH: {
      address: '0x252231882FB38481497f3C767469106297c8d93b',
      decimals: 18,
    },
    waEthWETH: {
      address: '0x0bfc9d54Fc184518A81162F8fB99c2eACa081202',
      decimals: 18,
    },
    RLUSD: {
      address: '0x8292Bb45bf1Ee4d140127049757C2E0fF06317eD',
      decimals: 18,
    },
    baoBTC: {
      address: '0x22d76e6e1d9ab4072522c1bc60c85a0d5626ca2d',
      decimals: 18,
    },
    BUNNI: {
      address: '0x000000c396558ffbab5ea628f39658bdf61345b3',
      decimals: 18,
    },
    USR: {
      address: '0x66a1e37c9b0eaddca17d3662d6c05f4decf3e110',
      decimals: 18,
    },
  },
  [Network.POLYGON]: {
    jGBP: {
      address: '0x767058f11800fba6a682e73a6e79ec5eb74fac8c',
      decimals: 18,
    },
    DAI: {
      address: '0x8f3Cf7ad23Cd3CaDbD9735AFf958023239c6A063',
      decimals: 18,
    },
    // native bridged wormhole
    USDCe: {
      address: '0x2791bca1f2de4661ed88a30c99a7a9449aa84174',
      decimals: 6,
    },
    MLN: {
      address: '0xa9f37d84c856fda3812ad0519dad44fa0a3fe207',
      decimals: 11,
    },
    TEL: {
      address: '0xdf7837de1f2fa4631d716cf2502f8b230f1dcc32',
      decimals: 2,
    },
    // wormhole
    USDC: {
      address: '0x576Cf361711cd940CD9C397BB98C4C896cBd38De',
      decimals: 6,
    },
    // circle issued usdc
    USDCn: {
      address: '0x3c499c542cEF5E3811e1192ce70d8cC03d5c3359',
      decimals: 6,
    },
    stataUSDCn: {
      address: '0x2dCa80061632f3F87c9cA28364d1d0c30cD79a19',
      decimals: 6,
    },
    aaveUSDCn: {
      address: '0xa4d94019934d8333ef880abffbf2fdd611c762bd',
      decimals: 6,
    },
    POPS: {
      address: '0xa92A1576D11dB45c53be71d59245ac97ce0d8147',
      decimals: 18,
    },
    CRV: {
      address: '0x172370d5cd63279efa6d502dab29171933a610af',
      decimals: 18,
    },
    BAL: {
      address: '0x9a71012b13ca4d3d0cdc72a177df3ef03b0e76a3',
      decimals: 18,
    },
    AAVE: {
      address: '0xd6df932a45c0f255f85145f286ea0b292b21c90b',
      decimals: 18,
    },
    PSP: {
      address: '0x42d61d766b85431666b39b89c43011f24451bff6',
      decimals: 18,
    },
    WETH: {
      address: '0x7ceb23fd6bc0add59e62ac25578270cff1b9f619',
      decimals: 18,
    },
    crvUSD: {
      address: '0xc4ce1d6f5d98d65ee25cf85e9f2e9dcfee6cb5d6',
      decimals: 18,
    },
    WMATIC: {
      address: '0x0d500B1d8E8eF31E21C99d1Db9A6444d3ADf1270',
      decimals: 18,
    },
    AMWMATIC: {
      address: '0x8dF3aad3a84da6b69A4DA8aeC3eA40d9091B2Ac4',
      decimals: 18,
    },
    aPolWMATIC: {
      address: '0x6d80113e533a2c0fe82eabd35f1875dcea89ea97',
      decimals: 18,
    },
    MUST: {
      address: '0x9C78EE466D6Cb57A4d01Fd887D2b5dFb2D46288f',
      decimals: 18,
    },
    WOLF: {
      address: '0x8f18dC399594b451EdA8c5da02d0563c0b2d0f16',
      decimals: 9,
    },
    AMDAI: {
      address: '0x27F8D03b3a2196956ED754baDc28D73be8830A6e',
      decimals: 18,
    },
    BTU: {
      address: '0xfdc26cda2d2440d0e83cd1dee8e8be48405806dc',
      decimals: 18,
    },
    USDT: {
      address: '0xc2132d05d31c914a87c6611c10748aeb04b58e8f',
      decimals: 6,
    },
    WBTC: {
      address: '0x1bfd67037b42cf73acf2047067bd4f2c47d9bfd6',
      decimals: 8,
    },
    MATIC: { address: ETHER_ADDRESS, decimals: 18 },
    mUSD: {
      address: '0xe840b73e5287865eec17d250bfb1536704b43b21',
      decimals: 18,
    },
    AMWETH: {
      address: '0x28424507fefb6f7f8e9d3860f56504e4e5f5f390',
      decimals: 18,
    },
    AMWBTC: {
      address: '0x5c2ed810328349100a66b82b78a1791b101c9d61',
      decimals: 8,
    },
    KNC: {
      address: '0x1c954e8fe737f99f68fa1ccda3e51ebdb291948c',
      decimals: 18,
    },
    jEUR: {
      address: '0x4e3decbb3645551b8a19f0ea1678079fcb33fb4c',
      decimals: 18,
    },
    jGPB: {
      address: '0x767058f11800fba6a682e73a6e79ec5eb74fac8c',
      decimals: 18,
    },
    jCHF: {
      address: '0xbd1463f02f61676d53fd183c2b19282bff93d099',
      decimals: 18,
    },
    RADIO: {
      address: '0x613a489785C95afEB3b404CC41565cCff107B6E0',
      decimals: 18,
    },
    HANZO: {
      address: '0x37eb60f78e06c4bb2a5f836b0fc6bccbbaa995b3',
      decimals: 9,
    },
    RVLT: {
      address: '0xf0f9d895aca5c8678f706fb8216fa22957685a13',
      decimals: 18,
    },
    stMATIC: {
      address: '0x3a58a54c066fdc0f2d55fc9c89f0415c92ebf3c4',
      decimals: 18,
    },
    axlUSDC: {
      address: '0x750e4c4984a9e0f12978ea6742bc1c5d248f40ed',
      decimals: 6,
    },
    deUSDC: {
      address: '0x1ddcaa4ed761428ae348befc6718bcb12e63bfaa',
      decimals: 6,
    },
    amUSDT: {
      address: '0x60d55f02a771d515e077c9c2403a1ef324885cec',
      decimals: 6,
    },
    amUSDC: {
      address: '0x1a13F4Ca1d028320A707D99520AbFefca3998b7F',
      decimals: 6,
    },
    MAI: {
      address: '0xa3fa99a148fa48d14ed51d610c367c61876997f1',
      decimals: 18,
    },
    EURA: {
      address: '0xe0b52e49357fd4daf2c15e02058dce6bc0057db4',
      decimals: 18,
      symbol: 'EURA',
    },
    USDM: {
      address: '0x59d9356e565ab3a36dd77763fc0d87feaf85508c',
      decimals: 18,
    },
    wUSDM: {
      address: '0x57f5e098cad7a3d1eed53991d4d66c45c9af7812',
      decimals: 18,
    },
    stEUR: {
      address: '0x004626a008b1acdc4c74ab51644093b155e59a23',
      decimals: 18,
    },
    USDA: {
      address: '0x0000206329b97DB379d5E1Bf586BbDB969C63274',
      decimals: 18,
      symbol: 'USDA',
    },
    stUSD: {
      address: '0x0022228a2cc5E7eF0274A7Baa600d44da5aB5776',
      decimals: 18,
    },
    BUSD: {
      address: '0x9C9e5fD8bbc25984B178FdCE6117Defa39d2db39',
      decimals: 18,
    },
    TUSD: {
      address: '0x2e1ad108ff1d8c782fcbbb89aad783ac49586756',
      decimals: 18,
    },
    SDEX: {
      address: '0x6899fAcE15c14348E1759371049ab64A3a06bFA6',
      decimals: 18,
    },
    MATICX: {
      address: '0xfa68fb4628dff1028cfec22b4162fccd0d45efb6',
      decimals: 18,
    },
    SUSHI: {
      address: '0x0b3f868e0be5597d5db7feb59e1cadbb0fdda50a',
      decimals: 18,
    },
    TRYB: {
      address: '0x4fb71290ac171e1d144f7221d882becac7196eb5',
      decimals: 6,
    },
  },
  [Network.SONIC]: {
    S: { address: ETHER_ADDRESS, decimals: 18 },
    WS: {
      address: '0x039e2fB66102314Ce7b64Ce5Ce3E5183bc94aD38',
      decimals: 18,
    },
    USDCe: {
      address: '0x29219dd400f2Bf60E5a23d13Be72B486D4038894',
      decimals: 6,
    },
    WETH: {
      address: '0x50c42dEAcD8Fc9773493ED674b675bE577f2634b',
      decimals: 18,
    },
    USDT: {
      address: '0x6047828dc181963ba44974801ff68e538da5eaf9',
      decimals: 6,
    },
    stS: {
      address: '0xE5DA20F15420aD15DE0fa650600aFc998bbE3955',
      decimals: 18,
    },
    aSonwS: {
      address: '0x6C5E14A212c1C3e4Baf6f871ac9B1a969918c131',
      decimals: 18,
    },
    aSonUSDC: {
      address: '0x578Ee1ca3a8E1b54554Da1Bf7C583506C4CD11c6',
      decimals: 18,
    },
    waSonUSDC: {
      address: '0x6646248971427B80ce531bdD793e2Eb859347E55',
      decimals: 18,
    },
    waSonwS: {
      address: '0x18b7b8695165290f2767bc63c36d3dfea4c0f9bb',
      decimals: 18,
    },
    BOO: {
      address: '0x7a0c53f7eb34c5bc8b01691723669ada9d6cb384',
      decimals: 18,
    },
    WAGMI: {
      address: '0x0e0Ce4D450c705F8a0B6Dd9d5123e3df2787D16B',
      decimals: 18,
    },
  },
  [Network.BSC]: {
    POPS: {
      address: '0xa1051433EC7b5cc249c75Fdd5b96BF423f2f4A32',
      decimals: 18,
    },
    DAI: {
      address: '0x1af3f329e8be154074d8769d1ffa4ee058b1dbc3',
      decimals: 18,
    },
    WBNB: {
      address: '0xbb4cdb9cbd36b01bd1cbaebf2de08d9173bc095c',
      decimals: 18,
    },
    BNBx: {
      address: '0x1bdd3Cf7F79cfB8EdbB955f20ad99211551BA275',
      decimals: 18,
    },
    BUSD: {
      address: '0xe9e7cea3dedca5984780bafc599bd69add087d56',
      decimals: 18,
    },
    USDT: {
      address: '0x55d398326f99059ff775485246999027b3197955',
      decimals: 18,
    },
    ETH: {
      address: '0x2170ed0880ac9a755fd29b2688956bd959f933f8',
      decimals: 18,
    },
    UST: {
      address: '0x23396cf899ca06c4472205fc903bdb4de249d6fc',
      decimals: 18,
    },
    USDC: {
      address: '0x8AC76a51cc950d9822D68b83fE1Ad97B32Cd580d',
      decimals: 18,
    },
    RADIO: {
      address: '0x30807D3b851A31d62415B8bb7Af7dCa59390434a',
      decimals: 18,
    },
    BNB: { address: ETHER_ADDRESS, decimals: 18 },
    bBTC: {
      address: '0x7130d2A12B9BCbFAe4f2634d864A1Ee1Ce3Ead9c',
      decimals: 18,
    },
    anyBTC: {
      address: '0x54261774905f3e6E9718f2ABb10ed6555cae308a',
      decimals: 8,
    },
    nUSD: {
      address: '0x23b891e5C62E0955ae2bD185990103928Ab817b3',
      decimals: 18,
    },
    CONE: {
      address: '0xA60205802E1B5C6EC1CAFA3cAcd49dFeECe05AC9',
      decimals: 18,
    },
    axlUSD: {
      address: '0x4268B8F0B87b6Eae5d897996E6b845ddbD99Adf3',
      decimals: 6,
    },
    FRAX: {
      address: '0x90C97F71E18723b0Cf0dfa30ee176Ab653E89F40',
      decimals: 18,
    },
    frxETH: {
      address: '0x64048A7eEcF3a2F1BA9e144aAc3D7dB6e58F555e',
      decimals: 18,
    },
    USDFI: {
      address: '0x11A38e06699b238D6D9A0C7A01f3AC63a07ad318',
      decimals: 18,
    },
    XRP: {
      address: '0x1d2f0da169ceb9fc7b3144628db156f3f6c60dbe',
      decimals: 18,
    },
    SDEX: {
      address: '0xFdc66A08B0d0Dc44c17bbd471B88f49F50CdD20F',
      decimals: 18,
    },
    EURA: {
      address: '0x12f31B73D812C6Bb0d735a218c086d44D5fe5f89',
      decimals: 18,
      symbol: 'EURA',
    },
    USDA: {
      address: '0x0000206329b97DB379d5E1Bf586BbDB969C63274',
      decimals: 18,
      symbol: 'USDA',
    },
    stUSD: {
      address: '0x0022228a2cc5E7eF0274A7Baa600d44da5aB5776',
      decimals: 18,
    },
    stataUSDT: {
      address: '0x0471d185cc7be61e154277cab2396cd397663da6',
      decimals: 18,
    },
    aaveUSDT: {
      address: '0xa9251ca9de909cb71783723713b21e4233fbf1b1',
      decimals: 18,
    },
  },
  [Network.AVALANCHE]: {
    LINKe: {
      address: '0x5947bb275c521040051d82396192181b413227a3',
      decimals: 18,
    },
    PHAR: {
      address: '0xAAAB9D12A30504559b0C5a9A5977fEE4A6081c6b',
      decimals: 18,
    },
    USDCe: {
      address: '0xA7D7079b0FEaD91F3e65f86E8915Cb59c1a4C664',
      decimals: 6,
    },
    USDC: {
      address: '0xB97EF9Ef8734C71904D8002F8b6Bc66Dd9c48a6E',
      decimals: 6,
    },
    USDTe: {
      address: '0xc7198437980c041c805A1EDcbA50c1Ce5db95118',
      decimals: 6,
    },
    USDT: {
      address: '0x9702230A8Ea53601f5cD2dc00fDBc13d4dF4A8c7',
      decimals: 6,
    },
    POPS: {
      address: '0x240248628B7B6850352764C5dFa50D1592A033A8',
      decimals: 18,
    },
    WAVAX: {
      address: '0xB31f66AA3C1e785363F0875A1B74E27b85FD66c7',
      decimals: 18,
    },
    sAVAX: {
      address: '0x2b2C81e08f1Af8835a78Bb2A90AE924ACE0eA4bE',
      decimals: 18,
    },
    WETHe: {
      address: '0x49D5c2BdFfac6CE2BFdB6640F4F80f226bc10bAB',
      decimals: 18,
    },
    ETH: {
      address: '0xf20d962a6c8f70c731bd838a3a388D7d48fA6e15',
      decimals: 18,
    },
    WBTC: {
      address: '0x408D4cD0ADb7ceBd1F1A1C33A0Ba2098E1295bAB',
      decimals: 8,
    },
    WETH: {
      address: '0x49D5c2BdFfac6CE2BFdB6640F4F80f226bc10bAB',
      decimals: 18,
    },
    TUSD: {
      address: '0x1c20e891bab6b1727d14da358fae2984ed9b59eb',
      decimals: 18,
    },
    oldFRAX: {
      address: '0xdc42728b0ea910349ed3c6e1c9dc06b5fb591f98',
      decimals: 18,
    },
    newFRAX: {
      address: '0xd24c2ad096400b6fbcd2ad8b24e7acbc21a1da64',
      decimals: 18,
    },
    DAIE: {
      address: '0xd586e7f844cea2f87f50152665bcbc2c279d8d70',
      decimals: 18,
    },
    PNG: {
      address: '0x60781c2586d68229fde47564546784ab3faca982',
      decimals: 18,
    },
    SHIBX: {
      address: '0x440aBbf18c54b2782A4917b80a1746d3A2c2Cce1',
      decimals: 18,
    },
    wBTC: {
      address: '0x50b7545627a5162F82A992c33b87aDc75187B218',
      decimals: 8,
    },
    renBTC: {
      address: '0xDBf31dF14B66535aF65AaC99C32e9eA844e14501',
      decimals: 8,
    },
    BTCb: {
      address: '0x152b9d0FdC40C096757F570A51E494bd4b943E50',
      decimals: 8,
    },
    ADAI: {
      address: '0x47AFa96Cdc9fAb46904A55a6ad4bf6660B53c38a',
      decimals: 18,
    },
    avWAVAX: {
      address: '0xDFE521292EcE2A4f44242efBcD66Bc594CA9714B',
      decimals: 18,
    },
    MIM: {
      address: '0x130966628846BFd36ff31a822705796e8cb8C18D',
      decimals: 18,
    },
    TSD: {
      address: '0x4fbf0429599460D327BD5F55625E30E4fC066095',
      decimals: 18,
    },
    avUSDT: {
      address: '0x532e6537fea298397212f09a61e03311686f548e',
      decimals: 6,
    },
    THO: {
      address: '0xAE4AA155D2987B454C29450ef4f862CF00907B61',
      decimals: 18,
    },
    AVAX: { address: ETHER_ADDRESS, decimals: 18 },
    aETH: {
      address: '0x3a3A65aAb0dd2A17E3F1947bA16138cd37d08c04',
      decimals: 18,
    },
    aUSDT: {
      address: '0x71fc860f7d3a592a4a98740e39db31d25db65ae8',
      decimals: 6,
    },
    YUSD: {
      address: '0x111111111111ed1D73f860F57b2798b683f2d325',
      decimals: 18,
    },
    H2O: {
      address: '0x026187BdbC6b751003517bcb30Ac7817D5B766f8',
      decimals: 18,
    },
    MONEY: {
      address: '0x0f577433Bf59560Ef2a79c124E9Ff99fCa258948',
      decimals: 18,
    },
    nETH: {
      address: '0x19E1ae0eE35c0404f835521146206595d37981ae',
      decimals: 18,
    },
    avWETH: {
      address: '0x53f7c5869a859F0AeC3D334ee8B4Cf01E3492f21',
      decimals: 18,
    },
    nUSD: {
      address: '0xCFc37A6AB183dd4aED08C204D1c2773c0b1BDf46',
      decimals: 18,
    },
    BETS: {
      address: '0x94025780a1ab58868d9b2dbbb775f44b32e8e6e5',
      decimals: 18,
    },
    HATCHY: {
      address: '0x502580fc390606b47fc3b741d6d49909383c28a9',
      decimals: 18,
    },
    AMPL: {
      address: '0x027dbcA046ca156De9622cD1e2D907d375e53aa7',
      decimals: 9,
    },
    stataUSDT: {
      address: '0x5525ee69bc1e354b356864187de486fab5ad67d7',
      decimals: 6,
    },
    aaveUSDT: {
      address: '0x6ab707aca953edaefbc4fd23ba73294241490620',
      decimals: 6,
    },
    ARENA: {
      address: '0xB8d7710f7d8349A506b75dD184F05777c82dAd0C',
      decimals: 18,
    },
    TRYB: {
      address: '0x564a341df6c126f90cf3ecb92120fd7190acb401',
      decimals: 6,
    },
  },
  [Network.ARBITRUM]: {
    SEN: {
      address: '0x154388a4650D63acC823e06Ef9e47C1eDdD3cBb2',
      decimals: 18,
    },
    BAL: {
      address: '0x040d1edc9569d4bab2d15287dc5a4f10f56a56b8',
      decimals: 18,
    },
    DAI: {
      address: '0xDA10009cBd5D07dd0CeCc66161FC93D7c9000da1',
      decimals: 18,
    },
    ARB: {
      address: '0x912ce59144191c1204e64559fe8253a0e49e6548',
      decimals: 18,
    },
    WETH: {
      address: '0x82aF49447D8a07e3bd95BD0d56f35241523fBab1',
      decimals: 18,
    },
    waArbWETH: {
      address: '0x4ce13a79f45c1be00bdabd38b764ac28c082704e',
      decimals: 18,
    },
    waArbUSDCn: {
      address: '0x7F6501d3B98eE91f9b9535E4b0ac710Fb0f9e0bc',
      decimals: 6,
    },
    ETH: { address: ETHER_ADDRESS, decimals: 18 },
    USDCe: {
      address: '0xFF970A61A04b1cA14834A43f5dE4533eBDDB5CC8',
      decimals: 6,
    },
    USDC: {
      address: '0xaf88d065e77c8cC2239327C5EDb3A432268e5831',
      decimals: 6,
      symbol: 'USDC',
    },
    SUSHI: {
      address: '0xd4d42F0b6DEF4CE0383636770eF773390d85c61A',
      decimals: 18,
    },
    crvUSD: {
      address: '0x498bf2b1e120fed3ad3d42ea2165e9b73f99c1e5',
      decimals: 18,
    },
    OHM: {
      address: '0xf0cb2dc0db5e6c66b9a70ac27b06b878da017028',
      decimals: 9,
    },
    RDNT: {
      address: '0x3082cc23568ea640225c2467653db90e9250aaa0',
      decimals: 18,
    },
    USDT: {
      address: '0xfd086bc7cd5c481dcc9c85ebe478a1c0b69fcbb9',
      decimals: 6,
    },
    USDai: {
      address: '0x0a1a1a107e45b7ced86833863f482bc5f4ed82ef',
      decimals: 18,
    },
    waArbUSDT: {
      address: '0xa6D12574eFB239FC1D2099732bd8b5dC6306897F',
      decimals: 6,
    },
    FRAX: {
      address: '0x17FC002b466eEc40DaE837Fc4bE5c67993ddBd6F',
      decimals: 18,
    },
    nUSD: {
      address: '0x2913E812Cf0dcCA30FB28E6Cac3d2DCFF4497688',
      decimals: 18,
    },
    nETH: {
      address: '0x3ea9B0ab55F34Fb188824Ee288CeaEfC63cf908e',
      decimals: 18,
    },
    EURS: {
      address: '0xd22a58f79e9481d1a88e00c343885a588b34b68b',
      decimals: 2,
    },
    AAVE: {
      address: '0xba5ddd1f9d7f570dc94a51479a000e3bce967196',
      decimals: 18,
    },
    ZRO: {
      address: '0x6985884c4392d348587b19cb9eaaf157f13271cd',
      decimals: 18,
    },
    MIM: {
      address: '0xFEa7a6a0B346362BF88A9e4A88416B77a57D6c2A',
      decimals: 18,
    },
    VST: {
      address: '0x64343594ab9b56e99087bfa6f2335db24c2d1f17',
      decimals: 18,
    },
    POPS: {
      address: '0xa0b20DecBc557E3f68E140eD5a0c69bc865F865A',
      decimals: 18,
    },
    ZYB: {
      address: '0x3B475F6f2f41853706afc9Fa6a6b8C5dF1a2724c',
      decimals: 18,
    },
    WBTC: {
      address: '0x2f2a2543b76a4166549f7aab2e75bef0aefc5b0f',
      decimals: 8,
    },
    LEX: {
      address: '0x6bB7A17AcC227fd1F6781D1EEDEAE01B42047eE0',
      decimals: 18,
    },
    EURA: {
      address: '0xfa5ed56a203466cbbc2430a43c66b9d8723528e7',
      decimals: 18,
      symbol: 'EURA',
    },
    stEUR: {
      address: '0x004626a008b1acdc4c74ab51644093b155e59a23',
      decimals: 18,
    },
    USDA: {
      address: '0x0000206329b97DB379d5E1Bf586BbDB969C63274',
      decimals: 18,
      symbol: 'USDA',
    },
    USDM: {
      address: '0x59d9356e565ab3a36dd77763fc0d87feaf85508c',
      decimals: 18,
    },
    wUSDM: {
      address: '0x57f5e098cad7a3d1eed53991d4d66c45c9af7812',
      decimals: 18,
    },
    stUSD: {
      address: '0x0022228a2cc5E7eF0274A7Baa600d44da5aB5776',
      decimals: 18,
    },
    GRAIL: {
      address: '0x3d9907f9a368ad0a51be60f7da3b97cf940982d8',
      decimals: 18,
    },
    AURY: {
      address: '0x11bf4f05eb28b802ed3ab672594decb20ffe2313',
      decimals: 9,
    },
    wstETH: {
      address: '0x5979D7b546E38E414F7E9822514be443A4800529',
      decimals: 18,
    },
    weETH: {
      address: '0x35751007a407ca6FEFfE80b3cB397736D2cf4dbe',
      decimals: 18,
    },
    RDPX: {
      address: '0x32eb7902d4134bf98a28b963d26de779af92a212',
      decimals: 18,
    },
    SDEX: {
      address: '0xabD587f2607542723b17f14d00d99b987C29b074',
      decimals: 18,
    },
    LINK: {
      address: '0xf97f4df75117a78c1a5a0dbb814af92458539fb4',
      decimals: 18,
    },
    DMT: {
      address: '0x8b0e6f19ee57089f7649a455d89d7bc6314d04e8',
      decimals: 18,
    },
    PENDLE: {
      address: '0x0c880f6761f1af8d9aa9c466984b80dab9a8c9e8',
      decimals: 18,
    },
    stataUSDT: {
      address: '0xb165a74407fe1e519d6bcbdec1ed3202b35a4140',
      decimals: 6,
    },
    aaveUSDT: {
      address: '0x6ab707aca953edaefbc4fd23ba73294241490620',
      decimals: 6,
    },
    GHO: {
      address: '0x7dff72693f6a4149b17e7c6314655f6a9f7c8b33',
      decimals: 18,
    },
    waArbwstETH: {
      address: '0xe98fc055c99decd8da0c111b090885d5d15c774e',
      decimals: 18,
    },
    eBTC: {
      address: '0x657e8c867d8b37dcc18fa4caead9c45eb088c642',
      decimals: 8,
    },
    USDS: {
      address: '0x6491c05A82219b8D1479057361ff1654749b876b',
      decimals: 18,
    },
    sUSDS: {
      address: '0xdDb46999F8891663a8F2828d25298f70416d7610',
      decimals: 18,
    },
    BUNNI: {
      address: '0x000000c396558ffbab5ea628f39658bdf61345b3',
      decimals: 18,
    },
    BOLD: {
      address: '0x03569CC076654F82679C4BA2124D64774781B01D',
      decimals: 18,
    },
    USND: {
      address: '0x4ecf61a6c2FaB8A047CEB3B3B263B401763e9D49',
      decimals: 18,
    },
  },
  [Network.OPTIMISM]: {
    DAI: {
      address: '0xDA10009cBd5D07dd0CeCc66161FC93D7c9000da1',
      decimals: 18,
    },
    WETH: {
      address: '0x4200000000000000000000000000000000000006',
      decimals: 18,
    },
    ETH: { address: ETHER_ADDRESS, decimals: 18 },
    USDCe: {
      address: '0x7F5c764cBc14f9669B88837ca1490cCa17c31607',
      decimals: 6,
    },
    USDC: {
      address: '0x0b2C639c533813f4Aa9D7837CAf62653d097Ff85',
      decimals: 6,
    },
    stataUSDC: {
      address: '0x41B334E9F2C0ED1f30fD7c351874a6071C53a78E',
      decimals: 6,
    },
    aOptUSDCn: {
      address: '0x38d693cE1dF5AaDF7bC62595A37D667aD57922e5',
      decimals: 6,
    },
    USDT: {
      address: '0x94b008aA00579c1307B0EF2c499aD98a8ce58e58',
      decimals: 6,
    },
    PSTAKE: {
      address: '0x023550adde4fa2f90d63a41d9282bee0294c04cd',
      decimals: 18,
    },
    GRAIN: {
      address: '0xfd389dc9533717239856190f42475d3f263a270d',
      decimals: 18,
    },
    tBTC: {
      address: '0x6c84a8f1c29108f47a79964b5fe888d4f4d0de40',
      decimals: 18,
    },
    GRAI: {
      address: '0x894134a25a5fac1c2c26f1d8fbf05111a3cb9487',
      decimals: 18,
    },
    LUSD: {
      address: '0xc40f949f8a4e094d1b49a23ea9241d289b7b2819',
      decimals: 18,
    },
    POPS: {
      address: '0x3D51a9fB5dCc87F7B237B04975559b920a9a56Ff',
      decimals: 18,
    },
    crvUSD: {
      address: '0xc52d7f23a2e460248db6ee192cb23dd12bddcbf6',
      decimals: 18,
    },
    OP: {
      address: '0x4200000000000000000000000000000000000042',
      decimals: 18,
    },
    sETH: {
      address: '0xE405de8F52ba7559f9df3C368500B6E6ae6Cee49',
      decimals: 18,
    },
    sUSD: {
      address: '0x8c6f28f2F1A3C87F0f938b96d27520d9751ec8d9',
      decimals: 18,
    },
    wstETH: {
      address: '0x1f32b1c2345538c0c6f582fcb022739c4a194ebb',
      decimals: 18,
    },
    rETH: {
      address: '0x9bcef72be871e61ed4fbbc7630889bee758eb81d',
      decimals: 18,
    },
    MAI: {
      address: '0xdfa46478f9e5ea86d57387849598dbfb2e964b02',
      decimals: 18,
    },
    WBTC: {
      address: '0x68f180fcCe6836688e9084f035309E29Bf0A2095',
      decimals: 8,
    },
    EURA: {
      address: '0x9485aca5bbbe1667ad97c7fe7c4531a624c8b1ed',
      decimals: 18,
      symbol: 'EURA',
    },
    USDM: {
      address: '0x59d9356e565ab3a36dd77763fc0d87feaf85508c',
      decimals: 18,
    },
    wUSDM: {
      address: '0x57f5e098cad7a3d1eed53991d4d66c45c9af7812',
      decimals: 18,
    },
    stEUR: {
      address: '0x004626a008b1acdc4c74ab51644093b155e59a23',
      decimals: 18,
    },
    USDA: {
      address: '0x0000206329b97DB379d5E1Bf586BbDB969C63274',
      decimals: 18,
      symbol: 'USDA',
    },
    stUSD: {
      address: '0x0022228a2cc5E7eF0274A7Baa600d44da5aB5776',
      decimals: 18,
    },
    frxETH: {
      address: '0x6806411765Af15Bddd26f8f544A34cC40cb9838B',
      decimals: 18,
    },
    stataUSDT: {
      address: '0x035c93db04e5aaea54e6cd0261c492a3e0638b37',
      decimals: 6,
    },
    aaveUSDT: {
      address: '0x6ab707aca953edaefbc4fd23ba73294241490620',
      decimals: 6,
    },
    waOptWETH: {
      address: '0x464b808c2c7e04b07e860fdf7a91870620246148',
      decimals: 18,
    },
  },
  [Network.ZKEVM]: {
    ETH: {
      address: ETHER_ADDRESS,
      decimals: 18,
    },
    WETH: {
      address: '0x4F9A0e7FD2Bf6067db6994CF12E4495Df938E6e9',
      decimals: 18,
    },
    MATIC: {
      address: '0xa2036f0538221a77a3937f1379699f44945018d0',
      decimals: 18,
    },
    WBTC: {
      address: '0xea034fb02eb1808c2cc3adbc15f447b93cbe08e1',
      decimals: 8,
    },
    USDC: {
      address: '0xa8ce8aee21bc2a48a5ef670afcc9274c7bbbc035',
      decimals: 6,
    },
  },
  [Network.GNOSIS]: {
    XDAI: {
      address: ETHER_ADDRESS,
      decimals: 18,
    },
    WETH: {
      address: '0x6A023CCd1ff6F2045C3309768eAd9E68F978f6e1',
      decimals: 18,
    },
    WBTC: {
      address: '0x8e5bBbb09Ed1ebdE8674Cda39A0c169401db4252',
      decimals: 8,
    },
    USDC: {
      address: '0xDDAfbb505ad214D7b80b1f830fcCc89B60fb7A83',
      decimals: 6,
    },
    USDCe: {
      address: '0x2a22f9c3b484c3629090feed35f17ff8f88f76f0',
      decimals: 6,
    },
    USDT: {
      address: '0x4ECaBa5870353805a9F068101A40E0f32ed605C6',
      decimals: 6,
    },
    COW: {
      address: '0x177127622c4A00F3d409B75571e12cB3c8973d3c',
      decimals: 18,
    },
    WXDAI: {
      address: '0xe91D153E0b41518A2Ce8Dd3D7944Fa863463a97d',
      decimals: 18,
    },
    aGnoWETH: {
      address: '0xa818f1b57c201e092c4a2017a91815034326efd1',
      decimals: 18,
    },
    waGnoWETH: {
      address: '0x57f664882F762FA37903FC864e2B633D384B411A',
      decimals: 18,
    },
    aGnowstETH: {
      address: '0x23e4e76d01b2002be436ce8d6044b0aa2f68b68a',
      decimals: 18,
    },
    waGnowstETH: {
      address: '0x773CDA0CADe2A3d86E6D4e30699d40bB95174ff2',
      decimals: 18,
    },
    waGnoGNO: {
      address: '0x7c16F0185A26Db0AE7a9377f23BC18ea7ce5d644',
      decimals: 18,
    },
    aGnoUSDC: {
      address: '0xc6b7aca6de8a6044e0e32d0c841a89244a10d284',
      decimals: 6,
    },
    GNO: {
      address: '0x9c58bacc331c9aa871afd802db6379a98e80cedb',
      decimals: 18,
    },
    wstETH: {
      address: '0x6C76971f98945AE98dD7d4DFcA8711ebea946eA6',
      decimals: 18,
    },
    aGnoWXDAI: {
      address: '0xd0dd6cef72143e22cced4867eb0d5f2328715533',
      decimals: 18,
    },
    sDAI: {
      address: '0xaf204776c7245bF4147c2612BF6e5972Ee483701',
      decimals: 18,
    },
    crvUSD: {
      address: '0xaBEf652195F98A91E490f047A5006B71c85f058d',
      decimals: 18,
    },
    SWPR: {
      address: '0x532801ED6f82FFfD2DAB70A19fC2d7B2772C4f4b',
      decimals: 18,
    },
  },
  [Network.BASE]: {
    wstETH: {
      address: `0xc1cba3fcea344f92d9239c08c0568f6f2f0ee452`,
      decimals: 18,
    },
    PRIME: {
      address: '0xfA980cEd6895AC314E7dE34Ef1bFAE90a5AdD21b',
      decimals: 18,
    },
    cbBTC: {
      address: '0xcbB7C0000aB88B473b1f5aFd9ef808440eed33Bf',
      decimals: 8,
    },
    yoBTC: {
      address: '0xbCbc8cb4D1e8ED048a6276a5E94A3e952660BcbC',
      decimals: 8,
    },
    WETH: {
      address: '0x4200000000000000000000000000000000000006',
      decimals: 18,
    },
    MAV: {
      address: '0x64b88c73A5DfA78D1713fE1b4c69a22d7E0faAa7',
      decimals: 18,
    },
    crvUSD: {
      address: '0x417ac0e078398c154edfadd9ef675d30be60af93',
      decimals: 18,
    },
    USDC: {
      address: '0x833589fCD6eDb6E08f4c7C32D4f71b54bdA02913',
      symbol: 'USDC',
      decimals: 6,
    },
    USDM: {
      address: '0x59d9356e565ab3a36dd77763fc0d87feaf85508c',
      decimals: 18,
    },
    wUSDM: {
      address: '0x57f5e098cad7a3d1eed53991d4d66c45c9af7812',
      decimals: 18,
    },
    USDbC: {
      address: '0xd9aAEc86B65D86f6A7B5B1b0c42FFA531710b6CA',
      decimals: 6,
    },
    DOG: {
      address: '0xAfb89a09D82FBDE58f18Ac6437B3fC81724e4dF6',
      decimals: 18,
    },
    cbETH: {
      address: '0x2ae3f1ec7f1f5012cfeab0185bfc7aa3cf0dec22',
      decimals: 18,
    },
    tBTC: {
      address: '0x236aa50979d5f3de3bd1eeb40e81137f22ab794b',
      decimals: 18,
    },
    DAI: {
      address: '0x50c5725949a6f0c72e6c4a641f24049a917db0cb',
      decimals: 18,
    },
    ALB: {
      address: '0x1dd2d631c92b1acdfcdd51a0f7145a50130050c4',
      decimals: 18,
    },
    BAL: {
      address: '0x4158734d47fc9692176b5085e0f52ee0da5d47f1',
      decimals: 18,
    },
    GOLD: {
      address: '0xbeFD5C25A59ef2C1316c5A4944931171F30Cd3E4',
      decimals: 18,
    },
    SDEX: {
      address: '0xFd4330b0312fdEEC6d4225075b82E00493FF2e3f',
      decimals: 18,
    },
    EURA: {
      address: '0xA61BeB4A3d02decb01039e378237032B351125B4',
      decimals: 18,
      symbol: 'EURA',
    },
    USDA: {
      address: '0x0000206329b97DB379d5E1Bf586BbDB969C63274',
      decimals: 18,
      symbol: 'USDA',
    },
    stUSD: {
      address: '0x0022228a2cc5E7eF0274A7Baa600d44da5aB5776',
      decimals: 18,
    },
    ETH: { address: ETHER_ADDRESS, decimals: 18 },
    AERO: {
      address: '0x940181a94A35A4569E4529A3CDfB74e38FD98631',
      decimals: 18,
    },
    stataUSDC: {
      address: '0x4ea71a20e655794051d1ee8b6e4a3269b13ccacc',
      decimals: 6,
    },
    waBasUSDC: {
      address: '0xC768c589647798a6EE01A91FdE98EF2ed046DBD6',
      decimals: 6,
    },
    waBasGHO: {
      address: '0x88b1Cd4b430D95b406E382C3cDBaE54697a0286E',
      decimals: 18,
    },
    aaveUSDC: {
      address: '0x4e65fe4dba92790696d040ac24aa414708f5c0ab',
      decimals: 6,
    },
    aBasUSDC: {
      address: '0x4e65fe4dba92790696d040ac24aa414708f5c0ab',
      decimals: 6,
    },
    waBasWETH: {
      address: '0xe298b938631f750dd409fb18227c4a23dcdaab9b',
      decimals: 18,
    },
    waBaswstETH: {
      address: '0x0830820d1a9aa1554364752d6d8f55c836871b74',
      decimals: 18,
    },
    sUSDS: {
      address: '0x5875eee11cf8398102fdad704c9e96607675467a',
      decimals: 18,
    },
    USDS: {
      address: '0x820C137fa70C8691f0e44Dc420a5e53c168921Dc',
      decimals: 18,
    },
    smUSDC: {
      address: '0x616a4e1db48e22028f6bbf20444cd3b8e3273738',
      decimals: 18,
    },
    weETH: {
      address: `0x04C0599Ae5A44757c0af6F9eC3b93da8976c150A`,
      decimals: 18,
    },
<<<<<<< HEAD
    BUNNI: {
      address: '0x000000c396558ffbab5ea628f39658bdf61345b3',
      decimals: 18,
=======
    EURC: {
      address: `0x60a3e35cc302bfa44cb288bc5a4f316fdb1adb42`,
      decimals: 6,
>>>>>>> 7867413c
    },
  },
  [Network.SEPOLIA]: {
    ETH: { address: ETHER_ADDRESS, decimals: 18 },
    WETH: {
      address: '0x7b79995e5f793a07bc00c21412e50ecae098e7f9',
      decimals: 18,
    },
    bal: {
      address: `0xb19382073c7a0addbb56ac6af1808fa49e377b75`,
      decimals: 18,
    },
    daiAave: {
      address: `0xff34b3d4aee8ddcd6f9afffb6fe49bd371b8a357`,
      decimals: 18,
    },
    usdcAave: {
      address: `0x94a9d9ac8a22534e3faca9f4e7f2e2cf85d5e4c8`,
      decimals: 6,
    },
    usdtAave: {
      address: `0xaa8e23fb1079ea71e0a56f48a2aa51851d8433d0`,
      decimals: 6,
    },
    aDaiAave: {
      address: `0xde46e43f46ff74a23a65ebb0580cbe3dfe684a17`,
      decimals: 18,
    },
    stataUSDC: {
      address: `0x8a88124522dbbf1e56352ba3de1d9f78c143751e`,
      decimals: 6,
    },
    stataUSDT: {
      address: `0x978206fae13faf5a8d293fb614326b237684b750`,
      decimals: 6,
    },
    DAI: {
      address: `0xB77EB1A70A96fDAAeB31DB1b42F2b8b5846b2613`,
      decimals: 18,
    },
    WBTC: {
      address: `0x29f2d40b0605204364af54ec677bd022da425d03`,
      decimals: 8,
    },
  },
  [Network.UNICHAIN]: {
    ETH: { address: ETHER_ADDRESS, decimals: 18 },
    WETH: {
      address: '0x4200000000000000000000000000000000000006',
      decimals: 18,
    },
    USDC: {
      address: '0x078D782b760474a361dDA0AF3839290b0EF57AD6',
      decimals: 6,
    },
    'USD₮0': {
      address: '0x9151434b16b9763660705744891fA906F660EcC5',
      decimals: 6,
    },
    DAI: {
      address: '0x20CAb320A855b39F724131C69424240519573f81',
      decimals: 18,
    },
    DMC: {
      address: '0x076f42d9374a2DCC98255A96bA460d7178f3cf26',
      decimals: 9,
    },
    MGO: {
      address: '0x3874BA75513f17DEFFFd784eE0c9e2158d4AF253',
      decimals: 9,
    },
    UNI: {
      address: '0x8f187aA05619a017077f5308904739877ce9eA21',
      decimals: 18,
    },
    wstETH: {
      address: '0xc02fE7317D4eb8753a02c35fe019786854A92001',
      decimals: 18,
    },
    weETH: {
      address: '0x7DCC39B4d1C53CB31e1aBc0e358b43987FEF80f7',
      decimals: 18,
    },
    ezETH: {
      address: '0x2416092f143378750bb29b79eD961ab195CcEea5',
      decimals: 18,
    },
    rsETH: {
      address: '0xc3eACf0612346366Db554C991D7858716db09f58',
      decimals: 18,
    },
  },
};

export const Holders: {
  [network: number]: { [tokenAddress: string]: Address };
} = {
  [Network.MAINNET]: {
    FLUID: '0x2d675D4C52a8aE117b935fF98c6F9f29A15827F0',
    USDS: '0x67A9e0F4Cc10C3F6cb55503e0888129039Ea7C90',
    sUSDS: '0x0955F0D3729E035B9f5b808fEcd602B2891A32fc',
    SKY: '0x0ddda327A6614130CCb20bc0097313A282176A01',
    MKR: '0xe9aAA7A9DDc0877626C1779AbC29993aD89A6c1f',
    // Idle tokens
    AA_wstETH: '0xd7C1b48877A7dFA7D51cf1144c89C0A3F134F935',
    'AA_idle_cpPOR-USDC': '0x085c8eaccA6911fE60aE3f8FbAe5F3012E3A05Ec',
    'BB_idle_cpFAS-USDT': '0xFDAD59EF0686C3Da702b7D651a3bD35a539c8Bc4',
    AA_steakUSDC: '0x28C1eCF5B0f16E1D85B9D2677EfB79d68167cAf2',
    BB_steakUSDC: '0x442Aea0Fd2AFbd3391DAE768F7046f132F0a6300',
    AA_Re7WETH: '0xBBBBBbbBBb9cC5e90e3b3Af64bdAF62C37EEFFCb',
    BB_Re7WETH: '0x442Aea0Fd2AFbd3391DAE768F7046f132F0a6300',
    BB_dUSDCV3: '0xFb3bD022D5DAcF95eE28a6B07825D4Ff9C5b3814',
    AA_sUSDe: '0xaFeb95DEF3B2A3D532D74DaBd51E62048d6c07A4',
    BB_sUSDe: '0xaFeb95DEF3B2A3D532D74DaBd51E62048d6c07A4',
    AA_iETHv2: '0xA118aD79E2152b9a3c7Df8B8791887762b0f1D49',
    BB_iETHv2: '0x15079cBAa74C1df2a602fAc88Bd5b98B08FfE6A4',
    ETH: '0x28C6c06298d514Db089934071355E5743bf21d60',
    USDC: '0x7713974908be4bed47172370115e8b1219f4a5f0',
    USDE: '0x8707f238936c12c309bfc2B9959C35828AcFc512',
    AMPL: '0x223592a191ECfC7FDC38a9256c3BD96E771539A9',
    WBTC: '0x6daB3bCbFb336b29d06B9C793AEF7eaA57888922',
    tBTCv2: '0x84eA3907b9206427F45c7b2614925a2B86D12611',
    sBTC: '0xA2e3475D13776C6E42ff37B47286827d959B2195',
    TUSD: '0x88369cB14F9893aEA737F61ad31Bc6d018af7985',
    aEthUSDC: '0x42EFD1E0DB4ADa762cc5092ECBD052dE7c6e72E2',
    MAV: '0x92582aa69BB6117903a01eDdfe6EFfDDe564A69f',
    BADGER: '0x34e2741a3f8483dbe5231f61c005110ff4b9f50a',
    STETH: '0x6663613FbD927cE78abBF7F5Ca7e2c3FE0d96d18',
    SUSHI: '0x8a108e4761386c94b8d2f98A5fFe13E472cFE76a',
    wstETH: '0x3c22ec75ea5D745c78fc84762F7F1E6D82a2c5BF',
    WETH: '0x6B44ba0a126a2A1a8aa6cD1AdeeD002e141Bcd44',
    USDT: '0xAf64555DDD61FcF7D094824dd9B4eBea165aFc5b',
    XAUT: '0xc4e161e8d8a4bc4ac762ab33a28bbac5474203d7',
    R: '0xBfe4c9D3235475C138a61f62e9e72FaD94A3303b',
    sDAI: '0x4C612E3B15b96Ff9A6faED838F8d07d479a8dD4c',
    CVX: '0x0aCA67Fa70B142A3b9bF2eD89A81B40ff85dACdC',
    MIM: '0xa046a8660e66d178ee07ec97c585eeb6aa18c26c',
    AnkETH: '0xF7260D4ADc48fEefd5a19a9Eb23f9747CeE15C92',
    DAI: '0xd1668fb5f690c59ab4b0cabad0f8c1617895052b',
    oldFRAX: '0x183d0dc5867c01bfb1dbbc41d6a9d3de6e044626',
    newFRAX: '0x183d0dc5867c01bfb1dbbc41d6a9d3de6e044626',
    FEI: '0x19c549357034d10db8d75ed812b45be1dd8a7218',
    BAL: '0x0659FB78b5139eE5bC9238b2C85944a112A7b591',
    OHM: '0x3D7FEAB5cfab1c7De8ab2b7D5B260E76fD88BC78',
    AURA: '0xBB19053E031D9B2B364351B21a8ed3568b21399b',
    WISE: '0x25c315e0758beeab30ee048a4e2080e7084b64b3',
    DDIM: '0x229cbd1955fee93ab6e7876c1b17f6d0b859e953',
    DODO: '0x3e19d726ed435afd3a42967551426b3a47c0f5b7',
    ADAI: '0x826c3064d4f5b9507152f5cb440ca9326e1ec8fa',
    AWETH: '0xa433105e7396070a5e1fdd7e2b2338f1bfa0de68',
    BUSD: '0xf977814e90da44bfa03b6295a0616a897441acec',
    INCH: '0x4ee7c0f5480eb1edd8902a5e8b991ed52992d5f5',
    mUSD: '0x3aD1D5CFCF9169Da73C23D85d5f2Bf53bC9d39dF',
    mBTC: '0x15A295e9BCFcF93a8721DCb9A19330fc59771271',
    renBTC: '0xAaE0633E15200bc9C50d45cD762477D268E126BD',
    tBTC: '0xC25099792E9349C7DD09759744ea681C7de2cb66',
    HBTC: '0x52885fF60Cd7Ae081e0665968C457DdACF888C90',
    GUSD: '0x550Def3DB74F583c7A1eDf2DFFE84a7398850D0c',
    LINK: '0x8d4169cCf3aD88EaFBB09580e7441D3eD2b4B922',
    ADAIv1: '0x3021026e4ff227571a5a563ad19ea657c7027e59',
    CETH: '0x712d0f306956a6a4b4f9319ad9b9de48c5345996',
    CDAI: '0xab4ce310054a11328685ece1043211b68ba5d082',
    CUSDC: '0xC2F61a6eEEC48d686901D325CDE9233b81c793F3',
    EURS: '0xC1056Adeb61a01964Ea265cA95EffB7016f9Ed78',
    EURT: '0x6914FC70fAC4caB20a8922E900C4BA57fEECf8E1',
    CRV: '0x7a16fF8270133F063aAb6C9977183D9e72835428',
    jEUR: '0x937Df4e3d6dB229A10ff0098ab3A1bCC40C33ea4',
    UST: '0xf16e9b0d03470827a95cdfd0cb8a8a3b46969b91',
    SAITAMA: '0x763d5d93f27615aac852b70549f5877b92193864',
    aETH: '0xc03c4476fbe25138bf724fa1b95551c6e6b8fd2c',
    aWETH: '0x3ddfa8ec3052539b6c9549f12cea2c295cff5296',
    aUSDT: '0x4aef720f7bbe98f916221bbc2fb5a15efe6d2cb8',
    BBAUSD: '0x4361b7425cff39b1be9bf12cee2ef32f89656cda',
    sETH: '0x274d9E726844AB52E351e8F1272e7fc3f58B7E5F',
    sUSD: '0xe44b88dadbac54ba75beaa07aae99b243b0b9f87',
    USDD: '0xf89d7b9c864f589bbf53a82105107622b35eaa40',
    alETH: '0xBD28e1B15EcbE72706A445f77bd17FCd8Fe6f652',
    SHIBA: '0x73af3bcf944a6559933396c1577b257e2054d935',
    aEthWETH: '0x931433324E6B0b5B04E3460ef3fb3f78dda3c721',
    dUSDC: '0x2FC2F705110A7F46Ce85F701d7217EF1018f01A3',
    PSP: '0xE5E5440a1CE69C5cf67BFFA74d185e57c31b43E5',
    EUROC: '0x64AE5802620398143FC7113037769175F74825Ea',
    bC3M: '0x5f9F41497f9e11fd7D4c4B067413199682eE2CFF',
    bERNX: '0x5F7A4c11bde4f218f0025Ef444c369d838ffa2aD',
    bIB01: '0x5F7A4c11bde4f218f0025Ef444c369d838ffa2aD',
    steakUSDC: '0xC977d218Fde6A39c7aCE71C8243545c276B48931',
    EURA: '0xa116f421ff82a9704428259fd8cc63347127b777',
    stEUR: '0xdC7Aa225964267c7E0EfB35f4931426209E90312',
    USDA: '0x2686bC6A56D205010637CE1DF124b20Cb19E4054',
    stUSD: '0x4e83c0a323b68E3Bc7CC8a4E35326Fd0544A291E',
    crvUSD: '0xA920De414eA4Ab66b97dA1bFE9e6EcA7d4219635',
    GHO: '0x0F11640BF66e2D9352d9c41434A5C6E597c5e4c8',
    wibBTC: '0xFbdCA68601f835b27790D98bbb8eC7f05FDEaA9B',
    MATIC: '0x7073783eee7e9b3e6e4ddac4d7f49dc46044dd9a',
    POL: '0x05A47D9f589a001C15E38D068dCc5DaE6D96a2eb',
    SDEX: '0xB0470cF15B22a6A32c49a7C20E3821B944A76058',
    frxETH: '0x9df2322bdAEC46627100C999E6dDdD27837fec6e',
    LUSD: '0xEd279fDD11cA84bEef15AF5D39BB4d4bEE23F0cA',
    BNT: '0xf727e20e081aAE428E7c6bE07b156bB21ab587a7',
    USDe: '0x74e6c48e667d698a4cf90665b6960a5bae39e603',
    eETH: '0x0f1DfeF1a40557d279d0de6E49aB306891A638b8',
    stataUSDT: '0x6803364AceD5181877abC11E865FB27cB654a426',
    aaveUSDT: '0x464C71f6c2F760DdA6093dCB91C24c39e5d6e18c',
    waEthUSDT: '0xbA1333333333a1BA1108E8412f11850A5C319bA9',
    waEthUSDC: '0xbA1333333333a1BA1108E8412f11850A5C319bA9',
    weETH: '0x267ed5f71EE47D3E45Bb1569Aa37889a2d10f91e',
    rUSD: '0xEC2eda1C4F981E468ABF62424a10B69B738b498E',
    arUSD: '0xeFc24206053a452e2299BF3b8f964512b041Db4C',
    USD0: '0x224762e69169E425239EeEE0012d1B0e041C123D',
    M: '0xA370275bb06b7416184A967C5B8593942784CDFe',
    WrappedM: '0xfAc0973a7D0B847367F6DD46FD470Ee069aAB845',
    'USD0++': '0x2227b6806339906707b43F36a1f07B52FF7Fa776',
    USDM: '0x57F5E098CaD7A3D1Eed53991D4d66C45C9AF7812',
    wUSDM: '0x3B95bC951EE0f553ba487327278cAc44f29715E5',
    USDL: '0xAb96AA0ee764924f49fbB372f3B4db9c2cB24Ea2',
    wUSDL: '0xBBBBBbbBBb9cC5e90e3b3Af64bdAF62C37EEFFCb',
    UsualM: '0xE3f7A0c4a44b740328157A5152A85c3bCB54DA09',
    EKUBO: '0xF5b6Ee2CAEb6769659f6C091D209DfdCaF3F69Eb',
  },
  [Network.POLYGON]: {
    jGBP: '0x02aa0B826c7BA6386DdBE04C0a8715A1c0A16B24',
    MATIC: '0xfCbB9e5BB354B6F9fd40362Cee043F510dd3028D',
    DAI: '0x98F911D496Cf46bf9FF9CdD7039Cf579B26F01B9',
    WETH: '0x62ac55b745f9b08f1a81dcbbe630277095cf4be1',
    WMATIC: '0x0AFF6665bB45bF349489B20E225A6c5D78E2280F',
    AMWMATIC: '0x975779102B2A82384f872EE759801DB5204CE331',
    USDC: '0xf89d7b9c864f589bbf53a82105107622b35eaa40',
    BAL: '0xF1CFf6380D9A15dB33Eed0309541E254fC7dE695',
    AAVE: '0x256e063f7fb60a3004D13e1D09e7A9D200A5C5bA',
    PSP: '0xa902c6a26bcaC4c62Eb8667E3Ef9368f78421dB5',
    POPS: '0x2693b57ee51f4e2a26dfb339a911fa8731061f49',
    MUST: '0x9f2a409848fb9b7bd058b24a23e8dbf1e166a109',
    AMDAI: '0xFA0DCe8280FCDf369a4cbFc1830d3302789307a6',
    mUSD: '0x5084f622cbDf1E22E473d66d97916524745B9b6e',
    USDT: '0x2D55eccD5F50D325ee3CE192322911f87113bCd3',
    WBTC: '0xdc9232e2df177d7a12fdff6ecbab114e2231198d',
    AMWETH: '0x6f1c28c40b5fed4fb546f85959ae2f7c16365cad',
    KNC: '0x41Af7fd16dFC29bdA8D8aAA4CeFfC0E8046992eC',
    jEUR: '0x807B465fC3f72aF3AAfda74480CA7E4E55964cd3',
    aUSDT: '0x027ffd3c119567e85998f4e6b9c3d83d5702660c',
    aPolUSDT: '0x941da3d6759147736456cee36647213183079337',
    aPolWMATIC: '0xfB3C01F90B4629DBD4Fd5310E995Ef3FE2e7AbeE',
    RADIO: '0x60531b9c3645546d864604ee0fc5b7d6adc81cc2',
    HANZO: '0x8a151b6ec99c7b90b342ab401d511b480309b220',
    RVLT: '0x815f87ca3db2b9491115a7769aeacb140361c5a9',
    stMATIC: '0x7C8963BddC17095aDbc9387Cc6cdcCaA798feA52',
    axlUSDC: '0x9298F93ee0393a823C242D80F1a4aDf4c8a3Feef',
    deUSDC: '0x94d5ead1f80cf0b4d3480ab59dff16d47c93e9fe',
    amUSDT: '0x832b11846a27b3ba25d68ae80c39fab155d18c49',
    amUSDC: '0x6e7f19cd23049c7118e14470e2bf85d2e26ee0ae',
    MAI: '0x9a8cf02f3e56c664ce75e395d0e4f3dc3dafe138',
    SDEX: '0xB0470cF15B22a6A32c49a7C20E3821B944A76058',
    WOLF: '0x4aa6907Fa9F1BC2Be15158897E0138E947C86956',
    CRV: '0x2151578e1fEc29361bB0481312Ea6b935014D636',
    SUSHI: '0x1605CE87dD176b38a17d30e8926370ffD5268bf6',
    EURA: '0x9A760aa1Fe631fD9aC0Aee0965736121c7c132cc',
    stEUR: '0xA9DdD91249DFdd450E81E1c56Ab60E1A62651701',
    USDA: '0x741383AbD73891b40822A069f14d6fc5b5685020',
    stUSD: '0xA9DdD91249DFdd450E81E1c56Ab60E1A62651701',
    stataUSDCn: '0xFAB1420c84fF5E058B8AD12604D24247e268f362',
    aaveUSDCn: '0xEBA9C3C1B41A846431F970aCA5Eee10f55969B76',
    crvUSD: '0x61aE20E0292a5E6CF2F017236755246BB9e0f57a',
    USDCe: '0xA67EFB69A4f58F568aAB1b9d51110102985835b0',
    USDCn: '0x4B6f17856215eab57c29ebfA18B0a0F74A3627bb',
    USDM: '0x57F5E098CaD7A3D1Eed53991D4d66C45C9AF7812',
    wUSDM: '0xC98D785ECEEa2b074fffc24F682c8AD9fA2D9D8d',
    TRYB: '0xD05007f1BD1304bFAEb370Ec5EbD18fD02a581e6',
  },
  [Network.FANTOM]: {
    DAI: '0x370f4b2dcf75c94d8d4450b493661a9c6170d0b5',
    FTM: '0x431e81E5dfB5A24541b5Ff8762bDEF3f32F96354',
    WFTM: '0xB7D0fB518a5b7bf8dc7ea19A715E8FD8BD983e27',
    USDC: '0xf53feaeb035361c046e5669745695e450ebb4028',
    USDCe: '0x305fa2FB5AF034D490A9C9be8bcd9b01902480BF',
    FUSDT: '0x9ade1c17d25246c405604344f89E8F23F8c1c632',
    POPS: '0x4b78b52e7de4d8b7d367297cb8a87c1875a9d591',
    aFanUSDT: '0x8EBc96fF91A30059E447bFC7C0a7394f8A5793E6',
    aFanWFTM: '0x935AD0fBea9572bB24138F23A69e314f0BDbdDbE',
    MIM: '0xbcab7d083cf6a01e0dda9ed7f8a02b47d125e682',
    FRAX: '0x4423ac71f53ca92e2f2be5917a9c2468e7412f4a',
    nETH: '0x16b658270ac50c0063940ed287c401b3df7ccf70',
    WETH: '0x7b7b957c284c2c227c980d6e2f804311947b84d0',
    SPIRIT: '0x0d0707963952f2fba59dd06f2b425ace40b492fe',
    wBOMB: '0x28aa4f9ffe21365473b64c161b566c3cdead0108',
    TOR: '0x70de4b5ed310fd93da3c0bae824fb99cb4d44dd8',
    BOO: '0xf778f4d7a14a8cb73d5261f9c61970ef4e7d7842',
    ETH: '0xf48883940b4056801de30f12b934dcea90133ee6',
    GUSDC: '0x894d774a293f8aa3d23d67815d4cadb5319c1094',
    GDAI: '0x0e2ed73f9c1409e2b36fe6c46e60d4557b7c2ac0',
    EQUAL: '0x8b187ea19c93091a4d6b426b71871648182b5fac',
    FVM: '0x07BB65fAaC502d4996532F834A1B7ba5dC32Ff96',
    lzUSDC: '0x06F1C4A56357bF3971C79063f2B58E58c547BC0B',
    axlUSDC: '0xccf932cd565c21d2e516c8ff3a4f244eea27e09a',
    SOLID: '0xddf169bf228e6d6e701180e2e6f290739663a784',
    scrvUSDC_e: '0xb8c1dAb69724da9d3225F14bfD76Ae97bB92BFda',
    scrvUSDC_p: '0x74796478d7755a77807fADd2389A18DF1baf9e7c',
  },
  [Network.BSC]: {
    DAI: '0xf68a4b64162906eff0ff6ae34e2bb1cd42fef62d',
    WBNB: '0x59d779bed4db1e734d3fda3172d45bc3063ecd69',
    BUSD: '0x0D0707963952f2fBA59dD06f2b425ace40b492Fe',
    POPS: '0x4b78b52e7de4d8b7d367297cb8a87c1875a9d591',
    BNB: '0xf68a4b64162906eff0ff6ae34e2bb1cd42fef62d',
    USDT: '0xf89d7b9c864f589bbf53a82105107622b35eaa40',
    ETH: '0xefdca55e4bce6c1d535cb2d0687b5567eef2ae83',
    USDC: '0x554b52bf57b387fd09d6644368c5a8aacaaf5ae0',
    RADIO: '0x75b3efed620e2d6750d88263cd4d7a27b0d7d3c5',
    bBTC: '0x72a53cdbbcc1b9efa39c834a540550e23463aacb',
    anyBTC: '0x4ffef8e8a75c20ab0ddf96c50d2457277d27923c',
    nUSD: '0x28ec0b36f0819ecb5005cab836f4ed5a2eca4d13',
    axlUSD: '0xc03fbeda9069b22a120ae6a09349a0b5eea5570a',
    FRAX: '0xEB4576fE753DAB07635c0Bb6c8f0A355e1Db5d31',
    frxETH: '0xf324adC872005197A6f7DAE214d3b63aa0C3625F',
    USDFI: '0x2E00D722e091836B39Db3e4dcE6eE51c90c5B221',
    SDEX: '0xB0470cF15B22a6A32c49a7C20E3821B944A76058',
    BNBx: '0xFF4606bd3884554CDbDabd9B6e25E2faD4f6fc54',
    EURA: '0x4A5362ef534FFB27510E4E4C9A215BB5436377C2',
    USDA: '0x230c1f68aBE6033Cba3Fe0D2C0D7097e9923C3bC',
    stUSD: '0x0022228a2cc5E7eF0274A7Baa600d44da5aB5776',
    stataUSDT: '', // no holders yet
    aaveUSDT: '0x5DE3c5BE52D7aDbdC3aEFe2eA061A2ECE0C7d766',
  },
  [Network.AVALANCHE]: {
    LINKe: '0x9efa0A617C0552F1558c95993aA8b8A68b3e709C',
    AVAX: '0xD6216fC19DB775Df9774a6E33526131dA7D19a2c',
    avWAVAX: '0xc5ed2333f8a2C351fCA35E5EBAdb2A82F5d254C3',
    WAVAX: '0x5CfCd7E6D055Ba4f7B998914336254aDE3F69f26',
    sAVAX: '0xC73DF1e68FC203F6E4b6270240D6f82A850e8D38',
    BETS: '0x8cc2284c90d05578633418f9cde104f402375a65',
    HATCHY: '0x14ec295ec8def851ec6e2959df872dd24e422631',
    USDCe: '0x3a2434c698f8d79af1f5a9e43013157ca8b11a66',
    USDC: '0x64b4dE1b00EF830f3CC2FD68ee056aAD76C45BF6',
    USDTe: '0x84d34f4f83a87596cd3fb6887cff8f17bf5a7b83',
    WETHe: '0x9bdB521a97E95177BF252C253E256A60C3e14447',
    POPS: '0x5268c2331658cb0b2858cfa9db27d8f22f5434bc',
    ETH: '0x9852e84b5AA485683d8AeE7B0332e42442763b75',
    DAIE: '0xED2a7edd7413021d440b09D654f3b87712abAB66',
    TUSD: '0x5Db946411F08f15300f23D9bde4A407B07D56C03',
    PNG: '0x348b11CF986e8E1CdA10c4A7E375aA252b47fc55',
    SHIBX: '0xfE5ADf65BE1a46b83EF3d352A8F9258A039f3050',
    wBTC: '0xbB2BD754A45f400A01158A8b3C89DE085D58ABF1',
    renBTC: '0xb8D1D22609D10078Db36915fc4610F8674b44319',
    ADAI: '0xc5ed2333f8a2C351fCA35E5EBAdb2A82F5d254C3',
    MIM: '0x64cb3f5aada07d831b8db6c6d9c715c53c251ef3',
    TSD: '0x691A89db352B72dDb249bFe16503494eC0D920A4',
    THO: '0xc40d16c47394a506d451475c8a7c46c1175c1da1',
    aAvaUSDT: '0x50B1Ba98Cf117c9682048D56628B294ebbAA4ec2',
    USDT: '0xCddc5d0Ebeb71a08ffF26909AA6c0d4e256b4fE1',
    aAvaWAVAX: '0x1B18Df70863636AEe4BfBAb6F7C70ceBCA9bA404',
    oldFRAX: '0x4e3376018add04ebe4c46bf6f924ddec8c67aa7b',
    newFRAX: '0x4e3376018add04ebe4c46bf6f924ddec8c67aa7b',
    nETH: '0xcf2ef00e75558512ae735679ea5df62ad2056786',
    avWETH: '0x92d78e32b990d10aeca0875dc5585f1a6f958179',
    YUSD: '0x86D0c0e4B8CC5409144f66E6E76b904bb9ce9cDb',
    BTCb: '0x2446bEb3905CfFbd2c5eB18F1f9c2996B05257c4',
    AMPL: '0xfcaA5ea7F8eb0631BcA72C345025C0A5a6D93f0E',
    PHAR: '0x654296D56532f62B7d91d335791d3c364a9385b5',
    stataUSDT: '', // no holders yet
    aaveUSDT: '0xB2d3ad6e99D2A043EF77e3812461Ad2D4Ae3da8B',
    ARENA: '0xEBf747761b6942adaBAA58A594BA24931AfA0a3F',
    TRYB: '0x7137FdccfB6Ee406771E8F5c1B466e4d3074dd45',
  },
  [Network.ARBITRUM]: {
    SEN: '0x76d39045d856caf9bfae12ba611ca4a94449a4f1',
    RDPX: '0x115b818593c00da4f9d1d8f5ce7d7f88cce48bee',
    ARB: '0xb65edba80a3d81903ecd499c8eb9cf0e19096bd0',
    weETH: '0xE957D8386d20D077F511E86672Fc7ee4b83067da',
    ETH: '0xfa0a32e5c33b6123122b6b68099001d9371d14e9',
    DAI: '0x2d070ed1321871841245d8ee5b84bd2712644322',
    WETH: '0x3368e17064c9ba5d6f1f93c4c678bea00cc78555',
    BAL: '0x7b7b957c284c2c227c980d6e2f804311947b84d0',
    USDCe: '0x62383739d68dd0f844103db8dfb05a7eded5bbe6',
    USDC: '0xb38e8c17e38363af6ebdcb3dae12e0243582891d',
    OHM: '0xebce5f29ff5ca9aa330ebdf7ec6b5f474bff271e',
    USDT: '0xf977814e90da44bfa03b6295a0616a897441acec',
    POPS: '0x4b78b52e7de4d8b7d367297cb8a87c1875a9d591',
    FRAX: '0x59bf0545fca0e5ad48e13da269facd2e8c886ba4',
    nUSD: '0x9dd329f5411466d9e0c488ff72519ca9fef0cb40',
    nETH: '0xa067668661c84476afcdc6fa5d758c4c01c34352',
    AAVE: '0x8D2876aD4D2A994C529F19D846CA541015dc3f05',
    aArbAAVE: '0x439901eCaB06F75B14bC25fD60d53bB3A3b9e277',
    EURS: '0x251aeE4A9eB1d8251485D1A9b3bE68975B39EC33',
    aArbEURS: '0xD2BC982A2035dB0E1Be7c2C1a9f87E31794C653e',
    MIM: '0xf46bb6dda9709c49efb918201d97f6474eac5aea',
    VST: '0x59bf0545fca0e5ad48e13da269facd2e8c886ba4',
    aArbUSDC: '0x048BF2F5908e95976CeAD0E47D805b3803E286e2',
    waArbUSDT: '0xa6D12574eFB239FC1D2099732bd8b5dC6306897F',
    ZYB: '0x3ec0eddcd1e25025077327886a78133589082fb2',
    WBTC: '0xd9d611c6943585bc0e18e51034af8fa28778f7da',
    RDNT: '0x62383739d68dd0f844103db8dfb05a7eded5bbe6',
    SDEX: '0xb0470cf15b22a6a32c49a7c20e3821b944a76058',
    LINK: '0x7f1fa204bb700853d36994da19f830b6ad18455c',
    DMT: '0x40414f138eb2ef938e6c3629897ef99d4464d4e8',
    PENDLE: '0x5bdf85216ec1e38d6458c870992a69e38e03f7ef',
    wstETH: '0xb3843D7BBb8530f95e5bEaBeff451fA5380510a8',
    EURA: '0x6dd7b830896b56812aa667bdd14b71c8b3252f8e',
    stEUR: '0xE588611e7A2392507879E3be80531654b85C16aA',
    USDA: '0xa86ff337db9107b54862d30d1a598f8be847b05e',
    stUSD: '0xBa511aAd739358b2F34285f9E2d5344017b7DcaD',
    stataUSDT: '0xc5042f9d9a18e95547864438455c8f05b4987399',
    aaveUSDT: '0xAfa788fab589fe61C23DF76905558f4734444D67',
    crvUSD: '0x9755e99bdb99495d3d31d953785d993c6df8552e',
    GHO: '0xda39E48523770197EF3CbB70C1bf1cCCF9B4b1E7',
    USDM: '0x57F5E098CaD7A3D1Eed53991D4d66C45C9AF7812',
    wUSDM: '0x12c9cE6b155c8aaC74004732A621B64bC669bb79',
    waArbWETH: '0x854B004700885A61107B458f11eCC169A019b764',
    USDS: '0x2f47a6D6115AF4fC1935f5C9079C8aCBA92E5aB4',
    sUSDS: '0x999F26D47B916340E62A6bb924708A5007eb80Cb',
  },
  [Network.OPTIMISM]: {
    ETH: '0xF6D4E5a7c5215F91f59a95065190CCa24bf64554',
    DAI: '0x1337bedc9d22ecbe766df105c9623922a27963ec',
    WETH: '0x86bb63148d17d445ed5398ef26aa05bf76dd5b59',
    POPS: '0x3cbd9044aaabef08ce93a68448e093cff405ad76',
    USDCe: '0xdecc0c09c3b5f6e92ef4184125d5648a66e35298',
    USDC: '0x8aF3827a41c26C7F32C81E93bb66e837e0210D5c',
    aOptUSDCn: '0x38d693cE1dF5AaDF7bC62595A37D667aD57922e5',
    USDT: '0xf977814e90da44bfa03b6295a0616a897441acec',
    OP: '0xEBb8EA128BbdFf9a1780A4902A9380022371d466',
    aOptWETH: '0x7B7D80C40415F744864f051B806b466e2fbB8E68',
    aOptUSDC: '0x8c0Fcf914E90fF5d7f2D02c1576BF4245FaD2B7F',
    sBTC: '0xbbb33d2e7bd7ddc722e53da9ca8ee97df41cfabf',
    sETH: '0xce3850927d0e631b6082f9d45a6391a3794c51eb',
    sUSD: '0xa5f7a39e55d7878bc5bd754ee5d6bd7a7662355b',
    wstETH: '0x63f6D9E7d3953106bCaf98832BD9C88A54AfCc9D',
    rETH: '0x4c2e69e58b14de9afedfb94319519ce34e087283',
    WBTC: '0xb9c8f0d3254007ee4b98970b94544e473cd610ec',
    frxETH: '0x4d4edf8291d169f975b99914b6ab3326abb45938',
    EURA: '0x9A760aa1Fe631fD9aC0Aee0965736121c7c132cc',
    stEUR: '0xA9DdD91249DFdd450E81E1c56Ab60E1A62651701',
    USDA: '0x7dFf12833a6f0e88f610E79E11E9506848cCF187',
    stUSD: '0xC98b0729695A25152B8D5b6B95709070605A7F60',
    crvUSD: '0x7a16fF8270133F063aAb6C9977183D9e72835428',
    LUSD: '0xf0a9abb11958a071e168f2ee5bcbacf1abbde9cf',
    GRAI: '0x92b051204816DC4fbA7AC1A68a2cf319A9a387CB',
    stataUSDT: '0xd55263b84685Ced7e10a77607C7fFD763D495B6e',
    stataUSDC: '0x450C01300B83bE379113256038b4Dd3b45d23B5e',
    aaveUSDT: '0x1Fd458C52fEb7Bb35097ebd9566DB6C269341FDD',
    tBTC: '0xf7b4531e52211CC44379102F719cad29411dB053',
    PSTAKE: '0xc45398444B83183b2018e0224B3D332b42D492Af',
    USDM: '0x57F5E098CaD7A3D1Eed53991D4d66C45C9AF7812',
    wUSDM: '0x1Ab0b1A5A239B524702EcE9cCe77E096d4daE75B',
  },
  [Network.ZKEVM]: {
    ETH: '0x4F9A0e7FD2Bf6067db6994CF12E4495Df938E6e9',
    WETH: '0xc44b0378e400a9958219ec8f294c23b9976e3c5d',
    MATIC: '0x8f2a1450c040b3c19efe9676165d8f30d8280019',
    WBTC: '0x99b31498b0a1dae01fc3433e3cb60f095340935c',
    USDC: '0x99b31498b0a1dae01fc3433e3cb60f095340935c',
  },
  [Network.GNOSIS]: {
    GNO: '0x458cD345B4C05e8DF39d0A07220feb4Ec19F5e6f',
    COW: '0x4fFAD6ac852c0Af0AA301376F4C5Dea3a928b120',
    XDAI: '0x9fc062032d4F2Fe7dAA601bd8B06C45F9c8f17Be',
    WXDAI: '0xBA12222222228d8Ba445958a75a0704d566BF2C8',
    WETH: '0x800e12aF6c96790EDDdc5B3f3302899e27B2A918',
    USDT: '0x1098503a90c3224F0e6BE7c124a337888C0BA564',
    WBTC: '0x8e5bBbb09Ed1ebdE8674Cda39A0c169401db4252',
    USDC: '0xd4A39d219ADB43aB00739DC5D876D98Fdf0121Bf',
    aGnoWXDAI: '0x458cD345B4C05e8DF39d0A07220feb4Ec19F5e6f',
    aGnoUSDC: '0x458cD345B4C05e8DF39d0A07220feb4Ec19F5e6f',
    wstETH: '0x458cD345B4C05e8DF39d0A07220feb4Ec19F5e6f',
    aGnowstETH: '0x458cD345B4C05e8DF39d0A07220feb4Ec19F5e6f',
    sDAI: '0x79f08F2e75A8C99428DE4A2e6456c07C99E55da5',
    USDCe: '0x555CE236C0220695b68341bc48C68d52210cC35b',
    crvUSD: '0xE4A982fa1f1E8AD1AF238A7b1226b13b56bf5CcD',
    SWPR: '0x9467dcFD4519287e3878C018c02f5670465a9003',
    waGnoWETH: '0x854B004700885A61107B458f11eCC169A019b764',
    waGnowstETH: '0x854B004700885A61107B458f11eCC169A019b764',
    waGnoGNO: '0x9Ec6472Fc33D9a5D17613484aDF0295A001fDF32',
  },
  [Network.BASE]: {
    WETH: '0x24D61e5411C143135068557AfD06546d81A751b8',
    PRIME: '0xe3879b7359695f802d6FD56Bb76fD82C362Dafd6',
    ETH: '0xd34ea7278e6bd48defe656bbe263aef11101469c',
    MAV: '0xf977814e90da44bfa03b6295a0616a897441acec',
    USDC: '0x21bD501F86A0B5cE0907651Df3368DA905B300A9',
    USDbC: '0x989BA24cb7938C1672B1e9Cea873cf4d7629a5FE',
    DAI: '0x20f03e26968b179025f65c1f4afadfd3959c8d03',
    BAL: '0x854b004700885a61107b458f11ecc169a019b764',
    GOLD: '0x1374c25b3710758c326ee0c70ec48b595d5ccf8c',
    SDEX: '0xa5d378c05192e3f1f365d6298921879c4d51c5a3',
    EURA: '0x5b5614b9fffab7c751799eb12d5cb9165c8c40ad',
    stEUR: '0xA9DdD91249DFdd450E81E1c56Ab60E1A62651701',
    USDA: '0x7FE4b2632f5AE6d930677D662AF26Bc0a06672b3',
    stUSD: '0x8deeffb6047b8ee91b09334eb2a4ca120f43f596',
    ALB: '0x365c6d588e8611125de3bea5b9280c304fa54113',
    AERO: '0x807877258b55bfefabdd469da1c72731c5070839',
    tBTC: '0x9f1920d0cbb63ed03376a1e09fd2851d601234c8',
    DOG: '0xbe3ab8a87730684ef1e476064c2e43c3e982f8e8',
    stataUSDC: '0x88Cac91ADDE2208039A227B373C2A692C0700547',
    aaveUSDC: '0x5DE3c5BE52D7aDbdC3aEFe2eA061A2ECE0C7d766',
    waBasUSDC: '0x450C01300B83bE379113256038b4Dd3b45d23B5e',
    USDM: '0x426c4966fC76Bf782A663203c023578B744e4C5E',
    crvUSD: '0xBbAbDB1385deA5285113581A7024d6DC04131101',
    cbETH: '0x50e011dD1e2b4906F1534623cD134B30422bb11E',
    wUSDM: '0xe30965Acd0Ee1CE2e0Cd0AcBFB3596bD6fC78A51',
    aBasUSDC: '0xC006544B93e86E8999623C1D12d2E352c61C8123',
    waBasWETH: '0xbA1333333333a1BA1108E8412f11850A5C319bA9',
    wstETH: '0x96892b8FBd24e0aC40BD98A304095a6c485A6A68',
    waBaswstETH: '0x854B004700885A61107B458f11eCC169A019b764',
    smUSDC: '0x88457F47c9BEC8379eB90d8dC3592F79084e555d',
    waBasGHO: '0x450C01300B83bE379113256038b4Dd3b45d23B5e',
    USDS: '0x87549A7DF7a002f756118EB19b59C2317E227017',
    sUSDS: '0xC9716E991396AA933Fa7A481003a5953bcBabC17',
    cbBTC: '0x88fC6C82672081dA02f60996785fe8Cf67A2A85b',
  },
  [Network.SEPOLIA]: {
    bal: '0xDb4ff41B4C1222c2b1869A67Be115070688989a2',
    daiAave: '0xbB0bc84687fFb642fd90a3D12215e7eC16352A49',
    WETH: '0x546e37DAA15cdb82fd1a717E5dEEa4AF08D4349A',
    ETH: '0x2CdA41645F2dBffB852a605E92B185501801FC28',
    stataUSDC: '0x75D06bae37a9c349142fE7cee77804900b1C0EC3',
    stataUSDT: '0x75D06bae37a9c349142fE7cee77804900b1C0EC3',
    usdcAave: '0xdD5De55eA6804EFb283f43b0C091C25000a6486c',
    DAI: '0x90347b9CC81a4a28aAc74E8B134040d5ce2eaB6D',
  },
  [Network.UNICHAIN]: {},
};

export const NativeTokenSymbols: { [network: number]: string } = {
  [Network.MAINNET]: 'ETH',
  [Network.POLYGON]: 'MATIC',
  [Network.BSC]: 'BNB',
  [Network.AVALANCHE]: 'AVAX',
  [Network.SONIC]: 'S',
  [Network.ARBITRUM]: 'ETH',
  [Network.OPTIMISM]: 'ETH',
  [Network.BASE]: 'ETH',
  [Network.SEPOLIA]: 'ETH',
  [Network.GNOSIS]: 'XDAI',
  [Network.UNICHAIN]: 'ETH',
};

export const WrappedNativeTokenSymbols: { [network: number]: string } = {
  [Network.MAINNET]: 'WETH',
  [Network.POLYGON]: 'WMATIC',
  [Network.BSC]: 'WBNB',
  [Network.AVALANCHE]: 'WAVAX',
  [Network.SONIC]: 'WS',
  [Network.ARBITRUM]: 'WETH',
  [Network.OPTIMISM]: 'WETH',
  [Network.BASE]: 'WETH',
  [Network.SEPOLIA]: 'WETH',
  [Network.GNOSIS]: 'WXDAI',
};<|MERGE_RESOLUTION|>--- conflicted
+++ resolved
@@ -1759,15 +1759,13 @@
       address: `0x04C0599Ae5A44757c0af6F9eC3b93da8976c150A`,
       decimals: 18,
     },
-<<<<<<< HEAD
     BUNNI: {
       address: '0x000000c396558ffbab5ea628f39658bdf61345b3',
       decimals: 18,
-=======
+    },
     EURC: {
       address: `0x60a3e35cc302bfa44cb288bc5a4f316fdb1adb42`,
       decimals: 6,
->>>>>>> 7867413c
     },
   },
   [Network.SEPOLIA]: {
