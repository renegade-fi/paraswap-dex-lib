--- conflicted
+++ resolved
@@ -1206,15 +1206,13 @@
       address: '0x6ab707aca953edaefbc4fd23ba73294241490620',
       decimals: 6,
     },
-<<<<<<< HEAD
     ARENA: {
       address: '0xB8d7710f7d8349A506b75dD184F05777c82dAd0C',
       decimals: 18,
-=======
+    },
     TRYB: {
       address: '0x564a341df6c126f90cf3ecb92120fd7190acb401',
       decimals: 6,
->>>>>>> a0976fd4
     },
   },
   [Network.ARBITRUM]: {
@@ -2075,11 +2073,8 @@
     PHAR: '0x654296D56532f62B7d91d335791d3c364a9385b5',
     stataUSDT: '', // no holders yet
     aaveUSDT: '0xB2d3ad6e99D2A043EF77e3812461Ad2D4Ae3da8B',
-<<<<<<< HEAD
     ARENA: '0xEBf747761b6942adaBAA58A594BA24931AfA0a3F',
-=======
     TRYB: '0x7137FdccfB6Ee406771E8F5c1B466e4d3074dd45',
->>>>>>> a0976fd4
   },
   [Network.ARBITRUM]: {
     SEN: '0x76d39045d856caf9bfae12ba611ca4a94449a4f1',
