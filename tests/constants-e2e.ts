import {
  SmartTokenParams,
  balanceOfFn,
  allowanceFn,
  SmartToken,
  balancesFn,
  allowedFn,
} from '../tests/smart-tokens';
import { Address } from '../src/types';
import { ETHER_ADDRESS, Network } from '../src/constants';

export const GIFTER_ADDRESS = '0xb22fC4eC94D555A5049593ca4552c810Fb8a6d00';
export const GENERIC_ADDR1 = '0xbe9317f6711e2da074fe1f168fd9c402bc0a9d1b';
export const GENERIC_ADDR2 = '0x230a1ac45690b9ae1176389434610b9526d2f21b';

export const Tokens: {
  [network: number]: { [symbol: string]: SmartTokenParams };
} = {
  [Network.MAINNET]: {
    ETH: {
      address: ETHER_ADDRESS,
      decimals: 18,
    },
    REQ: {
      address: '0x8f8221aFbB33998d8584A2B05749bA73c37a938a',
      decimals: 18,
    },
    USDC: {
      address: '0xa0b86991c6218b36c1d19d4a2e9eb0ce3606eb48',
      decimals: 6,
      addBalance: balancesFn,
      addAllowance: allowedFn,
    },
    WBTC: {
      address: '0x2260fac5e5542a773aa44fbcfedf7c193bc2c599',
      decimals: 8,
      addBalance: balancesFn,
      addAllowance: allowedFn,
    },
    BADGER: {
      address: '0x3472A5A71965499acd81997a54BBA8D852C6E53d',
      decimals: 18,
    },
    USDT: {
      address: '0xdac17f958d2ee523a2206206994597c13d831ec7',
      decimals: 6,
    },
    STETH: {
      address: '0xae7ab96520de3a18e5e111b5eaab095312d7fe84',
      decimals: 18,
    },
    wstETH: {
      address: '0x7f39C581F595B53c5cb19bD0b3f8dA6c935E2Ca0',
      decimals: 18,
    },
    WETH: {
      address: '0xc02aaa39b223fe8d0a0e5c4f27ead9083c756cc2',
      decimals: 18,
      addBalance: balanceOfFn,
      addAllowance: allowanceFn,
    },
    SETH: {
      address: '0x5e74C9036fb86BD7eCdcb084a0673EFc32eA31cb',
      decimals: 18,
    },
    LINK: {
      address: '0x514910771af9ca656af840dff83e8264ecf986ca',
      decimals: 18,
    },
    DAI: {
      address: '0x6b175474e89094c44da98b954eedeac495271d0f',
      decimals: 18,
      addBalance: balanceOfFn,
      addAllowance: allowanceFn,
    },
    MLN: {
      address: '0xec67005c4e498ec7f55e092bd1d35cbc47c91892',
      decimals: 18,
    },
    SENT: {
      address: '0xa44E5137293E855B1b7bC7E2C6f8cD796fFCB037',
      decimals: 8,
    },
    oldFRAX: {
      address: '0x853d955acef822db058eb8505911ed77f175b99e',
      decimals: 18,
    },
    aDAI: {
      address: '0x028171bCA77440897B824Ca71D1c56caC55b68A3',
      decimals: 18,
    },
    aUSDT: {
      address: '0x3Ed3B47Dd13EC9a98b44e6204A523E766B225811',
      decimals: 6,
    },
    waUSDT: {
      address: '0xf8Fd466F12e236f4c96F7Cce6c79EAdB819abF58',
      decimals: 6,
    },
    ALUSD: {
      address: '0xbc6da0fe9ad5f3b0d58160288917aa56653660e9',
      decimals: 18,
    },
    BAL: {
      address: '0xba100000625a3754423978a60c9317c58a424e3D',
      decimals: 18,
    },
    WISE: {
      address: '0x66a0f676479cee1d7373f3dc2e2952778bff5bd6',
      decimals: 18,
    },
    DDIM: {
      address: '0xFbEEa1C75E4c4465CB2FCCc9c6d6afe984558E20',
      decimals: 18,
    },
    DODO: {
      address: '0x43Dfc4159D86F3A37A5A4B3D4580b888ad7d4DDd',
      decimals: 18,
    },
    ADAI: {
      address: '0x028171bca77440897b824ca71d1c56cac55b68a3',
      decimals: 18,
    },
    AWETH: {
      address: '0x030ba81f1c18d280636f32af80b9aad02cf0854e',
      decimals: 18,
    },
    ALPHA: {
      address: '0xa1faa113cbe53436df28ff0aee54275c13b40975',
      decimals: 18,
    },
    CRV: {
      address: '0xd533a949740bb3306d119cc777fa900ba034cd52',
      decimals: 18,
    },
    INCH: {
      address: '0x111111111117dC0aa78b770fA6A738034120C302',
      decimals: 18,
    },
    mUSD: {
      address: '0xe2f2a5c287993345a840db3b0845fbc70f5935a5',
      decimals: 18,
    },
    mBTC: {
      address: '0x945facb997494cc2570096c74b5f66a3507330a1',
      decimals: 18,
    },
    renBTC: {
      address: '0xEB4C2781e4ebA804CE9a9803C67d0893436bB27D',
      decimals: 8,
    },
    HBTC: {
      address: '0x0316EB71485b0Ab14103307bf65a021042c6d380',
      decimals: 18,
    },
    tBTC: {
      address: '0x8dAEBADE922dF735c38C80C7eBD708Af50815fAa',
      decimals: 18,
    },
    BUSD: {
      address: '0x4fabb145d64652a948d72533023f6e7a623c7c53',
      decimals: 18,
    },
    GUSD: {
      address: '0x056fd409e1d7a124bd7017459dfea2f387b6d5cd',
      decimals: 2,
    },
    ADAIv1: {
      address: '0xfC1E690f61EFd961294b3e1Ce3313fBD8aa4f85d',
      decimals: 18,
    },
    CETH: {
      address: '0x4ddc2d193948926d02f9b1fe9e1daa0718270ed5',
      decimals: 8,
    },
    CDAI: {
      address: '0x5d3a536E4D6DbD6114cc1Ead35777bAB948E3643',
      decimals: 8,
    },
    MIM: {
      address: '0x99D8a9C45b2ecA8864373A26D1459e3Dff1e17F3',
      decimals: 18,
    },
    AnkETH: {
      address: '0xE95A203B1a91a908F9B9CE46459d101078c2c3cb',
      decimals: 18,
    },
    EURS: {
      address: '0xdB25f211AB05b1c97D595516F45794528a807ad8',
      decimals: 2,
    },
    EURT: {
      address: '0xC581b735A1688071A1746c968e0798D642EDE491',
      decimals: 6,
    },
    jEUR: {
      address: '0x0f17bc9a994b87b5225cfb6a2cd4d667adb4f20b',
      decimals: 18,
    },
    jCHF: {
      address: '0x53dfea0a8cc2a2a2e425e1c174bc162999723ea0',
      decimals: 18,
    },
    jGBP: {
      address: '0x7409856cae628f5d578b285b45669b36e7005283',
      decimals: 18,
    },
    XAUT: {
      address: '0x68749665FF8D2d112Fa859AA293F07A622782F38',
      decimals: 6,
    },
    CVX: {
      address: '0x4e3FBD56CD56c3e72c1403e103b45Db9da5B9D2B',
      decimals: 18,
    },
    UST: {
      address: '0xa47c8bf37f92abed4a126bda807a7b7498661acd',
      decimals: 18,
    },
    SAITAMA: {
      address: '0x8b3192f5eebd8579568a2ed41e6feb402f93f73f',
      decimals: 9,
    },
    BBAUSDT: {
      // bpt of USDT Linear Pool
      address: '0x2bbf681cc4eb09218bee85ea2a5d3d13fa40fc0c',
      decimals: 18,
    },
    BBADAI: {
      // bpt of DAI Linear Pool
      address: '0x804cdb9116a10bb78768d3252355a1b18067bf8f',
      decimals: 18,
    },
    BBAUSD: {
      address: '0x7b50775383d3d6f0215a8f290f2c9e2eebbeceb2',
      decimals: 18,
    },
    BBFDAI: {
      address: '0x8f4063446f5011bc1c9f79a819efe87776f23704',
      decimals: 18,
    },
    FEI: {
      address: '0x956F47F50A910163D8BF957Cf5846D573E7f87CA',
      decimals: 18,
    },
    newFRAX: {
      address: '0x853d955aCEf822Db058eb8505911ED77F175b99e',
      decimals: 18,
    },
    sBTC: {
      address: '0xfE18be6b3Bd88A2D2A7f928d00292E7a9963CfC6',
      decimals: 18,
    },
    sETH: {
      address: '0x5e74C9036fb86BD7eCdcb084a0673EFc32eA31cb',
      decimals: 18,
    },
    sUSD: {
      address: '0x57Ab1ec28D129707052df4dF418D58a2D46d5f51',
      decimals: 18,
    },
    USDD: {
      address: '0x0c10bf8fcb7bf5412187a595ab97a3609160b5c6',
      decimals: 18,
    },
    alETH: {
      address: '0x0100546f2cd4c9d97f798ffc9755e47865ff7ee6',
      decimals: 18,
    },
  },
  [Network.ROPSTEN]: {
    DAI: {
      address: '0xaD6D458402F60fD3Bd25163575031ACDce07538D',
      decimals: 18,
    },
    WETH: {
      address: '0xc778417E063141139Fce010982780140Aa0cD5Ab',
      decimals: 18,
    },
    ETH: { address: ETHER_ADDRESS, decimals: 18 },
    USDC: {
      address: '0x2ecf57cfaf2faedf1575d2372398ee34c428d6c3',
      decimals: 6,
    },
  },
  [Network.POLYGON]: {
    DAI: {
      address: '0x8f3Cf7ad23Cd3CaDbD9735AFf958023239c6A063',
      decimals: 18,
    },
    USDC: {
      address: '0x2791bca1f2de4661ed88a30c99a7a9449aa84174',
      decimals: 6,
    },
    WETH: {
      address: '0x7ceb23fd6bc0add59e62ac25578270cff1b9f619',
      decimals: 18,
    },
    WMATIC: {
      address: '0x0d500B1d8E8eF31E21C99d1Db9A6444d3ADf1270',
      decimals: 18,
    },
    AMWMATIC: {
      address: '0x8dF3aad3a84da6b69A4DA8aeC3eA40d9091B2Ac4',
      decimals: 18,
    },
    MUST: {
      address: '0x9C78EE466D6Cb57A4d01Fd887D2b5dFb2D46288f',
      decimals: 18,
    },
    AMDAI: {
      address: '0x27F8D03b3a2196956ED754baDc28D73be8830A6e',
      decimals: 18,
    },
    BTU: {
      address: '0xfdc26cda2d2440d0e83cd1dee8e8be48405806dc',
      decimals: 18,
    },
    USDT: {
      address: '0xc2132d05d31c914a87c6611c10748aeb04b58e8f',
      decimals: 6,
    },
    WBTC: {
      address: '0x1bfd67037b42cf73acf2047067bd4f2c47d9bfd6',
      decimals: 8,
    },
    MATIC: { address: ETHER_ADDRESS, decimals: 18 },
    mUSD: {
      address: '0xe840b73e5287865eec17d250bfb1536704b43b21',
      decimals: 18,
    },
    AMWETH: {
      address: '0x28424507fefb6f7f8e9d3860f56504e4e5f5f390',
      decimals: 18,
    },
    AMWBTC: {
      address: '0x5c2ed810328349100a66b82b78a1791b101c9d61',
      decimals: 8,
    },
    KNC: {
      address: '0x1c954e8fe737f99f68fa1ccda3e51ebdb291948c',
      decimals: 18,
    },
    jEUR: {
      address: '0x4e3decbb3645551b8a19f0ea1678079fcb33fb4c',
      decimals: 18,
    },
    jGPB: {
      address: '0x767058f11800fba6a682e73a6e79ec5eb74fac8c',
      decimals: 18,
    },
    jCHF: {
      address: '0xbd1463f02f61676d53fd183c2b19282bff93d099',
      decimals: 18,
    },
    RADIO: {
      address: '0x613a489785C95afEB3b404CC41565cCff107B6E0',
      decimals: 18,
    },
    HANZO: {
      address: '0x37eb60f78e06c4bb2a5f836b0fc6bccbbaa995b3',
      decimals: 9,
    },
    RVLT: {
      address: '0xf0f9d895aca5c8678f706fb8216fa22957685a13',
      decimals: 18,
    },
    stMATIC: {
      address: '0x3a58a54c066fdc0f2d55fc9c89f0415c92ebf3c4',
      decimals: 18,
    },
    axlUSDC: {
      address: '0x750e4c4984a9e0f12978ea6742bc1c5d248f40ed',
      decimals: 6,
    },
    deUSDC: {
      address: '0x1ddcaa4ed761428ae348befc6718bcb12e63bfaa',
      decimals: 6,
    },
    amUSDT: {
      address: '0x60d55f02a771d515e077c9c2403a1ef324885cec',
      decimals: 6,
    },
    amUSDC: {
      address: '0x1a13F4Ca1d028320A707D99520AbFefca3998b7F',
      decimals: 6,
    },
    MAI: {
      address: '0xa3fa99a148fa48d14ed51d610c367c61876997f1',
      decimals: 18,
    },
  },
  [Network.FANTOM]: {
    FTM: { address: ETHER_ADDRESS, decimals: 18 },
    WFTM: {
      address: '0x21be370d5312f44cb42ce377bc9b8a0cef1a4c83',
      decimals: 18,
    },
    USDC: {
      address: '0x04068DA6C83AFCFA0e13ba15A6696662335D5B75',
      decimals: 6,
    },
    FUSDT: {
      address: '0x049d68029688eabf473097a2fc38ef61633a3c7a',
      decimals: 6,
    },
    FRAX: {
      address: '0xdc301622e621166BD8E82f2cA0A26c13Ad0BE355',
      decimals: 18,
    },
    nETH: {
      address: '0x67C10C397dD0Ba417329543c1a40eb48AAa7cd00',
      decimals: 18,
    },
    WETH: {
      address: '0x74b23882a30290451A17c44f4F05243b6b58C76d',
      decimals: 18,
    },
    SPIRIT: {
      address: '0x5cc61a78f164885776aa610fb0fe1257df78e59b',
      decimals: 18,
    },
    TOR: {
      address: '0x74e23df9110aa9ea0b6ff2faee01e740ca1c642e',
      decimals: 18,
    },
  },
  [Network.BSC]: {
    DAI: {
      address: '0x1af3f329e8be154074d8769d1ffa4ee058b1dbc3',
      decimals: 18,
    },
    WBNB: {
      address: '0xbb4cdb9cbd36b01bd1cbaebf2de08d9173bc095c',
      decimals: 18,
    },
    BUSD: {
      address: '0xe9e7cea3dedca5984780bafc599bd69add087d56',
      decimals: 18,
    },
    USDT: {
      address: '0x55d398326f99059ff775485246999027b3197955',
      decimals: 18,
    },
    ETH: {
      address: '0x2170ed0880ac9a755fd29b2688956bd959f933f8',
      decimals: 18,
    },
    UST: {
      address: '0x23396cf899ca06c4472205fc903bdb4de249d6fc',
      decimals: 18,
    },
    USDC: {
      address: '0x8AC76a51cc950d9822D68b83fE1Ad97B32Cd580d',
      decimals: 18,
    },
    RADIO: {
      address: '0x30807D3b851A31d62415B8bb7Af7dCa59390434a',
      decimals: 18,
    },
    BNB: { address: ETHER_ADDRESS, decimals: 18 },
    bBTC: {
      address: '0x7130d2A12B9BCbFAe4f2634d864A1Ee1Ce3Ead9c',
      decimals: 18,
    },
    anyBTC: {
      address: '0x54261774905f3e6E9718f2ABb10ed6555cae308a',
      decimals: 8,
    },
    nUSD: {
      address: '0x23b891e5C62E0955ae2bD185990103928Ab817b3',
      decimals: 18,
    },
    CONE: {
      address: '0xA60205802E1B5C6EC1CAFA3cAcd49dFeECe05AC9',
      decimals: 18,
    },
    axlUSD: {
      address: '0x4268B8F0B87b6Eae5d897996E6b845ddbD99Adf3',
      decimals: 6,
    },
  },
  [Network.AVALANCHE]: {
    USDCe: {
      address: '0xA7D7079b0FEaD91F3e65f86E8915Cb59c1a4C664',
      decimals: 6,
    },
    USDC: {
      address: '0xB97EF9Ef8734C71904D8002F8b6Bc66Dd9c48a6E',
      decimals: 6,
    },
    USDTe: {
      address: '0xc7198437980c041c805A1EDcbA50c1Ce5db95118',
      decimals: 6,
    },
    USDT: {
      address: '0xde3A24028580884448a5397872046a019649b084',
      decimals: 6,
    },
    USDt: {
      address: '0x9702230A8Ea53601f5cD2dc00fDBc13d4dF4A8c7',
      decimals: 6,
    },
    WAVAX: {
      address: '0xB31f66AA3C1e785363F0875A1B74E27b85FD66c7',
      decimals: 18,
    },
    sAVAX: {
      address: '0x2b2C81e08f1Af8835a78Bb2A90AE924ACE0eA4bE',
      decimals: 18,
    },
    WETHe: {
      address: '0x49D5c2BdFfac6CE2BFdB6640F4F80f226bc10bAB',
      decimals: 18,
    },
    ETH: {
      address: '0xf20d962a6c8f70c731bd838a3a388D7d48fA6e15',
      decimals: 18,
    },
    WBTC: {
      address: '0x408D4cD0ADb7ceBd1F1A1C33A0Ba2098E1295bAB',
      decimals: 8,
    },
    WETH: {
      address: '0x49D5c2BdFfac6CE2BFdB6640F4F80f226bc10bAB',
      decimals: 18,
    },
    TUSD: {
      address: '0x1c20e891bab6b1727d14da358fae2984ed9b59eb',
      decimals: 18,
    },
    oldFRAX: {
      address: '0xdc42728b0ea910349ed3c6e1c9dc06b5fb591f98',
      decimals: 18,
    },
    newFRAX: {
      address: '0xd24c2ad096400b6fbcd2ad8b24e7acbc21a1da64',
      decimals: 18,
    },
    DAIE: {
      address: '0xd586e7f844cea2f87f50152665bcbc2c279d8d70',
      decimals: 18,
    },
    PNG: {
      address: '0x60781c2586d68229fde47564546784ab3faca982',
      decimals: 18,
    },
    SHIBX: {
      address: '0x440aBbf18c54b2782A4917b80a1746d3A2c2Cce1',
      decimals: 18,
    },
    wBTC: {
      address: '0x50b7545627a5162F82A992c33b87aDc75187B218',
      decimals: 8,
    },
    renBTC: {
      address: '0xDBf31dF14B66535aF65AaC99C32e9eA844e14501',
      decimals: 8,
    },
    BTCb: {
      address: '0x152b9d0FdC40C096757F570A51E494bd4b943E50',
      decimals: 8,
    },
    ADAI: {
      address: '0x47AFa96Cdc9fAb46904A55a6ad4bf6660B53c38a',
      decimals: 18,
    },
    avWAVAX: {
      address: '0xDFE521292EcE2A4f44242efBcD66Bc594CA9714B',
      decimals: 18,
    },
    MIM: {
      address: '0x130966628846BFd36ff31a822705796e8cb8C18D',
      decimals: 18,
    },
    TSD: {
      address: '0x4fbf0429599460D327BD5F55625E30E4fC066095',
      decimals: 18,
    },
    avUSDT: {
      address: '0x532e6537fea298397212f09a61e03311686f548e',
      decimals: 6,
    },
    THO: {
      address: '0xAE4AA155D2987B454C29450ef4f862CF00907B61',
      decimals: 18,
    },
    AVAX: { address: ETHER_ADDRESS, decimals: 18 },
    aETH: {
      address: '0x3a3A65aAb0dd2A17E3F1947bA16138cd37d08c04',
      decimals: 18,
    },
    aUSDT: {
      address: '0x71fc860f7d3a592a4a98740e39db31d25db65ae8',
      decimals: 6,
    },
    YUSD: {
      address: '0x111111111111ed1D73f860F57b2798b683f2d325',
      decimals: 18,
    },
    H2O: {
      address: '0x026187BdbC6b751003517bcb30Ac7817D5B766f8',
      decimals: 18,
    },
    MONEY: {
      address: '0x0f577433Bf59560Ef2a79c124E9Ff99fCa258948',
      decimals: 18,
    },
    nETH: {
      address: '0x19E1ae0eE35c0404f835521146206595d37981ae',
      decimals: 18,
    },
    avWETH: {
      address: '0x53f7c5869a859F0AeC3D334ee8B4Cf01E3492f21',
      decimals: 18,
    },
    nUSD: {
      address: '0xCFc37A6AB183dd4aED08C204D1c2773c0b1BDf46',
      decimals: 18,
    },
  },
  [Network.ARBITRUM]: {
    DAI: {
      address: '0xDA10009cBd5D07dd0CeCc66161FC93D7c9000da1',
      decimals: 18,
    },
    WETH: {
      address: '0x82aF49447D8a07e3bd95BD0d56f35241523fBab1',
      decimals: 18,
    },
    ETH: { address: ETHER_ADDRESS, decimals: 18 },
    USDC: {
      address: '0xFF970A61A04b1cA14834A43f5dE4533eBDDB5CC8',
      decimals: 6,
    },
    FRAX: {
      address: '0x17FC002b466eEc40DaE837Fc4bE5c67993ddBd6F',
      decimals: 18,
    },
    nUSD: {
      address: '0x2913E812Cf0dcCA30FB28E6Cac3d2DCFF4497688',
      decimals: 18,
    },
    nETH: {
      address: '0x3ea9B0ab55F34Fb188824Ee288CeaEfC63cf908e',
      decimals: 18,
    },
    EURS: {
      address: '0xd22a58f79e9481d1a88e00c343885a588b34b68b',
      decimals: 2,
    },
    AAVE: {
      address: '0xba5ddd1f9d7f570dc94a51479a000e3bce967196',
      decimals: 18,
    },
    MIM: {
      address: '0xFEa7a6a0B346362BF88A9e4A88416B77a57D6c2A',
      decimals: 18,
    },
    VST: {
      address: '0x64343594ab9b56e99087bfa6f2335db24c2d1f17',
      decimals: 18,
    },
  },
  [Network.OPTIMISM]: {
    DAI: {
      address: '0xDA10009cBd5D07dd0CeCc66161FC93D7c9000da1',
      decimals: 18,
    },
    WETH: {
      address: '0x4200000000000000000000000000000000000006',
      decimals: 18,
    },
    ETH: { address: ETHER_ADDRESS, decimals: 18 },
    USDC: {
      address: '0x7F5c764cBc14f9669B88837ca1490cCa17c31607',
      decimals: 6,
    },
    USDT: {
      address: '0x94b008aA00579c1307B0EF2c499aD98a8ce58e58',
      decimals: 6,
    },
    OP: {
      address: '0x4200000000000000000000000000000000000042',
      decimals: 18,
    },
    sBTC: {
      address: '0x298B9B95708152ff6968aafd889c6586e9169f1D',
      decimals: 18,
    },
    sETH: {
      address: '0xE405de8F52ba7559f9df3C368500B6E6ae6Cee49',
      decimals: 18,
    },
    sUSD: {
      address: '0x8c6f28f2F1A3C87F0f938b96d27520d9751ec8d9',
      decimals: 18,
    },
    wstETH: {
      address: '0x1f32b1c2345538c0c6f582fcb022739c4a194ebb',
      decimals: 18,
    },
    rETH: {
      address: '0x9bcef72be871e61ed4fbbc7630889bee758eb81d',
      decimals: 18,
    },
    MAI: {
      address: '0xdfa46478f9e5ea86d57387849598dbfb2e964b02',
      decimals: 18,
    },
    WBTC: {
      address: '0x68f180fcCe6836688e9084f035309E29Bf0A2095',
      decimals: 8,
    },
  },
};

export const Holders: {
  [network: number]: { [tokenAddress: string]: Address };
} = {
  [Network.MAINNET]: {
    ETH: '0x176F3DAb24a159341c0509bB36B833E7fdd0a132',
    USDC: '0x99F5F9d77D802adB49f0C35C3139d16043735c9c',
    WBTC: '0x6daB3bCbFb336b29d06B9C793AEF7eaA57888922',
    BADGER: '0x34e2741a3f8483dbe5231f61c005110ff4b9f50a',
    STETH: '0x9bdb521a97e95177bf252c253e256a60c3e14447',
    wstETH: '0x6cE0F913F035ec6195bC3cE885aec4C66E485BC4',
    WETH: '0x6555e1CC97d3cbA6eAddebBCD7Ca51d75771e0B8',
    USDT: '0x5754284f345afc66a98fbb0a0afe71e0f007b949',
    XAUT: '0xc4e161e8d8a4bc4ac762ab33a28bbac5474203d7',
    CVX: '0x0aCA67Fa70B142A3b9bF2eD89A81B40ff85dACdC',
    MIM: '0xa046a8660e66d178ee07ec97c585eeb6aa18c26c',
    AnkETH: '0xF7260D4ADc48fEefd5a19a9Eb23f9747CeE15C92',
    DAI: '0x4943b0c9959dcf58871a799dfb71bece0d97c9f4',
    oldFRAX: '0x183d0dc5867c01bfb1dbbc41d6a9d3de6e044626',
    newFRAX: '0x183d0dc5867c01bfb1dbbc41d6a9d3de6e044626',
    FEI: '0x19c549357034d10db8d75ed812b45be1dd8a7218',
    BAL: '0x7514f531ef3721b8d2ff8d3a841d7c05011eecca',
    WISE: '0x25c315e0758beeab30ee048a4e2080e7084b64b3',
    DDIM: '0x229cbd1955fee93ab6e7876c1b17f6d0b859e953',
    DODO: '0x3e19d726ed435afd3a42967551426b3a47c0f5b7',
    ADAI: '0x826c3064d4f5b9507152f5cb440ca9326e1ec8fa',
    AWETH: '0xa433105e7396070a5e1fdd7e2b2338f1bfa0de68',
    BUSD: '0x47ac0Fb4F2D84898e4D9E7b4DaB3C24507a6D503',
    INCH: '0x4ee7c0f5480eb1edd8902a5e8b991ed52992d5f5',
    mUSD: '0x3aD1D5CFCF9169Da73C23D85d5f2Bf53bC9d39dF',
    mBTC: '0x15A295e9BCFcF93a8721DCb9A19330fc59771271',
    renBTC: '0xAaE0633E15200bc9C50d45cD762477D268E126BD',
    tBTC: '0xC25099792E9349C7DD09759744ea681C7de2cb66',
    HBTC: '0x52885fF60Cd7Ae081e0665968C457DdACF888C90',
    GUSD: '0x5f65f7b609678448494De4C87521CdF6cEf1e932',
    LINK: '0x98c63b7b319dfbdf3d811530f2ab9dfe4983af9d',
    ADAIv1: '0x3021026e4ff227571a5a563ad19ea657c7027e59',
    CETH: '0x712d0f306956a6a4b4f9319ad9b9de48c5345996',
    CDAI: '0xab4ce310054a11328685ece1043211b68ba5d082',
    EURS: '0xC1056Adeb61a01964Ea265cA95EffB7016f9Ed78',
    EURT: '0x6914FC70fAC4caB20a8922E900C4BA57fEECf8E1',
    CRV: '0x7a16fF8270133F063aAb6C9977183D9e72835428',
    jEUR: '0x4f0CF2F63913524b85c1126AB7eE7957857f3482',
    UST: '0xf16e9b0d03470827a95cdfd0cb8a8a3b46969b91',
    SAITAMA: '0x763d5d93f27615aac852b70549f5877b92193864',
    aETH: '0xc03c4476fbe25138bf724fa1b95551c6e6b8fd2c',
    aWETH: '0x3ddfa8ec3052539b6c9549f12cea2c295cff5296',
    aUSDT: '0x4aef720f7bbe98f916221bbc2fb5a15efe6d2cb8',
<<<<<<< HEAD
    BBAUSD: '0x10a19e7ee7d7f8a52822f6817de8ea18204f2e4f',
=======
    BBAUSD: '0x4361b7425cff39b1be9bf12cee2ef32f89656cda',
>>>>>>> c6bf0d9d
    sBTC: '0xc8c2b727d864cc75199f5118f0943d2087fb543b',
    sETH: '0x5fe009d78afabc1b04abd2d4361f8e95cd402648',
    sUSD: '0xcfb87039a1eda5428e2c8386d31ccf121835ecdb',
    USDD: '0xf89d7b9c864f589bbf53a82105107622b35eaa40',
    alETH: '0x500a4f1280a0b63f47862d658b6c335cc939aaed',
  },
  [Network.ROPSTEN]: {
    ETH: '0x43262A12d8610AA70C15DbaeAC321d51613c9071',
    DAI: '0xbe13517a2b520b2449068D2ec45280992B04047B',
    WETH: '0xdA87Da8C599E8A8993f3CBCD0aA5A1316A559A6D',
    USDC: '0xb2dafb6fc7f66526e72027ade0f044beda0ba11e',
  },
  [Network.POLYGON]: {
    MATIC: '0xe7804c37c13166fF0b37F5aE0BB07A3aEbb6e245',
    DAI: '0x06959153B974D0D5fDfd87D561db6d8d4FA0bb0B',
    WETH: '0x72a53cdbbcc1b9efa39c834a540550e23463aacb',
    WMATIC: '0xFffbCD322cEace527C8ec6Da8de2461C6D9d4e6e',
    AMWMATIC: '0x8832924854e3Cedb0a6Abf372e6CCFF9F7654332',
    USDC: '0x06959153B974D0D5fDfd87D561db6d8d4FA0bb0B',
    MUST: '0x9f2a409848fb9b7bd058b24a23e8dbf1e166a109',
    AMDAI: '0xFA0DCe8280FCDf369a4cbFc1830d3302789307a6',
    mUSD: '0x5084f622cbDf1E22E473d66d97916524745B9b6e',
    USDT: '0x0d0707963952f2fba59dd06f2b425ace40b492fe',
    WBTC: '0xdc9232e2df177d7a12fdff6ecbab114e2231198d',
    AMWETH: '0x6f1c28c40b5fed4fb546f85959ae2f7c16365cad',
    KNC: '0x41Af7fd16dFC29bdA8D8aAA4CeFfC0E8046992eC',
    jEUR: '0x4f15818dc2Ae5FA84D519D88Cb2CAAe9cd18EE6d',
    aUSDT: '0x027ffd3c119567e85998f4e6b9c3d83d5702660c',
    aPolUSDT: '0x941da3d6759147736456cee36647213183079337',
    aPolWMATIC: '0x7d96a6f41fd31c7624f7069415be58b5e3576d34',
    RADIO: '0x60531b9c3645546d864604ee0fc5b7d6adc81cc2',
    HANZO: '0x8a151b6ec99c7b90b342ab401d511b480309b220',
    RVLT: '0x815f87ca3db2b9491115a7769aeacb140361c5a9',
    stMATIC: '0x3b39669766fe815aa91834b3bd258dea3edbb6d5',
    axlUSDC: '0x42875ae5766dfd4d70772a3a956842e4b708d59a',
    deUSDC: '0x94d5ead1f80cf0b4d3480ab59dff16d47c93e9fe',
    amUSDT: '0x832b11846a27b3ba25d68ae80c39fab155d18c49',
    amUSDC: '0x6e7f19cd23049c7118e14470e2bf85d2e26ee0ae',
    MAI: '0x9a8cf02f3e56c664ce75e395d0e4f3dc3dafe138',
  },
  [Network.FANTOM]: {
<<<<<<< HEAD
    FTM: '0xa1E849B1d6c2Fd31c63EEf7822e9E0632411ada7',
    WFTM: '0xa1E849B1d6c2Fd31c63EEf7822e9E0632411ada7',
    USDC: '0xa1E849B1d6c2Fd31c63EEf7822e9E0632411ada7',
=======
    FTM: '0xEBf4FBB9C81b84dd5CF89BC75588E5d0018501b3',
    WFTM: '0x4901C740607E415685b4d09E4Aa960329cd183Ca',
    USDC: '0xd1e4a32679216f4a4dd38e45dab9bc4b8a45e592',
>>>>>>> c6bf0d9d
    FUSDT: '0xca436e14855323927d6e6264470ded36455fc8bd',
    aFanUSDT: '0xb0c9c5b5211de3a75b61bb798887b76accd64193',
    aFanWFTM: '0x639ade8805c0081ea5da9495bb50751003e827cc',
    FRAX: '0x4423ac71f53ca92e2f2be5917a9c2468e7412f4a',
    nETH: '0x16b658270ac50c0063940ed287c401b3df7ccf70',
    WETH: '0x2400bb4d7221ba530daee061d5afe219e9223eae',
    SPIRIT: '0x0d0707963952f2fba59dd06f2b425ace40b492fe',
    TOR: '0x70de4b5ed310fd93da3c0bae824fb99cb4d44dd8',
  },
  [Network.BSC]: {
    DAI: '0xf68a4b64162906eff0ff6ae34e2bb1cd42fef62d',
    WBNB: '0x59d779bed4db1e734d3fda3172d45bc3063ecd69',
    BUSD: '0x0D0707963952f2fBA59dD06f2b425ace40b492Fe',
    BNB: '0xf68a4b64162906eff0ff6ae34e2bb1cd42fef62d',
    USDT: '0xf89d7b9c864f589bbf53a82105107622b35eaa40',
    ETH: '0xefdca55e4bce6c1d535cb2d0687b5567eef2ae83',
    USDC: '0xF977814e90dA44bFA03b6295A0616a897441aceC',
    RADIO: '0x75b3efed620e2d6750d88263cd4d7a27b0d7d3c5',
    bBTC: '0x72a53cdbbcc1b9efa39c834a540550e23463aacb',
    anyBTC: '0x4ffef8e8a75c20ab0ddf96c50d2457277d27923c',
    nUSD: '0x28ec0b36f0819ecb5005cab836f4ed5a2eca4d13',
    axlUSD: '0xc03fbeda9069b22a120ae6a09349a0b5eea5570a',
  },
  [Network.AVALANCHE]: {
    AVAX: '0xD6216fC19DB775Df9774a6E33526131dA7D19a2c',
    avWAVAX: '0xc5ed2333f8a2C351fCA35E5EBAdb2A82F5d254C3',
    WAVAX: '0xAc1F5F1eDBcAE771be00d0eC044deC5BEdbFd816',
    sAVAX: '0xC73DF1e68FC203F6E4b6270240D6f82A850e8D38',
    USDCe: '0xCe2CC46682E9C6D5f174aF598fb4931a9c0bE68e',
    USDC: '0x4aefa39caeadd662ae31ab0ce7c8c2c9c0a013e8',
    USDTe: '0x84d34f4f83a87596cd3fb6887cff8f17bf5a7b83',
    USDT: '0x715f3c533Cf264215Ba8BE00838a053284351086',
    WETHe: '0xD291B51f7a1a1F4917D085F2a7731A447E4aF82D',
    ETH: '0x9852e84b5AA485683d8AeE7B0332e42442763b75',
    DAIE: '0xED2a7edd7413021d440b09D654f3b87712abAB66',
    TUSD: '0x5Db946411F08f15300f23D9bde4A407B07D56C03',
    PNG: '0x348b11CF986e8E1CdA10c4A7E375aA252b47fc55',
    SHIBX: '0xfE5ADf65BE1a46b83EF3d352A8F9258A039f3050',
    wBTC: '0xbB2BD754A45f400A01158A8b3C89DE085D58ABF1',
    renBTC: '0xb8D1D22609D10078Db36915fc4610F8674b44319',
    ADAI: '0xc5ed2333f8a2C351fCA35E5EBAdb2A82F5d254C3',
    MIM: '0x652aD82d4CcbA3b162094b7bee69436d36754317',
    TSD: '0x691A89db352B72dDb249bFe16503494eC0D920A4',
    THO: '0xc40d16c47394a506d451475c8a7c46c1175c1da1',
    aAvaUSDT: '0x4cf82fe8e0072d546729d005b08faeeab8528cb7',
    USDt: '0x876eabf441b2ee5b5b0554fd502a8e0600950cfa',
    aAvaWAVAX: '0xd3117031ed778fe1cf2b153b7573173c7565f33a',
    oldFRAX: '0x4e3376018add04ebe4c46bf6f924ddec8c67aa7b',
    newFRAX: '0x4e3376018add04ebe4c46bf6f924ddec8c67aa7b',
    nETH: '0xcf2ef00e75558512ae735679ea5df62ad2056786',
    avWETH: '0x92d78e32b990d10aeca0875dc5585f1a6f958179',
    YUSD: '0x6c1a5ef2acde1fd2fc68def440d2c1eb35bae24a',
  },
  [Network.ARBITRUM]: {
    ETH: '0xF977814e90dA44bFA03b6295A0616a897441aceC',
    DAI: '0xc5ed2333f8a2C351fCA35E5EBAdb2A82F5d254C3',
    WETH: '0xc2707568D31F3fB1Fc55B2F8b2ae5682eAa72041',
    USDC: '0x1714400FF23dB4aF24F9fd64e7039e6597f18C2b',
    FRAX: '0x59bf0545fca0e5ad48e13da269facd2e8c886ba4',
    nUSD: '0x9dd329f5411466d9e0c488ff72519ca9fef0cb40',
    nETH: '0xa067668661c84476afcdc6fa5d758c4c01c34352',
    AAVE: '0x7185fbff199928cbae71990ecb3cc4a7be2ff00a',
    EURS: '0x4449dd09067dcaa55c15f40b465a5173778f8100',
    MIM: '0xf46bb6dda9709c49efb918201d97f6474eac5aea',
    VST: '0x59bf0545fca0e5ad48e13da269facd2e8c886ba4',
  },
  [Network.OPTIMISM]: {
    ETH: '0x9ef21bE1C270AA1c3c3d750F458442397fBFFCB6',
    DAI: '0x1337bedc9d22ecbe766df105c9623922a27963ec',
    WETH: '0x68526A4295236D2f18cEda8A200CdDD5Aab9e2cC',
    USDC: '0xEBb8EA128BbdFf9a1780A4902A9380022371d466',
    USDT: '0xEBb8EA128BbdFf9a1780A4902A9380022371d466',
    OP: '0xEBb8EA128BbdFf9a1780A4902A9380022371d466',
    aOptWETH: '0x9CBF099ff424979439dFBa03F00B5961784c06ce',
    aOptUSDC: '0x70144e5b5bbf464cFf98d689254dc7C7223E01Ab',
    sBTC: '0xbbb33d2e7bd7ddc722e53da9ca8ee97df41cfabf',
    sETH: '0xce3850927d0e631b6082f9d45a6391a3794c51eb',
    sUSD: '0xa5f7a39e55d7878bc5bd754ee5d6bd7a7662355b',
    wstETH: '0x0172e05392aba65366c4dbbb70d958bbf43304e4',
    rETH: '0x4c2e69e58b14de9afedfb94319519ce34e087283',
    WBTC: '0xb9c8f0d3254007ee4b98970b94544e473cd610ec',
  },
};

export const SmartTokens = Object.keys(Tokens).reduce((acc, _network) => {
  const network = parseInt(_network, 10);
  acc[+network] = Object.keys(Tokens[network]).reduce((_acc, tokenName) => {
    const token: SmartTokenParams = Tokens[network][tokenName]!;

    if (token.addAllowance && token.addBalance) {
      _acc[tokenName] = new SmartToken(token);
    }

    return _acc;
  }, {} as Record<string, SmartToken>);
  return acc;
}, {} as Record<number, Record<string, SmartToken>>);

export const NativeTokenSymbols: { [network: number]: string } = {
  [Network.MAINNET]: 'ETH',
  [Network.POLYGON]: 'MATIC',
  [Network.BSC]: 'BNB',
  [Network.AVALANCHE]: 'AVAX',
  [Network.FANTOM]: 'FTM',
  [Network.ARBITRUM]: 'ETH',
  [Network.OPTIMISM]: 'ETH',
};<|MERGE_RESOLUTION|>--- conflicted
+++ resolved
@@ -762,11 +762,7 @@
     aETH: '0xc03c4476fbe25138bf724fa1b95551c6e6b8fd2c',
     aWETH: '0x3ddfa8ec3052539b6c9549f12cea2c295cff5296',
     aUSDT: '0x4aef720f7bbe98f916221bbc2fb5a15efe6d2cb8',
-<<<<<<< HEAD
-    BBAUSD: '0x10a19e7ee7d7f8a52822f6817de8ea18204f2e4f',
-=======
     BBAUSD: '0x4361b7425cff39b1be9bf12cee2ef32f89656cda',
->>>>>>> c6bf0d9d
     sBTC: '0xc8c2b727d864cc75199f5118f0943d2087fb543b',
     sETH: '0x5fe009d78afabc1b04abd2d4361f8e95cd402648',
     sUSD: '0xcfb87039a1eda5428e2c8386d31ccf121835ecdb',
@@ -808,15 +804,9 @@
     MAI: '0x9a8cf02f3e56c664ce75e395d0e4f3dc3dafe138',
   },
   [Network.FANTOM]: {
-<<<<<<< HEAD
-    FTM: '0xa1E849B1d6c2Fd31c63EEf7822e9E0632411ada7',
-    WFTM: '0xa1E849B1d6c2Fd31c63EEf7822e9E0632411ada7',
-    USDC: '0xa1E849B1d6c2Fd31c63EEf7822e9E0632411ada7',
-=======
     FTM: '0xEBf4FBB9C81b84dd5CF89BC75588E5d0018501b3',
     WFTM: '0x4901C740607E415685b4d09E4Aa960329cd183Ca',
     USDC: '0xd1e4a32679216f4a4dd38e45dab9bc4b8a45e592',
->>>>>>> c6bf0d9d
     FUSDT: '0xca436e14855323927d6e6264470ded36455fc8bd',
     aFanUSDT: '0xb0c9c5b5211de3a75b61bb798887b76accd64193',
     aFanWFTM: '0x639ade8805c0081ea5da9495bb50751003e827cc',
