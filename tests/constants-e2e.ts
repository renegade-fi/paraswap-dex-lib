--- conflicted
+++ resolved
@@ -965,11 +965,7 @@
 } = {
   [Network.MAINNET]: {
     ETH: '0x176F3DAb24a159341c0509bB36B833E7fdd0a132',
-<<<<<<< HEAD
-    USDC: '0x79E2Ba942B0e8fDB6ff3d406e930289d10B49ADe',
-=======
     USDC: '0x7713974908be4bed47172370115e8b1219f4a5f0',
->>>>>>> 22e53165
     AMPL: '0x223592a191ECfC7FDC38a9256c3BD96E771539A9',
     WBTC: '0x1cb17a66dc606a52785f69f08f4256526abd4943',
     sBTC: '0xA2e3475D13776C6E42ff37B47286827d959B2195',
