--- conflicted
+++ resolved
@@ -861,13 +861,12 @@
       address: '0x3d9907f9a368ad0a51be60f7da3b97cf940982d8',
       decimals: 18,
     },
-<<<<<<< HEAD
     wstETH: {
       address: '0x5979D7b546E38E414F7E9822514be443A4800529',
-=======
+      decimals: 18,
+    },
     RDPX: {
       address: '0x32eb7902d4134bf98a28b963d26de779af92a212',
->>>>>>> 3ba3a213
       decimals: 18,
     },
   },
@@ -1163,21 +1162,14 @@
     AMPL: '0xfcaA5ea7F8eb0631BcA72C345025C0A5a6D93f0E',
   },
   [Network.ARBITRUM]: {
-<<<<<<< HEAD
     SEN: '0xcb19b6b4971bd4206bab176c75b1efe3e28ee5a8',
-=======
->>>>>>> 3ba3a213
     RDPX: '0x2fa6f21ecfe274f594f470c376f5bdd061e08a37',
     ARB: '0xb65edba80a3d81903ecd499c8eb9cf0e19096bd0',
     ETH: '0xF977814e90dA44bFA03b6295A0616a897441aceC',
     DAI: '0x07d7f291e731a41d3f0ea4f1ae5b6d920ffb3fe0',
     WETH: '0xc31e54c7a869b9fcbecc14363cf510d1c41fa443',
     USDCe: '0x62383739d68dd0f844103db8dfb05a7eded5bbe6',
-<<<<<<< HEAD
     USDC: '0xb38e8c17e38363af6ebdcb3dae12e0243582891d',
-=======
-    USDC: '0x489ee077994b6658eafa855c308275ead8097c4a',
->>>>>>> 3ba3a213
     OHM: '0xebce5f29ff5ca9aa330ebdf7ec6b5f474bff271e',
     USDT: '0xf977814e90da44bfa03b6295a0616a897441acec',
     POPS: '0x4b78b52e7de4d8b7d367297cb8a87c1875a9d591',
@@ -1201,13 +1193,8 @@
     DAI: '0x1337bedc9d22ecbe766df105c9623922a27963ec',
     WETH: '0x68F5C0A2DE713a54991E01858Fd27a3832401849',
     POPS: '0x3cbd9044aaabef08ce93a68448e093cff405ad76',
-<<<<<<< HEAD
     USDC: '0xdecc0c09c3b5f6e92ef4184125d5648a66e35298',
     USDT: '0xf977814e90da44bfa03b6295a0616a897441acec',
-=======
-    USDC: '	0x9f7b6e20bc64f12adaabeb739ead802fc7765d03',
-    USDT: '0xEBb8EA128BbdFf9a1780A4902A9380022371d466',
->>>>>>> 3ba3a213
     OP: '0xEBb8EA128BbdFf9a1780A4902A9380022371d466',
     aOptWETH: '0x7B7D80C40415F744864f051B806b466e2fbB8E68',
     aOptUSDC: '0x8c0Fcf914E90fF5d7f2D02c1576BF4245FaD2B7F',
