import { Address, Token } from '../src/types';
import { ETHER_ADDRESS, Network } from '../src/constants';

export const GIFTER_ADDRESS = '0xb22fC4eC94D555A5049593ca4552c810Fb8a6d00';
export const GENERIC_ADDR1 = '0xbe9317f6711e2da074fe1f168fd9c402bc0a9d1b';
export const GENERIC_ADDR2 = '0x230a1ac45690b9ae1176389434610b9526d2f21b';

export const Tokens: {
  [network: number]: { [symbol: string]: Token };
} = {
  [Network.MAINNET]: {
    aEthLidowstETH: {
      address: '0xC035a7cf15375cE2706766804551791aD035E0C2',
      decimals: 18,
    },
    sUSDS: {
      address: '0xa3931d71877C0E7a3148CB7Eb4463524FEc27fbD',
      decimals: 18,
    },
    USDS: {
      address: '0xdC035D45d973E3EC169d2276DDab16f1e407384F',
      decimals: 18,
    },
    SKY: {
      address: '0x56072C95FAA701256059aa122697B133aDEd9279',
      decimals: 18,
    },
    MKR: {
      address: '0x9f8f72aa9304c8b593d555f12ef6589cc3a579a2',
      decimals: 18,
    },
    // Pendle PT tokens for testing AaveV3PtRollOver
    'PT-sUSDe-29MAY2025': {
      address: '0xb7de5dfcb74d25c2f21841fbd6230355c50d9308',
      decimals: 18,
    },
    'PT-sUSDe-31JUL2025': {
      address: '0x3b3fb9c57858ef816833dc91565efcd85d96f634',
      decimals: 18,
    },
    AA_wstETH: {
      decimals: 18,
      address: '0x2688fc68c4eac90d9e5e1b94776cf14eade8d877',
    },
    'AA_idle_cpPOR-USDC': {
      decimals: 18,
      address: '0x9cacd44cfdf22731bc99facf3531c809d56bd4a2',
    },
    'BB_idle_cpFAS-USDT': {
      decimals: 18,
      address: '0x3eb6318b8d9f362a0e1d99f6032edb1c4c602500',
    },
    AA_steakUSDC: {
      decimals: 18,
      address: '0x2b0e31b8ee653d2077db86dea3acf3f34ae9d5d2',
    },
    BB_steakUSDC: {
      decimals: 18,
      address: '0x7b713b1cb6eafd4061064581579ffccf7df21545',
    },
    AA_Re7WETH: {
      decimals: 18,
      address: '0x454bb3cb427b21e1c052a080e21a57753cd6969e',
    },
    BB_Re7WETH: {
      decimals: 18,
      address: '0x20aa3cd83044d2903181f7ef5c2b498a017d1c4a',
    },
    BB_dUSDCV3: {
      decimals: 18,
      address: '0x2a84a042db06222c486bcb815e961f26599d0df6',
    },
    AA_sUSDe: {
      decimals: 18,
      address: '0xf3188697bd35df73e4293d04a07ebaaf1ffc4018',
    },
    BB_sUSDe: {
      decimals: 18,
      address: '0xb8d0be502a8f12cc5213733285b430a43d07349d',
    },
    AA_iETHv2: {
      decimals: 18,
      address: '0xdf17c739b666B259DA3416d01f0310a6e429f592',
    },
    BB_iETHv2: {
      decimals: 18,
      address: '0x990b3aF34dDB502715E1070CE6778d8eB3c8Ea82',
    },
    USDE: {
      address: '0x4c9edd5852cd905f086c759e8383e09bff1e68b3',
      decimals: 18,
    },
    EKUBO: {
      address: '0x04C46E830Bb56ce22735d5d8Fc9CB90309317d0f',
      decimals: 18,
    },
    ETH: {
      address: ETHER_ADDRESS,
      decimals: 18,
    },
    ETHx: {
      address: '0xA35b1B31Ce002FBF2058D22F30f95D405200A15b',
      decimals: 18,
    },
    SWETH: {
      address: '0xf951e335afb289353dc249e82926178eac7ded78',
      decimals: 18,
    },
    BAT: {
      address: '0x0d8775f648430679a709e98d2b0cb6250d2887ef',
      decimals: 18,
    },
    rswETH: {
      address: '0xFAe103DC9cf190eD75350761e95403b7b8aFa6c0',
      decimals: 18,
    },
    REQ: {
      address: '0x8f8221aFbB33998d8584A2B05749bA73c37a938a',
      decimals: 18,
    },
    eETH: {
      address: '0x35fA164735182de50811E8e2E824cFb9B6118ac2',
      decimals: 18,
    },
    weETH: {
      address: '0xcd5fe23c85820f7b72d0926fc9b05b43e359b7ee',
      decimals: 18,
    },
    AMPL: {
      address: '0xd46ba6d942050d489dbd938a2c909a5d5039a161',
      decimals: 9,
    },
    USDC: {
      address: '0xa0b86991c6218b36c1d19d4a2e9eb0ce3606eb48',
      decimals: 6,
      symbol: 'USDC',
    },
    INST: {
      address: '0x6f40d4A6237C257fff2dB00FA0510DeEECd303eb',
      decimals: 18,
    },
    aEthUSDC: {
      address: '0x98c23e9d8f34fefb1b7bd6a91b7ff122f4e16f5c',
      decimals: 6,
    },
    aEthWETH: {
      address: '0x4d5f47fa6a74757f35c14fd3a6ef8e3c9bc514e8',
      decimals: 18,
    },
    MAV: {
      address: '0x7448c7456a97769f6cd04f1e83a4a23ccdc46abd',
      decimals: 18,
    },
    SUSHI: {
      address: '0x6b3595068778dd592e39a122f4f5a5cf09c90fe2',
      decimals: 18,
    },
    CUSDC: {
      address: '0x39AA39c021dfbaE8faC545936693aC917d5E7563',
      decimals: 8,
    },
    TUSD: {
      address: '0x0000000000085d4780b73119b644ae5ecd22b376',
      decimals: 18,
    },
    WBTC: {
      address: '0x2260fac5e5542a773aa44fbcfedf7c193bc2c599',
      decimals: 8,
    },
    sBTC: {
      address: '0xfe18be6b3bd88a2d2a7f928d00292e7a9963cfc6',
      decimals: 18,
    },
    tBTCv2: {
      address: '0x18084fbA666a33d37592fA2633fD49a74DD93a88',
      decimals: 18,
    },
    BADGER: {
      address: '0x3472A5A71965499acd81997a54BBA8D852C6E53d',
      decimals: 18,
    },
    USDT: {
      address: '0xdac17f958d2ee523a2206206994597c13d831ec7',
      decimals: 6,
    },
    STETH: {
      address: '0xae7ab96520de3a18e5e111b5eaab095312d7fe84',
      decimals: 18,
    },
    SDEX: {
      address: '0x5DE8ab7E27f6E7A1fFf3E5B337584Aa43961BEeF',
      decimals: 18,
    },
    wstETH: {
      address: '0x7f39C581F595B53c5cb19bD0b3f8dA6c935E2Ca0',
      decimals: 18,
    },
    USDM: {
      address: '0x59d9356e565ab3a36dd77763fc0d87feaf85508c',
      decimals: 18,
    },
    wUSDM: {
      address: '0x57f5e098cad7a3d1eed53991d4d66c45c9af7812',
      decimals: 18,
    },
    frxETH: {
      address: '0x5E8422345238F34275888049021821E8E08CAa1f',
      decimals: 18,
    },
    WETH: {
      address: '0xc02aaa39b223fe8d0a0e5c4f27ead9083c756cc2',
      decimals: 18,
    },
    PSP: {
      address: '0xcafe001067cdef266afb7eb5a286dcfd277f3de5',
      decimals: 18,
    },
    SETH: {
      address: '0x5e74C9036fb86BD7eCdcb084a0673EFc32eA31cb',
      decimals: 18,
    },
    LINK: {
      address: '0x514910771af9ca656af840dff83e8264ecf986ca',
      decimals: 18,
    },
    DAI: {
      address: '0x6b175474e89094c44da98b954eedeac495271d0f',
      decimals: 18,
    },
    MLN: {
      address: '0xec67005c4e498ec7f55e092bd1d35cbc47c91892',
      decimals: 18,
    },
    SENT: {
      address: '0xa44E5137293E855B1b7bC7E2C6f8cD796fFCB037',
      decimals: 8,
    },
    oldFRAX: {
      address: '0x853d955acef822db058eb8505911ed77f175b99e',
      decimals: 18,
    },
    aDAI: {
      address: '0x028171bCA77440897B824Ca71D1c56caC55b68A3',
      decimals: 18,
    },
    aUSDT: {
      address: '0x3Ed3B47Dd13ECAURA9a98b44e6204A523E766B225811',
      decimals: 6,
    },
    waUSDT: {
      address: '0xf8Fd466F12e236f4c96F7Cce6c79EAdB819abF58',
      decimals: 6,
    },
    ALUSD: {
      address: '0xbc6da0fe9ad5f3b0d58160288917aa56653660e9',
      decimals: 18,
    },
    BAL: {
      address: '0xba100000625a3754423978a60c9317c58a424e3D',
      decimals: 18,
    },
    OHM: {
      address: '0x64aa3364f17a4d01c6f1751fd97c2bd3d7e7f1d5',
      decimals: 9,
    },
    AURA: {
      address: '0xc0c293ce456ff0ed870add98a0828dd4d2903dbf',
      decimals: 18,
    },
    WISE: {
      address: '0x66a0f676479cee1d7373f3dc2e2952778bff5bd6',
      decimals: 18,
    },
    DDIM: {
      address: '0xFbEEa1C75E4c4465CB2FCCc9c6d6afe984558E20',
      decimals: 18,
    },
    DODO: {
      address: '0x43Dfc4159D86F3A37A5A4B3D4580b888ad7d4DDd',
      decimals: 18,
    },
    STG: {
      address: '0xAf5191B0De278C7286d6C7CC6ab6BB8A73bA2Cd6',
      decimals: 18,
    },
    ADAI: {
      address: '0x028171bca77440897b824ca71d1c56cac55b68a3',
      decimals: 18,
    },
    AWETH: {
      address: '0x030ba81f1c18d280636f32af80b9aad02cf0854e',
      decimals: 18,
    },
    ALPHA: {
      address: '0xa1faa113cbe53436df28ff0aee54275c13b40975',
      decimals: 18,
    },
    CRV: {
      address: '0xd533a949740bb3306d119cc777fa900ba034cd52',
      decimals: 18,
    },
    INCH: {
      address: '0x111111111117dC0aa78b770fA6A738034120C302',
      decimals: 18,
    },
    mUSD: {
      address: '0xe2f2a5c287993345a840db3b0845fbc70f5935a5',
      decimals: 18,
    },
    mBTC: {
      address: '0x945facb997494cc2570096c74b5f66a3507330a1',
      decimals: 18,
    },
    renBTC: {
      address: '0xEB4C2781e4ebA804CE9a9803C67d0893436bB27D',
      decimals: 8,
    },
    HBTC: {
      address: '0x0316EB71485b0Ab14103307bf65a021042c6d380',
      decimals: 18,
    },
    tBTC: {
      address: '0x8dAEBADE922dF735c38C80C7eBD708Af50815fAa',
      decimals: 18,
    },
    BUSD: {
      address: '0x4fabb145d64652a948d72533023f6e7a623c7c53',
      decimals: 18,
    },
    GUSD: {
      address: '0x056fd409e1d7a124bd7017459dfea2f387b6d5cd',
      decimals: 2,
    },
    ADAIv1: {
      address: '0xfC1E690f61EFd961294b3e1Ce3313fBD8aa4f85d',
      decimals: 18,
    },
    CETH: {
      address: '0x4ddc2d193948926d02f9b1fe9e1daa0718270ed5',
      decimals: 8,
    },
    CDAI: {
      address: '0x5d3a536E4D6DbD6114cc1Ead35777bAB948E3643',
      decimals: 8,
    },
    MIM: {
      address: '0x99D8a9C45b2ecA8864373A26D1459e3Dff1e17F3',
      decimals: 18,
    },
    AnkETH: {
      address: '0xE95A203B1a91a908F9B9CE46459d101078c2c3cb',
      decimals: 18,
    },
    EURS: {
      address: '0xdB25f211AB05b1c97D595516F45794528a807ad8',
      decimals: 2,
    },
    EURT: {
      address: '0xC581b735A1688071A1746c968e0798D642EDE491',
      decimals: 6,
    },
    jEUR: {
      address: '0x0f17bc9a994b87b5225cfb6a2cd4d667adb4f20b',
      decimals: 18,
    },
    jCHF: {
      address: '0x53dfea0a8cc2a2a2e425e1c174bc162999723ea0',
      decimals: 18,
    },
    jGBP: {
      address: '0x7409856cae628f5d578b285b45669b36e7005283',
      decimals: 18,
    },
    XAUT: {
      address: '0x68749665FF8D2d112Fa859AA293F07A622782F38',
      decimals: 6,
    },
    CVX: {
      address: '0x4e3FBD56CD56c3e72c1403e103b45Db9da5B9D2B',
      decimals: 18,
    },
    UST: {
      address: '0xa47c8bf37f92abed4a126bda807a7b7498661acd',
      decimals: 18,
    },
    SAITAMA: {
      address: '0x8b3192f5eebd8579568a2ed41e6feb402f93f73f',
      decimals: 9,
    },
    BBAUSDT: {
      // bpt of USDT Linear Pool
      address: '0x2bbf681cc4eb09218bee85ea2a5d3d13fa40fc0c',
      decimals: 18,
    },
    BBADAI: {
      // bpt of DAI Linear Pool
      address: '0x804cdb9116a10bb78768d3252355a1b18067bf8f',
      decimals: 18,
    },
    BBAUSD: {
      address: '0x7b50775383d3d6f0215a8f290f2c9e2eebbeceb2',
      decimals: 18,
    },
    BBFDAI: {
      address: '0x8f4063446f5011bc1c9f79a819efe87776f23704',
      decimals: 18,
    },
    FEI: {
      address: '0x956F47F50A910163D8BF957Cf5846D573E7f87CA',
      decimals: 18,
    },
    newFRAX: {
      address: '0x853d955aCEf822Db058eb8505911ED77F175b99e',
      decimals: 18,
    },
    sETH: {
      address: '0x5e74C9036fb86BD7eCdcb084a0673EFc32eA31cb',
      decimals: 18,
    },
    sUSD: {
      address: '0x57Ab1ec28D129707052df4dF418D58a2D46d5f51',
      decimals: 18,
    },
    USDD: {
      address: '0x0c10bf8fcb7bf5412187a595ab97a3609160b5c6',
      decimals: 18,
    },
    alETH: {
      address: '0x0100546f2cd4c9d97f798ffc9755e47865ff7ee6',
      decimals: 18,
    },
    SHIBA: {
      address: '0x95aD61b0a150d79219dCF64E1E6Cc01f0B64C4cE',
      decimals: 18,
    },
    dUSDC: {
      address: '0xc411db5f5eb3f7d552f9b8454b2d74097ccde6e3',
      decimals: 6,
    },
    EURA: {
      address: '0x1a7e4e63778b4f12a199c062f3efdd288afcbce8',
      decimals: 18,
      symbol: 'EURA',
    },
    FLUID: {
      address: '0x6f40d4A6237C257fff2dB00FA0510DeEECd303eb',
      decimals: 18,
    },
    EUROC: {
      address: '0x1aBaEA1f7C830bD89Acc67eC4af516284b1bC33c',
      decimals: 6,
      symbol: 'EUROC',
    },
    bERNX: {
      address: '0x3f95AA88dDbB7D9D484aa3D482bf0a80009c52c9',
      decimals: 18,
      symbol: 'bERNX',
    },
    bC3M: {
      address: '0x2F123cF3F37CE3328CC9B5b8415f9EC5109b45e7',
      decimals: 18,
      symbol: 'bC3M',
    },
    stEUR: {
      address: '0x004626a008b1acdc4c74ab51644093b155e59a23',
      decimals: 18,
    },
    USDA: {
      address: '0x0000206329b97DB379d5E1Bf586BbDB969C63274',
      decimals: 18,
      symbol: 'USDA',
    },
    bIB01: {
      address: '0xCA30c93B02514f86d5C86a6e375E3A330B435Fb5',
      decimals: 18,
      symbol: 'bIB01',
    },
    steakUSDC: {
      address: '0xBEEF01735c132Ada46AA9aA4c54623cAA92A64CB',
      decimals: 18,
      symbol: 'steakUSDC',
    },
    stUSD: {
      address: '0x0022228a2cc5E7eF0274A7Baa600d44da5aB5776',
      decimals: 18,
    },
    GHO: {
      address: '0x40d16fc0246ad3160ccc09b8d0d3a2cd28ae6c2f',
      decimals: 18,
    },
    stkGHO: {
      address: '0x1a88Df1cFe15Af22B3c4c783D4e6F7F9e0C1885d',
      decimals: 18,
    },
    USDe: {
      address: '0x4c9EDD5852cd905f086C759E8383e09bff1E68B3',
      decimals: 18,
    },
    crvUSD: {
      address: '0xf939E0A03FB07F59A73314E73794Be0E57ac1b4E',
      decimals: 18,
    },
    wibBTC: {
      address: '0x8751d4196027d4e6da63716fa7786b5174f04c15',
      decimals: 18,
    },
    MATIC: {
      address: '0x7d1afa7b718fb893db30a3abc0cfc608aacfebb0',
      decimals: 18,
    },
    POL: {
      address: '0x455e53CBB86018Ac2B8092FdCd39d8444aFFC3F6',
      decimals: 19,
    },
    GYD: {
      address: '0xe07f9d810a48ab5c3c914ba3ca53af14e4491e8a',
      decimals: 18,
    },
    LUSD: {
      address: '0x5f98805a4e8be255a32880fdec7f6728c6568ba0',
      decimals: 18,
    },
    BNT: {
      address: '0x1f573d6fb3f13d689ff844b4ce37794d79a7ff1c',
      decimals: 18,
    },
    sDAI: {
      address: '0x83f20f44975d03b1b09e64809b757c47f942beea',
      decimals: 18,
    },
    stataUSDT: {
      address: '0x862c57d48becb45583aeba3f489696d22466ca1b',
      decimals: 6,
    },
    waEthUSDT: {
      address: '0x7Bc3485026Ac48b6cf9BaF0A377477Fff5703Af8',
      decimals: 6,
    },
    waEthUSDC: {
      address: '0xD4fa2D31b7968E448877f69A96DE69f5de8cD23E',
      decimals: 6,
    },
    aaveUSDT: {
      address: '0x23878914efe38d27c4d67ab83ed1b93a74d4086a',
      decimals: 6,
    },
    rUSD: {
      address: '0x65D72AA8DA931F047169112fcf34f52DbaAE7D18',
      decimals: 18,
    },
    arUSD: {
      address: '0x07D1718fF05a8C53C8F05aDAEd57C0d672945f9a',
      decimals: 18,
    },
    USD0: {
      address: '0x73A15FeD60Bf67631dC6cd7Bc5B6e8da8190aCF5',
      decimals: 18,
      symbol: 'USD0',
    },
    'USD0++': {
      address: '0x35D8949372D46B7a3D5A56006AE77B215fc69bC0',
      decimals: 18,
      symbol: 'USD0++',
    },
    wUSDL: {
      address: '0x7751e2f4b8ae93ef6b79d86419d42fe3295a4559',
      decimals: 18,
      symbol: 'wUSDL',
    },
    USDL: {
      address: '0xbdC7c08592Ee4aa51D06C27Ee23D5087D65aDbcD',
      decimals: 18,
      symbol: 'USDL',
    },
    M: {
      address: '0x866A2BF4E572CbcF37D5071A7a58503Bfb36be1b',
      decimals: 6,
      symbol: 'M',
    },
    WrappedM: {
      address: '0x437cc33344a0B27A429f795ff6B469C72698B291',
      decimals: 6,
      symbol: 'wM',
    },
    UsualM: {
      address: '0x4cbc25559dbbd1272ec5b64c7b5f48a2405e6470',
      decimals: 6,
      symbol: 'USUALM',
    },
    stataEthWETH: {
      address: '0x252231882FB38481497f3C767469106297c8d93b',
      decimals: 18,
    },
    waEthWETH: {
      address: '0x0bfc9d54Fc184518A81162F8fB99c2eACa081202',
      decimals: 18,
    },
<<<<<<< HEAD
    RLUSD: {
      address: '0x8292Bb45bf1Ee4d140127049757C2E0fF06317eD',
      decimals: 18,
    },
=======
>>>>>>> 85cd022f
    baoBTC: {
      address: '0x22d76e6e1d9ab4072522c1bc60c85a0d5626ca2d',
      decimals: 18,
    },
  },
  [Network.POLYGON]: {
    jGBP: {
      address: '0x767058f11800fba6a682e73a6e79ec5eb74fac8c',
      decimals: 18,
    },
    DAI: {
      address: '0x8f3Cf7ad23Cd3CaDbD9735AFf958023239c6A063',
      decimals: 18,
    },
    // native bridged wormhole
    USDCe: {
      address: '0x2791bca1f2de4661ed88a30c99a7a9449aa84174',
      decimals: 6,
    },
    MLN: {
      address: '0xa9f37d84c856fda3812ad0519dad44fa0a3fe207',
      decimals: 11,
    },
    TEL: {
      address: '0xdf7837de1f2fa4631d716cf2502f8b230f1dcc32',
      decimals: 2,
    },
    // wormhole
    USDC: {
      address: '0x576Cf361711cd940CD9C397BB98C4C896cBd38De',
      decimals: 6,
    },
    // circle issued usdc
    USDCn: {
      address: '0x3c499c542cEF5E3811e1192ce70d8cC03d5c3359',
      decimals: 6,
    },
    stataUSDCn: {
      address: '0x2dCa80061632f3F87c9cA28364d1d0c30cD79a19',
      decimals: 6,
    },
    aaveUSDCn: {
      address: '0xa4d94019934d8333ef880abffbf2fdd611c762bd',
      decimals: 6,
    },
    POPS: {
      address: '0xa92A1576D11dB45c53be71d59245ac97ce0d8147',
      decimals: 18,
    },
    CRV: {
      address: '0x172370d5cd63279efa6d502dab29171933a610af',
      decimals: 18,
    },
    BAL: {
      address: '0x9a71012b13ca4d3d0cdc72a177df3ef03b0e76a3',
      decimals: 18,
    },
    AAVE: {
      address: '0xd6df932a45c0f255f85145f286ea0b292b21c90b',
      decimals: 18,
    },
    PSP: {
      address: '0x42d61d766b85431666b39b89c43011f24451bff6',
      decimals: 18,
    },
    WETH: {
      address: '0x7ceb23fd6bc0add59e62ac25578270cff1b9f619',
      decimals: 18,
    },
    crvUSD: {
      address: '0xc4ce1d6f5d98d65ee25cf85e9f2e9dcfee6cb5d6',
      decimals: 18,
    },
    WMATIC: {
      address: '0x0d500B1d8E8eF31E21C99d1Db9A6444d3ADf1270',
      decimals: 18,
    },
    AMWMATIC: {
      address: '0x8dF3aad3a84da6b69A4DA8aeC3eA40d9091B2Ac4',
      decimals: 18,
    },
    aPolWMATIC: {
      address: '0x6d80113e533a2c0fe82eabd35f1875dcea89ea97',
      decimals: 18,
    },
    MUST: {
      address: '0x9C78EE466D6Cb57A4d01Fd887D2b5dFb2D46288f',
      decimals: 18,
    },
    WOLF: {
      address: '0x8f18dC399594b451EdA8c5da02d0563c0b2d0f16',
      decimals: 9,
    },
    AMDAI: {
      address: '0x27F8D03b3a2196956ED754baDc28D73be8830A6e',
      decimals: 18,
    },
    BTU: {
      address: '0xfdc26cda2d2440d0e83cd1dee8e8be48405806dc',
      decimals: 18,
    },
    USDT: {
      address: '0xc2132d05d31c914a87c6611c10748aeb04b58e8f',
      decimals: 6,
    },
    WBTC: {
      address: '0x1bfd67037b42cf73acf2047067bd4f2c47d9bfd6',
      decimals: 8,
    },
    MATIC: { address: ETHER_ADDRESS, decimals: 18 },
    mUSD: {
      address: '0xe840b73e5287865eec17d250bfb1536704b43b21',
      decimals: 18,
    },
    AMWETH: {
      address: '0x28424507fefb6f7f8e9d3860f56504e4e5f5f390',
      decimals: 18,
    },
    AMWBTC: {
      address: '0x5c2ed810328349100a66b82b78a1791b101c9d61',
      decimals: 8,
    },
    KNC: {
      address: '0x1c954e8fe737f99f68fa1ccda3e51ebdb291948c',
      decimals: 18,
    },
    jEUR: {
      address: '0x4e3decbb3645551b8a19f0ea1678079fcb33fb4c',
      decimals: 18,
    },
    jGPB: {
      address: '0x767058f11800fba6a682e73a6e79ec5eb74fac8c',
      decimals: 18,
    },
    jCHF: {
      address: '0xbd1463f02f61676d53fd183c2b19282bff93d099',
      decimals: 18,
    },
    RADIO: {
      address: '0x613a489785C95afEB3b404CC41565cCff107B6E0',
      decimals: 18,
    },
    HANZO: {
      address: '0x37eb60f78e06c4bb2a5f836b0fc6bccbbaa995b3',
      decimals: 9,
    },
    RVLT: {
      address: '0xf0f9d895aca5c8678f706fb8216fa22957685a13',
      decimals: 18,
    },
    stMATIC: {
      address: '0x3a58a54c066fdc0f2d55fc9c89f0415c92ebf3c4',
      decimals: 18,
    },
    axlUSDC: {
      address: '0x750e4c4984a9e0f12978ea6742bc1c5d248f40ed',
      decimals: 6,
    },
    deUSDC: {
      address: '0x1ddcaa4ed761428ae348befc6718bcb12e63bfaa',
      decimals: 6,
    },
    amUSDT: {
      address: '0x60d55f02a771d515e077c9c2403a1ef324885cec',
      decimals: 6,
    },
    amUSDC: {
      address: '0x1a13F4Ca1d028320A707D99520AbFefca3998b7F',
      decimals: 6,
    },
    MAI: {
      address: '0xa3fa99a148fa48d14ed51d610c367c61876997f1',
      decimals: 18,
    },
    EURA: {
      address: '0xe0b52e49357fd4daf2c15e02058dce6bc0057db4',
      decimals: 18,
      symbol: 'EURA',
    },
    USDM: {
      address: '0x59d9356e565ab3a36dd77763fc0d87feaf85508c',
      decimals: 18,
    },
    wUSDM: {
      address: '0x57f5e098cad7a3d1eed53991d4d66c45c9af7812',
      decimals: 18,
    },
    stEUR: {
      address: '0x004626a008b1acdc4c74ab51644093b155e59a23',
      decimals: 18,
    },
    USDA: {
      address: '0x0000206329b97DB379d5E1Bf586BbDB969C63274',
      decimals: 18,
      symbol: 'USDA',
    },
    stUSD: {
      address: '0x0022228a2cc5E7eF0274A7Baa600d44da5aB5776',
      decimals: 18,
    },
    BUSD: {
      address: '0x9C9e5fD8bbc25984B178FdCE6117Defa39d2db39',
      decimals: 18,
    },
    TUSD: {
      address: '0x2e1ad108ff1d8c782fcbbb89aad783ac49586756',
      decimals: 18,
    },
    SDEX: {
      address: '0x6899fAcE15c14348E1759371049ab64A3a06bFA6',
      decimals: 18,
    },
    MATICX: {
      address: '0xfa68fb4628dff1028cfec22b4162fccd0d45efb6',
      decimals: 18,
    },
    SUSHI: {
      address: '0x0b3f868e0be5597d5db7feb59e1cadbb0fdda50a',
      decimals: 18,
    },
    TRYB: {
      address: '0x4fb71290ac171e1d144f7221d882becac7196eb5',
      decimals: 6,
    },
  },
  [Network.FANTOM]: {
    FTM: { address: ETHER_ADDRESS, decimals: 18 },
    SOLID: {
      address: '0x777cf5ba9c291a1a8f57ff14836f6f9dc5c0f9dd',
      decimals: 18,
    },
    WFTM: {
      address: '0x21be370d5312f44cb42ce377bc9b8a0cef1a4c83',
      decimals: 18,
    },
    DAI: {
      address: '0x8d11ec38a3eb5e956b052f67da8bdc9bef8abf3e',
      decimals: 18,
    },
    USDC: {
      address: '0x04068DA6C83AFCFA0e13ba15A6696662335D5B75',
      decimals: 6,
    },
    FUSDT: {
      address: '0x049d68029688eabf473097a2fc38ef61633a3c7a',
      decimals: 6,
    },
    LQDR: {
      address: '0x10b620b2dbac4faa7d7ffd71da486f5d44cd86f9',
      decimals: 18,
    },
    EQUAL: {
      address: '0x3fd3a0c85b70754efc07ac9ac0cbbdce664865a6',
      decimals: 18,
    },
    beFTM: {
      address: '0x7381ed41f6de418dde5e84b55590422a57917886',
      decimals: 18,
    },
    POPS: {
      address: '0x9dE4b40bDcE50Ec6a1A668bF85997BbBD324069a',
      decimals: 18,
    },
    MIM: {
      address: '0x82f0b8b456c1a451378467398982d4834b6829c1',
      decimals: 18,
    },
    FRAX: {
      address: '0xdc301622e621166BD8E82f2cA0A26c13Ad0BE355',
      decimals: 18,
    },
    nETH: {
      address: '0x67C10C397dD0Ba417329543c1a40eb48AAa7cd00',
      decimals: 18,
    },
    WETH: {
      address: '0x74b23882a30290451A17c44f4F05243b6b58C76d',
      decimals: 18,
    },
    SPIRIT: {
      address: '0x5cc61a78f164885776aa610fb0fe1257df78e59b',
      decimals: 18,
    },
    wBOMB: {
      address: '0xc09a82ad5075b3067d80f54f05e1e22229699cc1',
      decimals: 18,
    },
    TOR: {
      address: '0x74e23df9110aa9ea0b6ff2faee01e740ca1c642e',
      decimals: 18,
    },
    BOO: {
      address: '0x841fad6eae12c286d1fd18d1d525dffa75c7effe',
      decimals: 18,
    },
    ETH: {
      address: '0x74b23882a30290451A17c44f4F05243b6b58C76d',
      decimals: 18,
    },
    GDAI: {
      address: '0x07E6332dD090D287d3489245038daF987955DCFB',
      decimals: 18,
    },
    GUSDC: {
      address: '0xe578C856933D8e1082740bf7661e379Aa2A30b26',
      decimals: 6,
    },
    axlUSDC: {
      address: '0x1B6382DBDEa11d97f24495C9A90b7c88469134a4',
      decimals: 6,
    },
    lzUSDC: {
      address: '0x28a92dde19D9989F39A49905d7C9C2FAc7799bDf',
      decimals: 6,
    },
    FVM: {
      address: '0x07BB65fAaC502d4996532F834A1B7ba5dC32Ff96',
      decimals: 18,
    },
    USDCe: {
      address: '0x2f733095b80a04b38b0d10cc884524a3d09b836a',
      decimals: 6,
    },
    scrvUSDC_e: {
      address: '0x0cf1aa18ab7020973705aa9c46bbec6150e2782b',
      decimals: 18,
    },
    scrvUSDC_p: {
      address: '0x8b697f95d8c9fbbcc597a89223b10b80369490a1',
      decimals: 18,
    },
  },
  [Network.BSC]: {
    POPS: {
      address: '0xa1051433EC7b5cc249c75Fdd5b96BF423f2f4A32',
      decimals: 18,
    },
    DAI: {
      address: '0x1af3f329e8be154074d8769d1ffa4ee058b1dbc3',
      decimals: 18,
    },
    WBNB: {
      address: '0xbb4cdb9cbd36b01bd1cbaebf2de08d9173bc095c',
      decimals: 18,
    },
    BNBx: {
      address: '0x1bdd3Cf7F79cfB8EdbB955f20ad99211551BA275',
      decimals: 18,
    },
    BUSD: {
      address: '0xe9e7cea3dedca5984780bafc599bd69add087d56',
      decimals: 18,
    },
    USDT: {
      address: '0x55d398326f99059ff775485246999027b3197955',
      decimals: 18,
    },
    ETH: {
      address: '0x2170ed0880ac9a755fd29b2688956bd959f933f8',
      decimals: 18,
    },
    UST: {
      address: '0x23396cf899ca06c4472205fc903bdb4de249d6fc',
      decimals: 18,
    },
    USDC: {
      address: '0x8AC76a51cc950d9822D68b83fE1Ad97B32Cd580d',
      decimals: 18,
    },
    RADIO: {
      address: '0x30807D3b851A31d62415B8bb7Af7dCa59390434a',
      decimals: 18,
    },
    BNB: { address: ETHER_ADDRESS, decimals: 18 },
    bBTC: {
      address: '0x7130d2A12B9BCbFAe4f2634d864A1Ee1Ce3Ead9c',
      decimals: 18,
    },
    anyBTC: {
      address: '0x54261774905f3e6E9718f2ABb10ed6555cae308a',
      decimals: 8,
    },
    nUSD: {
      address: '0x23b891e5C62E0955ae2bD185990103928Ab817b3',
      decimals: 18,
    },
    CONE: {
      address: '0xA60205802E1B5C6EC1CAFA3cAcd49dFeECe05AC9',
      decimals: 18,
    },
    axlUSD: {
      address: '0x4268B8F0B87b6Eae5d897996E6b845ddbD99Adf3',
      decimals: 6,
    },
    FRAX: {
      address: '0x90C97F71E18723b0Cf0dfa30ee176Ab653E89F40',
      decimals: 18,
    },
    frxETH: {
      address: '0x64048A7eEcF3a2F1BA9e144aAc3D7dB6e58F555e',
      decimals: 18,
    },
    USDFI: {
      address: '0x11A38e06699b238D6D9A0C7A01f3AC63a07ad318',
      decimals: 18,
    },
    XRP: {
      address: '0x1d2f0da169ceb9fc7b3144628db156f3f6c60dbe',
      decimals: 18,
    },
    SDEX: {
      address: '0xFdc66A08B0d0Dc44c17bbd471B88f49F50CdD20F',
      decimals: 18,
    },
    EURA: {
      address: '0x12f31B73D812C6Bb0d735a218c086d44D5fe5f89',
      decimals: 18,
      symbol: 'EURA',
    },
    USDA: {
      address: '0x0000206329b97DB379d5E1Bf586BbDB969C63274',
      decimals: 18,
      symbol: 'USDA',
    },
    stUSD: {
      address: '0x0022228a2cc5E7eF0274A7Baa600d44da5aB5776',
      decimals: 18,
    },
    stataUSDT: {
      address: '0x0471d185cc7be61e154277cab2396cd397663da6',
      decimals: 18,
    },
    aaveUSDT: {
      address: '0xa9251ca9de909cb71783723713b21e4233fbf1b1',
      decimals: 18,
    },
  },
  [Network.AVALANCHE]: {
    LINKe: {
      address: '0x5947bb275c521040051d82396192181b413227a3',
      decimals: 18,
    },
    PHAR: {
      address: '0xAAAB9D12A30504559b0C5a9A5977fEE4A6081c6b',
      decimals: 18,
    },
    USDCe: {
      address: '0xA7D7079b0FEaD91F3e65f86E8915Cb59c1a4C664',
      decimals: 6,
    },
    USDC: {
      address: '0xB97EF9Ef8734C71904D8002F8b6Bc66Dd9c48a6E',
      decimals: 6,
    },
    USDTe: {
      address: '0xc7198437980c041c805A1EDcbA50c1Ce5db95118',
      decimals: 6,
    },
    USDT: {
      address: '0x9702230A8Ea53601f5cD2dc00fDBc13d4dF4A8c7',
      decimals: 6,
    },
    POPS: {
      address: '0x240248628B7B6850352764C5dFa50D1592A033A8',
      decimals: 18,
    },
    WAVAX: {
      address: '0xB31f66AA3C1e785363F0875A1B74E27b85FD66c7',
      decimals: 18,
    },
    sAVAX: {
      address: '0x2b2C81e08f1Af8835a78Bb2A90AE924ACE0eA4bE',
      decimals: 18,
    },
    WETHe: {
      address: '0x49D5c2BdFfac6CE2BFdB6640F4F80f226bc10bAB',
      decimals: 18,
    },
    ETH: {
      address: '0xf20d962a6c8f70c731bd838a3a388D7d48fA6e15',
      decimals: 18,
    },
    WBTC: {
      address: '0x408D4cD0ADb7ceBd1F1A1C33A0Ba2098E1295bAB',
      decimals: 8,
    },
    WETH: {
      address: '0x49D5c2BdFfac6CE2BFdB6640F4F80f226bc10bAB',
      decimals: 18,
    },
    TUSD: {
      address: '0x1c20e891bab6b1727d14da358fae2984ed9b59eb',
      decimals: 18,
    },
    oldFRAX: {
      address: '0xdc42728b0ea910349ed3c6e1c9dc06b5fb591f98',
      decimals: 18,
    },
    newFRAX: {
      address: '0xd24c2ad096400b6fbcd2ad8b24e7acbc21a1da64',
      decimals: 18,
    },
    DAIE: {
      address: '0xd586e7f844cea2f87f50152665bcbc2c279d8d70',
      decimals: 18,
    },
    PNG: {
      address: '0x60781c2586d68229fde47564546784ab3faca982',
      decimals: 18,
    },
    SHIBX: {
      address: '0x440aBbf18c54b2782A4917b80a1746d3A2c2Cce1',
      decimals: 18,
    },
    wBTC: {
      address: '0x50b7545627a5162F82A992c33b87aDc75187B218',
      decimals: 8,
    },
    renBTC: {
      address: '0xDBf31dF14B66535aF65AaC99C32e9eA844e14501',
      decimals: 8,
    },
    BTCb: {
      address: '0x152b9d0FdC40C096757F570A51E494bd4b943E50',
      decimals: 8,
    },
    ADAI: {
      address: '0x47AFa96Cdc9fAb46904A55a6ad4bf6660B53c38a',
      decimals: 18,
    },
    avWAVAX: {
      address: '0xDFE521292EcE2A4f44242efBcD66Bc594CA9714B',
      decimals: 18,
    },
    MIM: {
      address: '0x130966628846BFd36ff31a822705796e8cb8C18D',
      decimals: 18,
    },
    TSD: {
      address: '0x4fbf0429599460D327BD5F55625E30E4fC066095',
      decimals: 18,
    },
    avUSDT: {
      address: '0x532e6537fea298397212f09a61e03311686f548e',
      decimals: 6,
    },
    THO: {
      address: '0xAE4AA155D2987B454C29450ef4f862CF00907B61',
      decimals: 18,
    },
    AVAX: { address: ETHER_ADDRESS, decimals: 18 },
    aETH: {
      address: '0x3a3A65aAb0dd2A17E3F1947bA16138cd37d08c04',
      decimals: 18,
    },
    aUSDT: {
      address: '0x71fc860f7d3a592a4a98740e39db31d25db65ae8',
      decimals: 6,
    },
    YUSD: {
      address: '0x111111111111ed1D73f860F57b2798b683f2d325',
      decimals: 18,
    },
    H2O: {
      address: '0x026187BdbC6b751003517bcb30Ac7817D5B766f8',
      decimals: 18,
    },
    MONEY: {
      address: '0x0f577433Bf59560Ef2a79c124E9Ff99fCa258948',
      decimals: 18,
    },
    nETH: {
      address: '0x19E1ae0eE35c0404f835521146206595d37981ae',
      decimals: 18,
    },
    avWETH: {
      address: '0x53f7c5869a859F0AeC3D334ee8B4Cf01E3492f21',
      decimals: 18,
    },
    nUSD: {
      address: '0xCFc37A6AB183dd4aED08C204D1c2773c0b1BDf46',
      decimals: 18,
    },
    BETS: {
      address: '0x94025780a1ab58868d9b2dbbb775f44b32e8e6e5',
      decimals: 18,
    },
    HATCHY: {
      address: '0x502580fc390606b47fc3b741d6d49909383c28a9',
      decimals: 18,
    },
    AMPL: {
      address: '0x027dbcA046ca156De9622cD1e2D907d375e53aa7',
      decimals: 9,
    },
    stataUSDT: {
      address: '0x5525ee69bc1e354b356864187de486fab5ad67d7',
      decimals: 6,
    },
    aaveUSDT: {
      address: '0x6ab707aca953edaefbc4fd23ba73294241490620',
      decimals: 6,
    },
    ARENA: {
      address: '0xB8d7710f7d8349A506b75dD184F05777c82dAd0C',
      decimals: 18,
    },
    TRYB: {
      address: '0x564a341df6c126f90cf3ecb92120fd7190acb401',
      decimals: 6,
    },
  },
  [Network.ARBITRUM]: {
    SEN: {
      address: '0x154388a4650D63acC823e06Ef9e47C1eDdD3cBb2',
      decimals: 18,
    },
    BAL: {
      address: '0x040d1edc9569d4bab2d15287dc5a4f10f56a56b8',
      decimals: 18,
    },
    DAI: {
      address: '0xDA10009cBd5D07dd0CeCc66161FC93D7c9000da1',
      decimals: 18,
    },
    ARB: {
      address: '0x912ce59144191c1204e64559fe8253a0e49e6548',
      decimals: 18,
    },
    WETH: {
      address: '0x82aF49447D8a07e3bd95BD0d56f35241523fBab1',
      decimals: 18,
    },
    waArbWETH: {
      address: '0x4ce13a79f45c1be00bdabd38b764ac28c082704e',
      decimals: 18,
    },
    ETH: { address: ETHER_ADDRESS, decimals: 18 },
    USDCe: {
      address: '0xFF970A61A04b1cA14834A43f5dE4533eBDDB5CC8',
      decimals: 6,
    },
    USDC: {
      address: '0xaf88d065e77c8cC2239327C5EDb3A432268e5831',
      decimals: 6,
      symbol: 'USDC',
    },
    SUSHI: {
      address: '0xd4d42F0b6DEF4CE0383636770eF773390d85c61A',
      decimals: 18,
    },
    crvUSD: {
      address: '0x498bf2b1e120fed3ad3d42ea2165e9b73f99c1e5',
      decimals: 18,
    },
    OHM: {
      address: '0xf0cb2dc0db5e6c66b9a70ac27b06b878da017028',
      decimals: 9,
    },
    RDNT: {
      address: '0x3082cc23568ea640225c2467653db90e9250aaa0',
      decimals: 18,
    },
    USDT: {
      address: '0xfd086bc7cd5c481dcc9c85ebe478a1c0b69fcbb9',
      decimals: 6,
    },
    waArbUSDT: {
      address: '0xa6D12574eFB239FC1D2099732bd8b5dC6306897F',
      decimals: 6,
    },
    FRAX: {
      address: '0x17FC002b466eEc40DaE837Fc4bE5c67993ddBd6F',
      decimals: 18,
    },
    nUSD: {
      address: '0x2913E812Cf0dcCA30FB28E6Cac3d2DCFF4497688',
      decimals: 18,
    },
    nETH: {
      address: '0x3ea9B0ab55F34Fb188824Ee288CeaEfC63cf908e',
      decimals: 18,
    },
    EURS: {
      address: '0xd22a58f79e9481d1a88e00c343885a588b34b68b',
      decimals: 2,
    },
    AAVE: {
      address: '0xba5ddd1f9d7f570dc94a51479a000e3bce967196',
      decimals: 18,
    },
    ZRO: {
      address: '0x6985884c4392d348587b19cb9eaaf157f13271cd',
      decimals: 18,
    },
    MIM: {
      address: '0xFEa7a6a0B346362BF88A9e4A88416B77a57D6c2A',
      decimals: 18,
    },
    VST: {
      address: '0x64343594ab9b56e99087bfa6f2335db24c2d1f17',
      decimals: 18,
    },
    POPS: {
      address: '0xa0b20DecBc557E3f68E140eD5a0c69bc865F865A',
      decimals: 18,
    },
    ZYB: {
      address: '0x3B475F6f2f41853706afc9Fa6a6b8C5dF1a2724c',
      decimals: 18,
    },
    WBTC: {
      address: '0x2f2a2543b76a4166549f7aab2e75bef0aefc5b0f',
      decimals: 8,
    },
    LEX: {
      address: '0x6bB7A17AcC227fd1F6781D1EEDEAE01B42047eE0',
      decimals: 18,
    },
    EURA: {
      address: '0xfa5ed56a203466cbbc2430a43c66b9d8723528e7',
      decimals: 18,
      symbol: 'EURA',
    },
    stEUR: {
      address: '0x004626a008b1acdc4c74ab51644093b155e59a23',
      decimals: 18,
    },
    USDA: {
      address: '0x0000206329b97DB379d5E1Bf586BbDB969C63274',
      decimals: 18,
      symbol: 'USDA',
    },
    USDM: {
      address: '0x59d9356e565ab3a36dd77763fc0d87feaf85508c',
      decimals: 18,
    },
    wUSDM: {
      address: '0x57f5e098cad7a3d1eed53991d4d66c45c9af7812',
      decimals: 18,
    },
    stUSD: {
      address: '0x0022228a2cc5E7eF0274A7Baa600d44da5aB5776',
      decimals: 18,
    },
    GRAIL: {
      address: '0x3d9907f9a368ad0a51be60f7da3b97cf940982d8',
      decimals: 18,
    },
    AURY: {
      address: '0x11bf4f05eb28b802ed3ab672594decb20ffe2313',
      decimals: 9,
    },
    wstETH: {
      address: '0x5979D7b546E38E414F7E9822514be443A4800529',
      decimals: 18,
    },
    weETH: {
      address: '0x35751007a407ca6FEFfE80b3cB397736D2cf4dbe',
      decimals: 18,
    },
    RDPX: {
      address: '0x32eb7902d4134bf98a28b963d26de779af92a212',
      decimals: 18,
    },
    SDEX: {
      address: '0xabD587f2607542723b17f14d00d99b987C29b074',
      decimals: 18,
    },
    LINK: {
      address: '0xf97f4df75117a78c1a5a0dbb814af92458539fb4',
      decimals: 18,
    },
    DMT: {
      address: '0x8b0e6f19ee57089f7649a455d89d7bc6314d04e8',
      decimals: 18,
    },
    PENDLE: {
      address: '0x0c880f6761f1af8d9aa9c466984b80dab9a8c9e8',
      decimals: 18,
    },
    stataUSDT: {
      address: '0xb165a74407fe1e519d6bcbdec1ed3202b35a4140',
      decimals: 6,
    },
    aaveUSDT: {
      address: '0x6ab707aca953edaefbc4fd23ba73294241490620',
      decimals: 6,
    },
    GHO: {
      address: '0x7dff72693f6a4149b17e7c6314655f6a9f7c8b33',
      decimals: 18,
    },
    waArbwstETH: {
      address: '0xe98fc055c99decd8da0c111b090885d5d15c774e',
      decimals: 18,
    },
    eBTC: {
      address: '0x657e8c867d8b37dcc18fa4caead9c45eb088c642',
      decimals: 8,
    },
    USDS: {
      address: '0x6491c05A82219b8D1479057361ff1654749b876b',
      decimals: 18,
    },
    sUSDS: {
      address: '0xdDb46999F8891663a8F2828d25298f70416d7610',
      decimals: 18,
    },
  },
  [Network.OPTIMISM]: {
    DAI: {
      address: '0xDA10009cBd5D07dd0CeCc66161FC93D7c9000da1',
      decimals: 18,
    },
    WETH: {
      address: '0x4200000000000000000000000000000000000006',
      decimals: 18,
    },
    ETH: { address: ETHER_ADDRESS, decimals: 18 },
    USDCe: {
      address: '0x7F5c764cBc14f9669B88837ca1490cCa17c31607',
      decimals: 6,
    },
    USDC: {
      address: '0x0b2C639c533813f4Aa9D7837CAf62653d097Ff85',
      decimals: 6,
    },
    stataUSDC: {
      address: '0x41B334E9F2C0ED1f30fD7c351874a6071C53a78E',
      decimals: 6,
    },
    aOptUSDCn: {
      address: '0x38d693cE1dF5AaDF7bC62595A37D667aD57922e5',
      decimals: 6,
    },
    USDT: {
      address: '0x94b008aA00579c1307B0EF2c499aD98a8ce58e58',
      decimals: 6,
    },
    PSTAKE: {
      address: '0x023550adde4fa2f90d63a41d9282bee0294c04cd',
      decimals: 18,
    },
    GRAIN: {
      address: '0xfd389dc9533717239856190f42475d3f263a270d',
      decimals: 18,
    },
    tBTC: {
      address: '0x6c84a8f1c29108f47a79964b5fe888d4f4d0de40',
      decimals: 18,
    },
    GRAI: {
      address: '0x894134a25a5fac1c2c26f1d8fbf05111a3cb9487',
      decimals: 18,
    },
    LUSD: {
      address: '0xc40f949f8a4e094d1b49a23ea9241d289b7b2819',
      decimals: 18,
    },
    POPS: {
      address: '0x3D51a9fB5dCc87F7B237B04975559b920a9a56Ff',
      decimals: 18,
    },
    crvUSD: {
      address: '0xc52d7f23a2e460248db6ee192cb23dd12bddcbf6',
      decimals: 18,
    },
    OP: {
      address: '0x4200000000000000000000000000000000000042',
      decimals: 18,
    },
    sETH: {
      address: '0xE405de8F52ba7559f9df3C368500B6E6ae6Cee49',
      decimals: 18,
    },
    sUSD: {
      address: '0x8c6f28f2F1A3C87F0f938b96d27520d9751ec8d9',
      decimals: 18,
    },
    wstETH: {
      address: '0x1f32b1c2345538c0c6f582fcb022739c4a194ebb',
      decimals: 18,
    },
    rETH: {
      address: '0x9bcef72be871e61ed4fbbc7630889bee758eb81d',
      decimals: 18,
    },
    MAI: {
      address: '0xdfa46478f9e5ea86d57387849598dbfb2e964b02',
      decimals: 18,
    },
    WBTC: {
      address: '0x68f180fcCe6836688e9084f035309E29Bf0A2095',
      decimals: 8,
    },
    EURA: {
      address: '0x9485aca5bbbe1667ad97c7fe7c4531a624c8b1ed',
      decimals: 18,
      symbol: 'EURA',
    },
    USDM: {
      address: '0x59d9356e565ab3a36dd77763fc0d87feaf85508c',
      decimals: 18,
    },
    wUSDM: {
      address: '0x57f5e098cad7a3d1eed53991d4d66c45c9af7812',
      decimals: 18,
    },
    stEUR: {
      address: '0x004626a008b1acdc4c74ab51644093b155e59a23',
      decimals: 18,
    },
    USDA: {
      address: '0x0000206329b97DB379d5E1Bf586BbDB969C63274',
      decimals: 18,
      symbol: 'USDA',
    },
    stUSD: {
      address: '0x0022228a2cc5E7eF0274A7Baa600d44da5aB5776',
      decimals: 18,
    },
    frxETH: {
      address: '0x6806411765Af15Bddd26f8f544A34cC40cb9838B',
      decimals: 18,
    },
    stataUSDT: {
      address: '0x035c93db04e5aaea54e6cd0261c492a3e0638b37',
      decimals: 6,
    },
    aaveUSDT: {
      address: '0x6ab707aca953edaefbc4fd23ba73294241490620',
      decimals: 6,
    },
    waOptWETH: {
      address: '0x464b808c2c7e04b07e860fdf7a91870620246148',
      decimals: 18,
    },
  },
  [Network.ZKEVM]: {
    ETH: {
      address: ETHER_ADDRESS,
      decimals: 18,
    },
    WETH: {
      address: '0x4F9A0e7FD2Bf6067db6994CF12E4495Df938E6e9',
      decimals: 18,
    },
    MATIC: {
      address: '0xa2036f0538221a77a3937f1379699f44945018d0',
      decimals: 18,
    },
    WBTC: {
      address: '0xea034fb02eb1808c2cc3adbc15f447b93cbe08e1',
      decimals: 8,
    },
    USDC: {
      address: '0xa8ce8aee21bc2a48a5ef670afcc9274c7bbbc035',
      decimals: 6,
    },
  },
  [Network.GNOSIS]: {
    XDAI: {
      address: ETHER_ADDRESS,
      decimals: 18,
    },
    WETH: {
      address: '0x6A023CCd1ff6F2045C3309768eAd9E68F978f6e1',
      decimals: 18,
    },
    WBTC: {
      address: '0x8e5bBbb09Ed1ebdE8674Cda39A0c169401db4252',
      decimals: 8,
    },
    USDC: {
      address: '0xDDAfbb505ad214D7b80b1f830fcCc89B60fb7A83',
      decimals: 6,
    },
    USDCe: {
      address: '0x2a22f9c3b484c3629090feed35f17ff8f88f76f0',
      decimals: 6,
    },
    USDT: {
      address: '0x4ECaBa5870353805a9F068101A40E0f32ed605C6',
      decimals: 6,
    },
    COW: {
      address: '0x177127622c4A00F3d409B75571e12cB3c8973d3c',
      decimals: 18,
    },
    WXDAI: {
      address: '0xe91D153E0b41518A2Ce8Dd3D7944Fa863463a97d',
      decimals: 18,
    },
    aGnoWETH: {
      address: '0xa818f1b57c201e092c4a2017a91815034326efd1',
      decimals: 18,
    },
    waGnoWETH: {
      address: '0x57f664882F762FA37903FC864e2B633D384B411A',
      decimals: 18,
    },
    aGnowstETH: {
      address: '0x23e4e76d01b2002be436ce8d6044b0aa2f68b68a',
      decimals: 18,
    },
    waGnowstETH: {
      address: '0x773CDA0CADe2A3d86E6D4e30699d40bB95174ff2',
      decimals: 18,
    },
    waGnoGNO: {
      address: '0x7c16F0185A26Db0AE7a9377f23BC18ea7ce5d644',
      decimals: 18,
    },
    aGnoUSDC: {
      address: '0xc6b7aca6de8a6044e0e32d0c841a89244a10d284',
      decimals: 6,
    },
    GNO: {
      address: '0x9c58bacc331c9aa871afd802db6379a98e80cedb',
      decimals: 18,
    },
    wstETH: {
      address: '0x6C76971f98945AE98dD7d4DFcA8711ebea946eA6',
      decimals: 18,
    },
    aGnoWXDAI: {
      address: '0xd0dd6cef72143e22cced4867eb0d5f2328715533',
      decimals: 18,
    },
    sDAI: {
      address: '0xaf204776c7245bF4147c2612BF6e5972Ee483701',
      decimals: 18,
    },
    crvUSD: {
      address: '0xaBEf652195F98A91E490f047A5006B71c85f058d',
      decimals: 18,
    },
    SWPR: {
      address: '0x532801ED6f82FFfD2DAB70A19fC2d7B2772C4f4b',
      decimals: 18,
    },
  },
  [Network.BASE]: {
    wstETH: {
      address: `0xc1cba3fcea344f92d9239c08c0568f6f2f0ee452`,
      decimals: 18,
    },
    PRIME: {
      address: '0xfA980cEd6895AC314E7dE34Ef1bFAE90a5AdD21b',
      decimals: 18,
    },
    cbBTC: {
      address: '0xcbB7C0000aB88B473b1f5aFd9ef808440eed33Bf',
      decimals: 8,
    },
    WETH: {
      address: '0x4200000000000000000000000000000000000006',
      decimals: 18,
    },
    MAV: {
      address: '0x64b88c73A5DfA78D1713fE1b4c69a22d7E0faAa7',
      decimals: 18,
    },
    crvUSD: {
      address: '0x417ac0e078398c154edfadd9ef675d30be60af93',
      decimals: 18,
    },
    USDC: {
      address: '0x833589fCD6eDb6E08f4c7C32D4f71b54bdA02913',
      symbol: 'USDC',
      decimals: 6,
    },
    USDM: {
      address: '0x59d9356e565ab3a36dd77763fc0d87feaf85508c',
      decimals: 18,
    },
    wUSDM: {
      address: '0x57f5e098cad7a3d1eed53991d4d66c45c9af7812',
      decimals: 18,
    },
    USDbC: {
      address: '0xd9aAEc86B65D86f6A7B5B1b0c42FFA531710b6CA',
      decimals: 6,
    },
    DOG: {
      address: '0xAfb89a09D82FBDE58f18Ac6437B3fC81724e4dF6',
      decimals: 18,
    },
    cbETH: {
      address: '0x2ae3f1ec7f1f5012cfeab0185bfc7aa3cf0dec22',
      decimals: 18,
    },
    tBTC: {
      address: '0x236aa50979d5f3de3bd1eeb40e81137f22ab794b',
      decimals: 18,
    },
    DAI: {
      address: '0x50c5725949a6f0c72e6c4a641f24049a917db0cb',
      decimals: 18,
    },
    ALB: {
      address: '0x1dd2d631c92b1acdfcdd51a0f7145a50130050c4',
      decimals: 18,
    },
    BAL: {
      address: '0x4158734d47fc9692176b5085e0f52ee0da5d47f1',
      decimals: 18,
    },
    GOLD: {
      address: '0xbeFD5C25A59ef2C1316c5A4944931171F30Cd3E4',
      decimals: 18,
    },
    SDEX: {
      address: '0xFd4330b0312fdEEC6d4225075b82E00493FF2e3f',
      decimals: 18,
    },
    EURA: {
      address: '0xA61BeB4A3d02decb01039e378237032B351125B4',
      decimals: 18,
      symbol: 'EURA',
    },
    USDA: {
      address: '0x0000206329b97DB379d5E1Bf586BbDB969C63274',
      decimals: 18,
      symbol: 'USDA',
    },
    stUSD: {
      address: '0x0022228a2cc5E7eF0274A7Baa600d44da5aB5776',
      decimals: 18,
    },
    ETH: { address: ETHER_ADDRESS, decimals: 18 },
    AERO: {
      address: '0x940181a94A35A4569E4529A3CDfB74e38FD98631',
      decimals: 18,
    },
    stataUSDC: {
      address: '0x4ea71a20e655794051d1ee8b6e4a3269b13ccacc',
      decimals: 6,
    },
    waBasUSDC: {
      address: '0xC768c589647798a6EE01A91FdE98EF2ed046DBD6',
      decimals: 6,
    },
    waBasGHO: {
      address: '0x88b1Cd4b430D95b406E382C3cDBaE54697a0286E',
      decimals: 18,
    },
    aaveUSDC: {
      address: '0x4e65fe4dba92790696d040ac24aa414708f5c0ab',
      decimals: 6,
    },
    aBasUSDC: {
      address: '0x4e65fe4dba92790696d040ac24aa414708f5c0ab',
      decimals: 6,
    },
    waBasWETH: {
      address: '0xe298b938631f750dd409fb18227c4a23dcdaab9b',
      decimals: 18,
    },
    waBaswstETH: {
      address: '0x0830820d1a9aa1554364752d6d8f55c836871b74',
      decimals: 18,
    },
    sUSDS: {
      address: '0x5875eee11cf8398102fdad704c9e96607675467a',
      decimals: 18,
    },
    USDS: {
      address: '0x820C137fa70C8691f0e44Dc420a5e53c168921Dc',
      decimals: 18,
    },
    smUSDC: {
      address: '0x616a4e1db48e22028f6bbf20444cd3b8e3273738',
      decimals: 18,
    },
    weETH: {
      address: `0x04C0599Ae5A44757c0af6F9eC3b93da8976c150A`,
      decimals: 18,
    },
  },
  [Network.SEPOLIA]: {
    ETH: { address: ETHER_ADDRESS, decimals: 18 },
    WETH: {
      address: '0x7b79995e5f793a07bc00c21412e50ecae098e7f9',
      decimals: 18,
    },
    bal: {
      address: `0xb19382073c7a0addbb56ac6af1808fa49e377b75`,
      decimals: 18,
    },
    daiAave: {
      address: `0xff34b3d4aee8ddcd6f9afffb6fe49bd371b8a357`,
      decimals: 18,
    },
    usdcAave: {
      address: `0x94a9d9ac8a22534e3faca9f4e7f2e2cf85d5e4c8`,
      decimals: 6,
    },
    usdtAave: {
      address: `0xaa8e23fb1079ea71e0a56f48a2aa51851d8433d0`,
      decimals: 6,
    },
    aDaiAave: {
      address: `0xde46e43f46ff74a23a65ebb0580cbe3dfe684a17`,
      decimals: 18,
    },
    stataUSDC: {
      address: `0x8a88124522dbbf1e56352ba3de1d9f78c143751e`,
      decimals: 6,
    },
    stataUSDT: {
      address: `0x978206fae13faf5a8d293fb614326b237684b750`,
      decimals: 6,
    },
    DAI: {
      address: `0xB77EB1A70A96fDAAeB31DB1b42F2b8b5846b2613`,
      decimals: 18,
    },
    WBTC: {
      address: `0x29f2d40b0605204364af54ec677bd022da425d03`,
      decimals: 8,
    },
  },
};

export const Holders: {
  [network: number]: { [tokenAddress: string]: Address };
} = {
  [Network.MAINNET]: {
    FLUID: '0x2d675D4C52a8aE117b935fF98c6F9f29A15827F0',
    USDS: '0x67A9e0F4Cc10C3F6cb55503e0888129039Ea7C90',
    sUSDS: '0x0955F0D3729E035B9f5b808fEcd602B2891A32fc',
    SKY: '0x0ddda327A6614130CCb20bc0097313A282176A01',
    MKR: '0xe9aAA7A9DDc0877626C1779AbC29993aD89A6c1f',
    // Idle tokens
    AA_wstETH: '0xd7C1b48877A7dFA7D51cf1144c89C0A3F134F935',
    'AA_idle_cpPOR-USDC': '0x085c8eaccA6911fE60aE3f8FbAe5F3012E3A05Ec',
    'BB_idle_cpFAS-USDT': '0xFDAD59EF0686C3Da702b7D651a3bD35a539c8Bc4',
    AA_steakUSDC: '0x28C1eCF5B0f16E1D85B9D2677EfB79d68167cAf2',
    BB_steakUSDC: '0x442Aea0Fd2AFbd3391DAE768F7046f132F0a6300',
    AA_Re7WETH: '0xBBBBBbbBBb9cC5e90e3b3Af64bdAF62C37EEFFCb',
    BB_Re7WETH: '0x442Aea0Fd2AFbd3391DAE768F7046f132F0a6300',
    BB_dUSDCV3: '0xFb3bD022D5DAcF95eE28a6B07825D4Ff9C5b3814',
    AA_sUSDe: '0xaFeb95DEF3B2A3D532D74DaBd51E62048d6c07A4',
    BB_sUSDe: '0xaFeb95DEF3B2A3D532D74DaBd51E62048d6c07A4',
    AA_iETHv2: '0xA118aD79E2152b9a3c7Df8B8791887762b0f1D49',
    BB_iETHv2: '0x15079cBAa74C1df2a602fAc88Bd5b98B08FfE6A4',
    ETH: '0x28C6c06298d514Db089934071355E5743bf21d60',
    USDC: '0x7713974908be4bed47172370115e8b1219f4a5f0',
    USDE: '0x8707f238936c12c309bfc2B9959C35828AcFc512',
    AMPL: '0x223592a191ECfC7FDC38a9256c3BD96E771539A9',
    WBTC: '0x6daB3bCbFb336b29d06B9C793AEF7eaA57888922',
    tBTCv2: '0x84eA3907b9206427F45c7b2614925a2B86D12611',
    sBTC: '0xA2e3475D13776C6E42ff37B47286827d959B2195',
    TUSD: '0x88369cB14F9893aEA737F61ad31Bc6d018af7985',
    aEthUSDC: '0x42EFD1E0DB4ADa762cc5092ECBD052dE7c6e72E2',
    MAV: '0x92582aa69BB6117903a01eDdfe6EFfDDe564A69f',
    BADGER: '0x34e2741a3f8483dbe5231f61c005110ff4b9f50a',
    STETH: '0x6663613FbD927cE78abBF7F5Ca7e2c3FE0d96d18',
    SUSHI: '0x8a108e4761386c94b8d2f98A5fFe13E472cFE76a',
    wstETH: '0x3c22ec75ea5D745c78fc84762F7F1E6D82a2c5BF',
    WETH: '0x6B44ba0a126a2A1a8aa6cD1AdeeD002e141Bcd44',
    USDT: '0xAf64555DDD61FcF7D094824dd9B4eBea165aFc5b',
    XAUT: '0xc4e161e8d8a4bc4ac762ab33a28bbac5474203d7',
    R: '0xBfe4c9D3235475C138a61f62e9e72FaD94A3303b',
    sDAI: '0x4C612E3B15b96Ff9A6faED838F8d07d479a8dD4c',
    CVX: '0x0aCA67Fa70B142A3b9bF2eD89A81B40ff85dACdC',
    MIM: '0xa046a8660e66d178ee07ec97c585eeb6aa18c26c',
    AnkETH: '0xF7260D4ADc48fEefd5a19a9Eb23f9747CeE15C92',
    DAI: '0xd1668fb5f690c59ab4b0cabad0f8c1617895052b',
    oldFRAX: '0x183d0dc5867c01bfb1dbbc41d6a9d3de6e044626',
    newFRAX: '0x183d0dc5867c01bfb1dbbc41d6a9d3de6e044626',
    FEI: '0x19c549357034d10db8d75ed812b45be1dd8a7218',
    BAL: '0x0659FB78b5139eE5bC9238b2C85944a112A7b591',
    OHM: '0x3D7FEAB5cfab1c7De8ab2b7D5B260E76fD88BC78',
    AURA: '0xBB19053E031D9B2B364351B21a8ed3568b21399b',
    WISE: '0x25c315e0758beeab30ee048a4e2080e7084b64b3',
    DDIM: '0x229cbd1955fee93ab6e7876c1b17f6d0b859e953',
    DODO: '0x3e19d726ed435afd3a42967551426b3a47c0f5b7',
    ADAI: '0x826c3064d4f5b9507152f5cb440ca9326e1ec8fa',
    AWETH: '0xa433105e7396070a5e1fdd7e2b2338f1bfa0de68',
    BUSD: '0xf977814e90da44bfa03b6295a0616a897441acec',
    INCH: '0x4ee7c0f5480eb1edd8902a5e8b991ed52992d5f5',
    mUSD: '0x3aD1D5CFCF9169Da73C23D85d5f2Bf53bC9d39dF',
    mBTC: '0x15A295e9BCFcF93a8721DCb9A19330fc59771271',
    renBTC: '0xAaE0633E15200bc9C50d45cD762477D268E126BD',
    tBTC: '0xC25099792E9349C7DD09759744ea681C7de2cb66',
    HBTC: '0x52885fF60Cd7Ae081e0665968C457DdACF888C90',
    GUSD: '0x550Def3DB74F583c7A1eDf2DFFE84a7398850D0c',
    LINK: '0x8d4169cCf3aD88EaFBB09580e7441D3eD2b4B922',
    ADAIv1: '0x3021026e4ff227571a5a563ad19ea657c7027e59',
    CETH: '0x712d0f306956a6a4b4f9319ad9b9de48c5345996',
    CDAI: '0xab4ce310054a11328685ece1043211b68ba5d082',
    CUSDC: '0xC2F61a6eEEC48d686901D325CDE9233b81c793F3',
    EURS: '0xC1056Adeb61a01964Ea265cA95EffB7016f9Ed78',
    EURT: '0x6914FC70fAC4caB20a8922E900C4BA57fEECf8E1',
    CRV: '0x7a16fF8270133F063aAb6C9977183D9e72835428',
    jEUR: '0x937Df4e3d6dB229A10ff0098ab3A1bCC40C33ea4',
    UST: '0xf16e9b0d03470827a95cdfd0cb8a8a3b46969b91',
    SAITAMA: '0x763d5d93f27615aac852b70549f5877b92193864',
    aETH: '0xc03c4476fbe25138bf724fa1b95551c6e6b8fd2c',
    aWETH: '0x3ddfa8ec3052539b6c9549f12cea2c295cff5296',
    aUSDT: '0x4aef720f7bbe98f916221bbc2fb5a15efe6d2cb8',
    BBAUSD: '0x4361b7425cff39b1be9bf12cee2ef32f89656cda',
    sETH: '0x274d9E726844AB52E351e8F1272e7fc3f58B7E5F',
    sUSD: '0xe44b88dadbac54ba75beaa07aae99b243b0b9f87',
    USDD: '0xf89d7b9c864f589bbf53a82105107622b35eaa40',
    alETH: '0xBD28e1B15EcbE72706A445f77bd17FCd8Fe6f652',
    SHIBA: '0x73af3bcf944a6559933396c1577b257e2054d935',
    aEthWETH: '0x931433324E6B0b5B04E3460ef3fb3f78dda3c721',
    dUSDC: '0x2FC2F705110A7F46Ce85F701d7217EF1018f01A3',
    PSP: '0xE5E5440a1CE69C5cf67BFFA74d185e57c31b43E5',
    EUROC: '0x64AE5802620398143FC7113037769175F74825Ea',
    bC3M: '0x5f9F41497f9e11fd7D4c4B067413199682eE2CFF',
    bERNX: '0x5F7A4c11bde4f218f0025Ef444c369d838ffa2aD',
    bIB01: '0x5F7A4c11bde4f218f0025Ef444c369d838ffa2aD',
    steakUSDC: '0xC977d218Fde6A39c7aCE71C8243545c276B48931',
    EURA: '0xa116f421ff82a9704428259fd8cc63347127b777',
    stEUR: '0xdC7Aa225964267c7E0EfB35f4931426209E90312',
    USDA: '0x2686bC6A56D205010637CE1DF124b20Cb19E4054',
    stUSD: '0x4e83c0a323b68E3Bc7CC8a4E35326Fd0544A291E',
    crvUSD: '0xA920De414eA4Ab66b97dA1bFE9e6EcA7d4219635',
    GHO: '0x0F11640BF66e2D9352d9c41434A5C6E597c5e4c8',
    wibBTC: '0xFbdCA68601f835b27790D98bbb8eC7f05FDEaA9B',
    MATIC: '0x7073783eee7e9b3e6e4ddac4d7f49dc46044dd9a',
    POL: '0x05A47D9f589a001C15E38D068dCc5DaE6D96a2eb',
    SDEX: '0xB0470cF15B22a6A32c49a7C20E3821B944A76058',
    frxETH: '0x9df2322bdAEC46627100C999E6dDdD27837fec6e',
    LUSD: '0xEd279fDD11cA84bEef15AF5D39BB4d4bEE23F0cA',
    BNT: '0xf727e20e081aAE428E7c6bE07b156bB21ab587a7',
    USDe: '0x74e6c48e667d698a4cf90665b6960a5bae39e603',
    eETH: '0x0f1DfeF1a40557d279d0de6E49aB306891A638b8',
    stataUSDT: '0x6803364AceD5181877abC11E865FB27cB654a426',
    aaveUSDT: '0x464C71f6c2F760DdA6093dCB91C24c39e5d6e18c',
    waEthUSDT: '0xbA1333333333a1BA1108E8412f11850A5C319bA9',
    waEthUSDC: '0xbA1333333333a1BA1108E8412f11850A5C319bA9',
    weETH: '0x267ed5f71EE47D3E45Bb1569Aa37889a2d10f91e',
    rUSD: '0xEC2eda1C4F981E468ABF62424a10B69B738b498E',
    arUSD: '0xeFc24206053a452e2299BF3b8f964512b041Db4C',
    USD0: '0x224762e69169E425239EeEE0012d1B0e041C123D',
    M: '0xA370275bb06b7416184A967C5B8593942784CDFe',
    WrappedM: '0xfAc0973a7D0B847367F6DD46FD470Ee069aAB845',
    'USD0++': '0x2227b6806339906707b43F36a1f07B52FF7Fa776',
    USDM: '0x57F5E098CaD7A3D1Eed53991D4d66C45C9AF7812',
    wUSDM: '0x3B95bC951EE0f553ba487327278cAc44f29715E5',
    USDL: '0xAb96AA0ee764924f49fbB372f3B4db9c2cB24Ea2',
    wUSDL: '0xBBBBBbbBBb9cC5e90e3b3Af64bdAF62C37EEFFCb',
    UsualM: '0xE3f7A0c4a44b740328157A5152A85c3bCB54DA09',
    EKUBO: '0xF5b6Ee2CAEb6769659f6C091D209DfdCaF3F69Eb',
  },
  [Network.POLYGON]: {
    jGBP: '0x02aa0B826c7BA6386DdBE04C0a8715A1c0A16B24',
    MATIC: '0xfCbB9e5BB354B6F9fd40362Cee043F510dd3028D',
    DAI: '0x98F911D496Cf46bf9FF9CdD7039Cf579B26F01B9',
    WETH: '0x62ac55b745f9b08f1a81dcbbe630277095cf4be1',
    WMATIC: '0x0AFF6665bB45bF349489B20E225A6c5D78E2280F',
    AMWMATIC: '0x975779102B2A82384f872EE759801DB5204CE331',
    USDC: '0xf89d7b9c864f589bbf53a82105107622b35eaa40',
    BAL: '0xF1CFf6380D9A15dB33Eed0309541E254fC7dE695',
    AAVE: '0x256e063f7fb60a3004D13e1D09e7A9D200A5C5bA',
    PSP: '0xa902c6a26bcaC4c62Eb8667E3Ef9368f78421dB5',
    POPS: '0x2693b57ee51f4e2a26dfb339a911fa8731061f49',
    MUST: '0x9f2a409848fb9b7bd058b24a23e8dbf1e166a109',
    AMDAI: '0xFA0DCe8280FCDf369a4cbFc1830d3302789307a6',
    mUSD: '0x5084f622cbDf1E22E473d66d97916524745B9b6e',
    USDT: '0x2D55eccD5F50D325ee3CE192322911f87113bCd3',
    WBTC: '0xdc9232e2df177d7a12fdff6ecbab114e2231198d',
    AMWETH: '0x6f1c28c40b5fed4fb546f85959ae2f7c16365cad',
    KNC: '0x41Af7fd16dFC29bdA8D8aAA4CeFfC0E8046992eC',
    jEUR: '0x807B465fC3f72aF3AAfda74480CA7E4E55964cd3',
    aUSDT: '0x027ffd3c119567e85998f4e6b9c3d83d5702660c',
    aPolUSDT: '0x941da3d6759147736456cee36647213183079337',
    aPolWMATIC: '0xfB3C01F90B4629DBD4Fd5310E995Ef3FE2e7AbeE',
    RADIO: '0x60531b9c3645546d864604ee0fc5b7d6adc81cc2',
    HANZO: '0x8a151b6ec99c7b90b342ab401d511b480309b220',
    RVLT: '0x815f87ca3db2b9491115a7769aeacb140361c5a9',
    stMATIC: '0x7C8963BddC17095aDbc9387Cc6cdcCaA798feA52',
    axlUSDC: '0x9298F93ee0393a823C242D80F1a4aDf4c8a3Feef',
    deUSDC: '0x94d5ead1f80cf0b4d3480ab59dff16d47c93e9fe',
    amUSDT: '0x832b11846a27b3ba25d68ae80c39fab155d18c49',
    amUSDC: '0x6e7f19cd23049c7118e14470e2bf85d2e26ee0ae',
    MAI: '0x9a8cf02f3e56c664ce75e395d0e4f3dc3dafe138',
    SDEX: '0xB0470cF15B22a6A32c49a7C20E3821B944A76058',
    WOLF: '0x4aa6907Fa9F1BC2Be15158897E0138E947C86956',
    CRV: '0x2151578e1fEc29361bB0481312Ea6b935014D636',
    SUSHI: '0x1605CE87dD176b38a17d30e8926370ffD5268bf6',
    EURA: '0x9A760aa1Fe631fD9aC0Aee0965736121c7c132cc',
    stEUR: '0xA9DdD91249DFdd450E81E1c56Ab60E1A62651701',
    USDA: '0x741383AbD73891b40822A069f14d6fc5b5685020',
    stUSD: '0xA9DdD91249DFdd450E81E1c56Ab60E1A62651701',
    stataUSDCn: '0xFAB1420c84fF5E058B8AD12604D24247e268f362',
    aaveUSDCn: '0xEBA9C3C1B41A846431F970aCA5Eee10f55969B76',
    crvUSD: '0x61aE20E0292a5E6CF2F017236755246BB9e0f57a',
    USDCe: '0xA67EFB69A4f58F568aAB1b9d51110102985835b0',
    USDCn: '0x4B6f17856215eab57c29ebfA18B0a0F74A3627bb',
    USDM: '0x57F5E098CaD7A3D1Eed53991D4d66C45C9AF7812',
    wUSDM: '0xC98D785ECEEa2b074fffc24F682c8AD9fA2D9D8d',
    TRYB: '0xD05007f1BD1304bFAEb370Ec5EbD18fD02a581e6',
  },
  [Network.FANTOM]: {
    DAI: '0x370f4b2dcf75c94d8d4450b493661a9c6170d0b5',
    FTM: '0x431e81E5dfB5A24541b5Ff8762bDEF3f32F96354',
    WFTM: '0xB7D0fB518a5b7bf8dc7ea19A715E8FD8BD983e27',
    USDC: '0xf53feaeb035361c046e5669745695e450ebb4028',
    USDCe: '0x305fa2FB5AF034D490A9C9be8bcd9b01902480BF',
    FUSDT: '0x9ade1c17d25246c405604344f89E8F23F8c1c632',
    POPS: '0x4b78b52e7de4d8b7d367297cb8a87c1875a9d591',
    aFanUSDT: '0x8EBc96fF91A30059E447bFC7C0a7394f8A5793E6',
    aFanWFTM: '0x935AD0fBea9572bB24138F23A69e314f0BDbdDbE',
    MIM: '0xbcab7d083cf6a01e0dda9ed7f8a02b47d125e682',
    FRAX: '0x4423ac71f53ca92e2f2be5917a9c2468e7412f4a',
    nETH: '0x16b658270ac50c0063940ed287c401b3df7ccf70',
    WETH: '0x7b7b957c284c2c227c980d6e2f804311947b84d0',
    SPIRIT: '0x0d0707963952f2fba59dd06f2b425ace40b492fe',
    wBOMB: '0x28aa4f9ffe21365473b64c161b566c3cdead0108',
    TOR: '0x70de4b5ed310fd93da3c0bae824fb99cb4d44dd8',
    BOO: '0xf778f4d7a14a8cb73d5261f9c61970ef4e7d7842',
    ETH: '0xf48883940b4056801de30f12b934dcea90133ee6',
    GUSDC: '0x894d774a293f8aa3d23d67815d4cadb5319c1094',
    GDAI: '0x0e2ed73f9c1409e2b36fe6c46e60d4557b7c2ac0',
    EQUAL: '0x8b187ea19c93091a4d6b426b71871648182b5fac',
    FVM: '0x07BB65fAaC502d4996532F834A1B7ba5dC32Ff96',
    lzUSDC: '0x06F1C4A56357bF3971C79063f2B58E58c547BC0B',
    axlUSDC: '0xccf932cd565c21d2e516c8ff3a4f244eea27e09a',
    SOLID: '0xddf169bf228e6d6e701180e2e6f290739663a784',
    scrvUSDC_e: '0xb8c1dAb69724da9d3225F14bfD76Ae97bB92BFda',
    scrvUSDC_p: '0x74796478d7755a77807fADd2389A18DF1baf9e7c',
  },
  [Network.BSC]: {
    DAI: '0xf68a4b64162906eff0ff6ae34e2bb1cd42fef62d',
    WBNB: '0x59d779bed4db1e734d3fda3172d45bc3063ecd69',
    BUSD: '0x0D0707963952f2fBA59dD06f2b425ace40b492Fe',
    POPS: '0x4b78b52e7de4d8b7d367297cb8a87c1875a9d591',
    BNB: '0xf68a4b64162906eff0ff6ae34e2bb1cd42fef62d',
    USDT: '0xf89d7b9c864f589bbf53a82105107622b35eaa40',
    ETH: '0xefdca55e4bce6c1d535cb2d0687b5567eef2ae83',
    USDC: '0x554b52bf57b387fd09d6644368c5a8aacaaf5ae0',
    RADIO: '0x75b3efed620e2d6750d88263cd4d7a27b0d7d3c5',
    bBTC: '0x72a53cdbbcc1b9efa39c834a540550e23463aacb',
    anyBTC: '0x4ffef8e8a75c20ab0ddf96c50d2457277d27923c',
    nUSD: '0x28ec0b36f0819ecb5005cab836f4ed5a2eca4d13',
    axlUSD: '0xc03fbeda9069b22a120ae6a09349a0b5eea5570a',
    FRAX: '0xEB4576fE753DAB07635c0Bb6c8f0A355e1Db5d31',
    frxETH: '0xf324adC872005197A6f7DAE214d3b63aa0C3625F',
    USDFI: '0x2E00D722e091836B39Db3e4dcE6eE51c90c5B221',
    SDEX: '0xB0470cF15B22a6A32c49a7C20E3821B944A76058',
    BNBx: '0xFF4606bd3884554CDbDabd9B6e25E2faD4f6fc54',
    EURA: '0x4A5362ef534FFB27510E4E4C9A215BB5436377C2',
    USDA: '0x230c1f68aBE6033Cba3Fe0D2C0D7097e9923C3bC',
    stUSD: '0x0022228a2cc5E7eF0274A7Baa600d44da5aB5776',
    stataUSDT: '', // no holders yet
    aaveUSDT: '0x5DE3c5BE52D7aDbdC3aEFe2eA061A2ECE0C7d766',
  },
  [Network.AVALANCHE]: {
    LINKe: '0x9efa0A617C0552F1558c95993aA8b8A68b3e709C',
    AVAX: '0xD6216fC19DB775Df9774a6E33526131dA7D19a2c',
    avWAVAX: '0xc5ed2333f8a2C351fCA35E5EBAdb2A82F5d254C3',
    WAVAX: '0x5CfCd7E6D055Ba4f7B998914336254aDE3F69f26',
    sAVAX: '0xC73DF1e68FC203F6E4b6270240D6f82A850e8D38',
    BETS: '0x8cc2284c90d05578633418f9cde104f402375a65',
    HATCHY: '0x14ec295ec8def851ec6e2959df872dd24e422631',
    USDCe: '0x3a2434c698f8d79af1f5a9e43013157ca8b11a66',
    USDC: '0x64b4dE1b00EF830f3CC2FD68ee056aAD76C45BF6',
    USDTe: '0x84d34f4f83a87596cd3fb6887cff8f17bf5a7b83',
    WETHe: '0x9bdB521a97E95177BF252C253E256A60C3e14447',
    POPS: '0x5268c2331658cb0b2858cfa9db27d8f22f5434bc',
    ETH: '0x9852e84b5AA485683d8AeE7B0332e42442763b75',
    DAIE: '0xED2a7edd7413021d440b09D654f3b87712abAB66',
    TUSD: '0x5Db946411F08f15300f23D9bde4A407B07D56C03',
    PNG: '0x348b11CF986e8E1CdA10c4A7E375aA252b47fc55',
    SHIBX: '0xfE5ADf65BE1a46b83EF3d352A8F9258A039f3050',
    wBTC: '0xbB2BD754A45f400A01158A8b3C89DE085D58ABF1',
    renBTC: '0xb8D1D22609D10078Db36915fc4610F8674b44319',
    ADAI: '0xc5ed2333f8a2C351fCA35E5EBAdb2A82F5d254C3',
    MIM: '0x64cb3f5aada07d831b8db6c6d9c715c53c251ef3',
    TSD: '0x691A89db352B72dDb249bFe16503494eC0D920A4',
    THO: '0xc40d16c47394a506d451475c8a7c46c1175c1da1',
    aAvaUSDT: '0x50B1Ba98Cf117c9682048D56628B294ebbAA4ec2',
    USDT: '0xCddc5d0Ebeb71a08ffF26909AA6c0d4e256b4fE1',
    aAvaWAVAX: '0x1B18Df70863636AEe4BfBAb6F7C70ceBCA9bA404',
    oldFRAX: '0x4e3376018add04ebe4c46bf6f924ddec8c67aa7b',
    newFRAX: '0x4e3376018add04ebe4c46bf6f924ddec8c67aa7b',
    nETH: '0xcf2ef00e75558512ae735679ea5df62ad2056786',
    avWETH: '0x92d78e32b990d10aeca0875dc5585f1a6f958179',
    YUSD: '0x86D0c0e4B8CC5409144f66E6E76b904bb9ce9cDb',
    BTCb: '0x2446bEb3905CfFbd2c5eB18F1f9c2996B05257c4',
    AMPL: '0xfcaA5ea7F8eb0631BcA72C345025C0A5a6D93f0E',
    PHAR: '0x654296D56532f62B7d91d335791d3c364a9385b5',
    stataUSDT: '', // no holders yet
    aaveUSDT: '0xB2d3ad6e99D2A043EF77e3812461Ad2D4Ae3da8B',
    ARENA: '0xEBf747761b6942adaBAA58A594BA24931AfA0a3F',
    TRYB: '0x7137FdccfB6Ee406771E8F5c1B466e4d3074dd45',
  },
  [Network.ARBITRUM]: {
    SEN: '0x76d39045d856caf9bfae12ba611ca4a94449a4f1',
    RDPX: '0x115b818593c00da4f9d1d8f5ce7d7f88cce48bee',
    ARB: '0xb65edba80a3d81903ecd499c8eb9cf0e19096bd0',
    weETH: '0xE957D8386d20D077F511E86672Fc7ee4b83067da',
    ETH: '0xfa0a32e5c33b6123122b6b68099001d9371d14e9',
    DAI: '0x2d070ed1321871841245d8ee5b84bd2712644322',
    WETH: '0x3368e17064c9ba5d6f1f93c4c678bea00cc78555',
    BAL: '0x7b7b957c284c2c227c980d6e2f804311947b84d0',
    USDCe: '0x62383739d68dd0f844103db8dfb05a7eded5bbe6',
    USDC: '0xb38e8c17e38363af6ebdcb3dae12e0243582891d',
    OHM: '0xebce5f29ff5ca9aa330ebdf7ec6b5f474bff271e',
    USDT: '0xf977814e90da44bfa03b6295a0616a897441acec',
    POPS: '0x4b78b52e7de4d8b7d367297cb8a87c1875a9d591',
    FRAX: '0x59bf0545fca0e5ad48e13da269facd2e8c886ba4',
    nUSD: '0x9dd329f5411466d9e0c488ff72519ca9fef0cb40',
    nETH: '0xa067668661c84476afcdc6fa5d758c4c01c34352',
    AAVE: '0x8D2876aD4D2A994C529F19D846CA541015dc3f05',
    aArbAAVE: '0x439901eCaB06F75B14bC25fD60d53bB3A3b9e277',
    EURS: '0x251aeE4A9eB1d8251485D1A9b3bE68975B39EC33',
    aArbEURS: '0xD2BC982A2035dB0E1Be7c2C1a9f87E31794C653e',
    MIM: '0xf46bb6dda9709c49efb918201d97f6474eac5aea',
    VST: '0x59bf0545fca0e5ad48e13da269facd2e8c886ba4',
    aArbUSDC: '0x048BF2F5908e95976CeAD0E47D805b3803E286e2',
    waArbUSDT: '0xa6D12574eFB239FC1D2099732bd8b5dC6306897F',
    ZYB: '0x3ec0eddcd1e25025077327886a78133589082fb2',
    WBTC: '0xd9d611c6943585bc0e18e51034af8fa28778f7da',
    RDNT: '0x62383739d68dd0f844103db8dfb05a7eded5bbe6',
    SDEX: '0xb0470cf15b22a6a32c49a7c20e3821b944a76058',
    LINK: '0x7f1fa204bb700853d36994da19f830b6ad18455c',
    DMT: '0x40414f138eb2ef938e6c3629897ef99d4464d4e8',
    PENDLE: '0x5bdf85216ec1e38d6458c870992a69e38e03f7ef',
    wstETH: '0xb3843D7BBb8530f95e5bEaBeff451fA5380510a8',
    EURA: '0x6dd7b830896b56812aa667bdd14b71c8b3252f8e',
    stEUR: '0xE588611e7A2392507879E3be80531654b85C16aA',
    USDA: '0xa86ff337db9107b54862d30d1a598f8be847b05e',
    stUSD: '0xBa511aAd739358b2F34285f9E2d5344017b7DcaD',
    stataUSDT: '0xc5042f9d9a18e95547864438455c8f05b4987399',
    aaveUSDT: '0xAfa788fab589fe61C23DF76905558f4734444D67',
    crvUSD: '0x9755e99bdb99495d3d31d953785d993c6df8552e',
    GHO: '0xda39E48523770197EF3CbB70C1bf1cCCF9B4b1E7',
    USDM: '0x57F5E098CaD7A3D1Eed53991D4d66C45C9AF7812',
    wUSDM: '0x12c9cE6b155c8aaC74004732A621B64bC669bb79',
    waArbWETH: '0x854B004700885A61107B458f11eCC169A019b764',
    USDS: '0x2f47a6D6115AF4fC1935f5C9079C8aCBA92E5aB4',
    sUSDS: '0x999F26D47B916340E62A6bb924708A5007eb80Cb',
  },
  [Network.OPTIMISM]: {
    ETH: '0xF6D4E5a7c5215F91f59a95065190CCa24bf64554',
    DAI: '0x1337bedc9d22ecbe766df105c9623922a27963ec',
    WETH: '0x86bb63148d17d445ed5398ef26aa05bf76dd5b59',
    POPS: '0x3cbd9044aaabef08ce93a68448e093cff405ad76',
    USDCe: '0xdecc0c09c3b5f6e92ef4184125d5648a66e35298',
    USDC: '0x8aF3827a41c26C7F32C81E93bb66e837e0210D5c',
    aOptUSDCn: '0x38d693cE1dF5AaDF7bC62595A37D667aD57922e5',
    USDT: '0xf977814e90da44bfa03b6295a0616a897441acec',
    OP: '0xEBb8EA128BbdFf9a1780A4902A9380022371d466',
    aOptWETH: '0x7B7D80C40415F744864f051B806b466e2fbB8E68',
    aOptUSDC: '0x8c0Fcf914E90fF5d7f2D02c1576BF4245FaD2B7F',
    sBTC: '0xbbb33d2e7bd7ddc722e53da9ca8ee97df41cfabf',
    sETH: '0xce3850927d0e631b6082f9d45a6391a3794c51eb',
    sUSD: '0xa5f7a39e55d7878bc5bd754ee5d6bd7a7662355b',
    wstETH: '0x63f6D9E7d3953106bCaf98832BD9C88A54AfCc9D',
    rETH: '0x4c2e69e58b14de9afedfb94319519ce34e087283',
    WBTC: '0xb9c8f0d3254007ee4b98970b94544e473cd610ec',
    frxETH: '0x4d4edf8291d169f975b99914b6ab3326abb45938',
    EURA: '0x9A760aa1Fe631fD9aC0Aee0965736121c7c132cc',
    stEUR: '0xA9DdD91249DFdd450E81E1c56Ab60E1A62651701',
    USDA: '0x7dFf12833a6f0e88f610E79E11E9506848cCF187',
    stUSD: '0xC98b0729695A25152B8D5b6B95709070605A7F60',
    crvUSD: '0x7a16fF8270133F063aAb6C9977183D9e72835428',
    LUSD: '0xf0a9abb11958a071e168f2ee5bcbacf1abbde9cf',
    GRAI: '0x92b051204816DC4fbA7AC1A68a2cf319A9a387CB',
    stataUSDT: '0xd55263b84685Ced7e10a77607C7fFD763D495B6e',
    stataUSDC: '0x450C01300B83bE379113256038b4Dd3b45d23B5e',
    aaveUSDT: '0x1Fd458C52fEb7Bb35097ebd9566DB6C269341FDD',
    tBTC: '0xf7b4531e52211CC44379102F719cad29411dB053',
    PSTAKE: '0xc45398444B83183b2018e0224B3D332b42D492Af',
    USDM: '0x57F5E098CaD7A3D1Eed53991D4d66C45C9AF7812',
    wUSDM: '0x1Ab0b1A5A239B524702EcE9cCe77E096d4daE75B',
  },
  [Network.ZKEVM]: {
    ETH: '0x4F9A0e7FD2Bf6067db6994CF12E4495Df938E6e9',
    WETH: '0xc44b0378e400a9958219ec8f294c23b9976e3c5d',
    MATIC: '0x8f2a1450c040b3c19efe9676165d8f30d8280019',
    WBTC: '0x99b31498b0a1dae01fc3433e3cb60f095340935c',
    USDC: '0x99b31498b0a1dae01fc3433e3cb60f095340935c',
  },
  [Network.GNOSIS]: {
    GNO: '0x458cD345B4C05e8DF39d0A07220feb4Ec19F5e6f',
    COW: '0x4fFAD6ac852c0Af0AA301376F4C5Dea3a928b120',
    XDAI: '0x9fc062032d4F2Fe7dAA601bd8B06C45F9c8f17Be',
    WXDAI: '0xBA12222222228d8Ba445958a75a0704d566BF2C8',
    WETH: '0x800e12aF6c96790EDDdc5B3f3302899e27B2A918',
    USDT: '0x1098503a90c3224F0e6BE7c124a337888C0BA564',
    WBTC: '0x8e5bBbb09Ed1ebdE8674Cda39A0c169401db4252',
    USDC: '0xd4A39d219ADB43aB00739DC5D876D98Fdf0121Bf',
    aGnoWXDAI: '0x458cD345B4C05e8DF39d0A07220feb4Ec19F5e6f',
    aGnoUSDC: '0x458cD345B4C05e8DF39d0A07220feb4Ec19F5e6f',
    wstETH: '0x458cD345B4C05e8DF39d0A07220feb4Ec19F5e6f',
    aGnowstETH: '0x458cD345B4C05e8DF39d0A07220feb4Ec19F5e6f',
    sDAI: '0x79f08F2e75A8C99428DE4A2e6456c07C99E55da5',
    USDCe: '0x555CE236C0220695b68341bc48C68d52210cC35b',
    crvUSD: '0xE4A982fa1f1E8AD1AF238A7b1226b13b56bf5CcD',
    SWPR: '0x9467dcFD4519287e3878C018c02f5670465a9003',
    waGnoWETH: '0x854B004700885A61107B458f11eCC169A019b764',
    waGnowstETH: '0x854B004700885A61107B458f11eCC169A019b764',
    waGnoGNO: '0x9Ec6472Fc33D9a5D17613484aDF0295A001fDF32',
  },
  [Network.BASE]: {
    WETH: '0x24D61e5411C143135068557AfD06546d81A751b8',
    PRIME: '0xe3879b7359695f802d6FD56Bb76fD82C362Dafd6',
    ETH: '0xd34ea7278e6bd48defe656bbe263aef11101469c',
    MAV: '0xf977814e90da44bfa03b6295a0616a897441acec',
    USDC: '0x21bD501F86A0B5cE0907651Df3368DA905B300A9',
    USDbC: '0x989BA24cb7938C1672B1e9Cea873cf4d7629a5FE',
    DAI: '0x20f03e26968b179025f65c1f4afadfd3959c8d03',
    BAL: '0x854b004700885a61107b458f11ecc169a019b764',
    GOLD: '0x1374c25b3710758c326ee0c70ec48b595d5ccf8c',
    SDEX: '0xa5d378c05192e3f1f365d6298921879c4d51c5a3',
    EURA: '0x5b5614b9fffab7c751799eb12d5cb9165c8c40ad',
    stEUR: '0xA9DdD91249DFdd450E81E1c56Ab60E1A62651701',
    USDA: '0x7FE4b2632f5AE6d930677D662AF26Bc0a06672b3',
    stUSD: '0x8deeffb6047b8ee91b09334eb2a4ca120f43f596',
    ALB: '0x365c6d588e8611125de3bea5b9280c304fa54113',
    AERO: '0x807877258b55bfefabdd469da1c72731c5070839',
    tBTC: '0x9f1920d0cbb63ed03376a1e09fd2851d601234c8',
    DOG: '0xbe3ab8a87730684ef1e476064c2e43c3e982f8e8',
    stataUSDC: '0x88Cac91ADDE2208039A227B373C2A692C0700547',
    aaveUSDC: '0x5DE3c5BE52D7aDbdC3aEFe2eA061A2ECE0C7d766',
    waBasUSDC: '0x450C01300B83bE379113256038b4Dd3b45d23B5e',
    USDM: '0x426c4966fC76Bf782A663203c023578B744e4C5E',
    crvUSD: '0xBbAbDB1385deA5285113581A7024d6DC04131101',
    cbETH: '0x50e011dD1e2b4906F1534623cD134B30422bb11E',
    wUSDM: '0xe30965Acd0Ee1CE2e0Cd0AcBFB3596bD6fC78A51',
    aBasUSDC: '0xC006544B93e86E8999623C1D12d2E352c61C8123',
    waBasWETH: '0xbA1333333333a1BA1108E8412f11850A5C319bA9',
    wstETH: '0x96892b8FBd24e0aC40BD98A304095a6c485A6A68',
    waBaswstETH: '0x854B004700885A61107B458f11eCC169A019b764',
    smUSDC: '0x88457F47c9BEC8379eB90d8dC3592F79084e555d',
    waBasGHO: '0x450C01300B83bE379113256038b4Dd3b45d23B5e',
    USDS: '0x87549A7DF7a002f756118EB19b59C2317E227017',
    sUSDS: '0xC9716E991396AA933Fa7A481003a5953bcBabC17',
    cbBTC: '0x88fC6C82672081dA02f60996785fe8Cf67A2A85b',
  },
  [Network.SEPOLIA]: {
    bal: '0xDb4ff41B4C1222c2b1869A67Be115070688989a2',
    daiAave: '0xbB0bc84687fFb642fd90a3D12215e7eC16352A49',
    WETH: '0x546e37DAA15cdb82fd1a717E5dEEa4AF08D4349A',
    ETH: '0x2CdA41645F2dBffB852a605E92B185501801FC28',
    stataUSDC: '0x75D06bae37a9c349142fE7cee77804900b1C0EC3',
    stataUSDT: '0x75D06bae37a9c349142fE7cee77804900b1C0EC3',
    usdcAave: '0xdD5De55eA6804EFb283f43b0C091C25000a6486c',
    DAI: '0x90347b9CC81a4a28aAc74E8B134040d5ce2eaB6D',
  },
};

export const NativeTokenSymbols: { [network: number]: string } = {
  [Network.MAINNET]: 'ETH',
  [Network.POLYGON]: 'MATIC',
  [Network.BSC]: 'BNB',
  [Network.AVALANCHE]: 'AVAX',
  [Network.FANTOM]: 'FTM',
  [Network.ARBITRUM]: 'ETH',
  [Network.OPTIMISM]: 'ETH',
  [Network.BASE]: 'ETH',
  [Network.SEPOLIA]: 'ETH',
  [Network.GNOSIS]: 'XDAI',
};

export const WrappedNativeTokenSymbols: { [network: number]: string } = {
  [Network.MAINNET]: 'WETH',
  [Network.POLYGON]: 'WMATIC',
  [Network.BSC]: 'WBNB',
  [Network.AVALANCHE]: 'WAVAX',
  [Network.FANTOM]: 'WFTM',
  [Network.ARBITRUM]: 'WETH',
  [Network.OPTIMISM]: 'WETH',
  [Network.BASE]: 'WETH',
  [Network.SEPOLIA]: 'WETH',
  [Network.GNOSIS]: 'WXDAI',
};<|MERGE_RESOLUTION|>--- conflicted
+++ resolved
@@ -595,13 +595,10 @@
       address: '0x0bfc9d54Fc184518A81162F8fB99c2eACa081202',
       decimals: 18,
     },
-<<<<<<< HEAD
     RLUSD: {
       address: '0x8292Bb45bf1Ee4d140127049757C2E0fF06317eD',
       decimals: 18,
     },
-=======
->>>>>>> 85cd022f
     baoBTC: {
       address: '0x22d76e6e1d9ab4072522c1bc60c85a0d5626ca2d',
       decimals: 18,
