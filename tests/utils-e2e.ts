--- conflicted
+++ resolved
@@ -162,25 +162,6 @@
     if (_poolIdentifiers)
       throw new Error('PoolIdentifiers is not supported by the API');
 
-<<<<<<< HEAD
-    const priceRoute = await this.paraSwap.swap.getRate({
-      srcToken: from.address,
-      destToken: to.address,
-      side,
-      amount: amount.toString(),
-      options: {
-        includeDEXS: this.dexKeys,
-        // TODO-v6: update types in SDK
-        // @ts-ignore
-        includeContractMethods: [contractMethod],
-        partner: 'any',
-      },
-      srcDecimals: from.decimals,
-      destDecimals: to.decimals,
-    });
-    // TODO: Remove
-    priceRoute.contractMethod = contractMethod;
-=======
     let priceRoute;
     if (forceRoute && forceRoute.length > 0) {
       const options = {
@@ -217,7 +198,6 @@
       priceRoute = await this.paraSwap.swap.getRate(options);
     }
 
->>>>>>> c5d2a5f3
     return priceRoute as OptimalRate;
   }
 
