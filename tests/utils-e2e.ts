--- conflicted
+++ resolved
@@ -792,11 +792,7 @@
       destToken.applyOverrides(stateOverrides);
 
       const swapTx = await ts.simulate(swapParams, stateOverrides);
-<<<<<<< HEAD
-      // console.log(`${srcToken.address}_${destToken.address}_${dexKey!}`);
-=======
       console.log(`${srcToken.address}_${destToken.address}_${dexKeys!}`);
->>>>>>> 193d4417
       // Only log gas estimate if testing against API
       if (useAPI)
         console.log(
