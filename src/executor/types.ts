export enum Flag {
  INSERT_FROM_AMOUNT_CHECK_SRC_TOKEN_BALANCE_AFTER_SWAP = 11, // (flag 11 mod 4) = case 3: insert fromAmount, (flag 11 mod 3) = case 2: check "srcToken" balance after swap
  SEND_ETH_EQUAL_TO_FROM_AMOUNT_DONT_CHECK_BALANCE_AFTER_SWAP = 9, // (flag 9 mod 4) = case 1: sendEth equal to fromAmount, (flag 9 mod 3) = case 0: don't check balance after swap
  DONT_INSERT_FROM_AMOUNT_CHECK_SRC_TOKEN_BALANCE_AFTER_SWAP = 8, // (flag 8 mod 4) = case 0: don't insert fromAmount, (flag 8 mod 3) = case 2: check "srcToken" balance after swap
  INSERT_FROM_AMOUNT_CHECK_ETH_BALANCE_AFTER_SWAP = 7, // (flag 7 mod 4) = case 3: insert fromAmount, (flag 7 mod 3) = case 1: check eth balance after swap
  SEND_ETH_EQUAL_TO_FROM_AMOUNT_CHECK_SRC_TOKEN_BALANCE_AFTER_SWAP = 5, // (flag 5 mod 4) = case 1: sendEth equal to fromAmount, (flag 5 mod 3) = case 2: check "srcToken" balance after swap
  DONT_INSERT_FROM_AMOUNT_CHECK_ETH_BALANCE_AFTER_SWAP = 4, // (flag 4 mod 4) = case 0: don't insert fromAmount, (flag 4 mod 3) = case 1: check eth balance after swap
  INSERT_FROM_AMOUNT_DONT_CHECK_BALANCE_AFTER_SWAP = 3, // (flag 3 mod 4) = case 3: insert fromAmount, (flag 3 mod 3) = case 0: don't check balance after swap
  DONT_INSERT_FROM_AMOUNT_DONT_CHECK_BALANCE_AFTER_SWAP = 0, // (flag 0 mod 4) = case 0: don't insert fromAmount, (flag 0 mod 3) = case 0: don't check balance after swap
}

export enum SpecialDex {
  DEFAULT = 0,
<<<<<<< HEAD
  SWAP_ON_SWAAP_V2_SINGLE = 1, // swapOnSwaapV2Single
=======
  // SWAP_ON_SWAAP_V2 = 3, // swapOnSwaapV2
  SWAP_ON_BALANCER_V1 = 2, // swapOnBalancerV1
>>>>>>> c5d2a5f3
  SWAP_ON_MAKER_PSM = 3, // swapOnMakerPSM
  SEND_NATIVE = 4, // sendNative
  SWAP_ON_BALANCER_V2 = 5, // swapOnBalancerV2
  SWAP_ON_UNISWAP_V2_FORK = 6,
  SWAP_ON_DYSTOPIA_UNISWAP_V2_FORK = 7,
  SWAP_ON_DYSTOPIA_UNISWAP_V2_FORK_WITH_FEE = 8,
  SWAP_ON_AUGUSTUS_RFQ = 9, // swapOnAugustusRFQ
  EXECUTE_VERTICAL_BRANCHING = 10, // execute vertical branching
}

export enum Executors {
  ONE = 'Executor01',
  TWO = 'Executor02',
  THREE = 'Executor03',
}

export enum RouteExecutionType {
  SINGLE_STEP = 0, // simpleSwap with 100% on a path and single DEX
  HORIZONTAL_SEQUENCE = 1, // multiSwap with 100% on each path
  VERTICAL_BRANCH = 3, // simpleSwap with N DEXs on a path
  VERTICAL_BRANCH_HORIZONTAL_SEQUENCE = 4, // multiSwap, megaSwap
  NESTED_VERTICAL_BRANCH_HORIZONTAL_SEQUENCE = 5, // megaSwap
}<|MERGE_RESOLUTION|>--- conflicted
+++ resolved
@@ -11,12 +11,9 @@
 
 export enum SpecialDex {
   DEFAULT = 0,
-<<<<<<< HEAD
   SWAP_ON_SWAAP_V2_SINGLE = 1, // swapOnSwaapV2Single
-=======
   // SWAP_ON_SWAAP_V2 = 3, // swapOnSwaapV2
   SWAP_ON_BALANCER_V1 = 2, // swapOnBalancerV1
->>>>>>> c5d2a5f3
   SWAP_ON_MAKER_PSM = 3, // swapOnMakerPSM
   SEND_NATIVE = 4, // sendNative
   SWAP_ON_BALANCER_V2 = 5, // swapOnBalancerV2
