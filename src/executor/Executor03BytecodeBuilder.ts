--- conflicted
+++ resolved
@@ -124,15 +124,8 @@
       // TODO: as we give approve for MAX_UINT and approve for current targetExchange was given
       // in previous paths, then for current path we can skip it
       const approveCallData = this.buildApproveCallData(
-<<<<<<< HEAD
         curExchangeParam.approveData.target,
         curExchangeParam.approveData.token,
-=======
-        curExchangeParam.spender || curExchangeParam.targetExchange,
-        isETHAddress(swap.srcToken) && index !== 0
-          ? this.getWETHAddress(curExchangeParam)
-          : swap.srcToken,
->>>>>>> 1c6d1e18
         flags.approves[index],
       );
 
@@ -146,7 +139,6 @@
       // do deposit only for the first path with wrapping
       // exchangeParams.findIndex(p => p.needWrapNative) === index
     ) {
-<<<<<<< HEAD
       let approveWethCalldata = '0x';
       if (curExchangeParam.approveData) {
         approveWethCalldata = this.buildApproveCallData(
@@ -155,13 +147,6 @@
           flags.approves[index],
         );
       }
-=======
-      const approveWethCalldata = this.buildApproveCallData(
-        curExchangeParam.spender || curExchangeParam.targetExchange,
-        this.getWETHAddress(curExchangeParam),
-        flags.approves[index],
-      );
->>>>>>> 1c6d1e18
 
       const depositCallData = this.buildWrapEthCallData(
         this.getWETHAddress(curExchangeParam),
