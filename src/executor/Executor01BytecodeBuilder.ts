import { ethers } from 'ethers';
import { DexExchangeBuildParam } from '../types';
import { OptimalRate } from '@paraswap/core';
import { isETHAddress } from '../utils';
import { DepositWithdrawReturn } from '../dex/weth/types';
import { Executors, Flag, SpecialDex } from './types';
<<<<<<< HEAD
import { BYTES_64_LENGTH, DEFAULT_RETURN_AMOUNT_POS } from './constants';
import { ExecutorBytecodeBuilder } from './ExecutorBytecodeBuilder';
=======
import { BYTES_64_LENGTH } from './constants';
import {
  DexCallDataParams,
  ExecutorBytecodeBuilder,
  SingleSwapCallDataParams,
} from './ExecutorBytecodeBuilder';
>>>>>>> 5c259c16
import { assert } from 'ts-essentials';

const {
  utils: { hexlify, hexDataLength, hexConcat, hexZeroPad, solidityPack },
} = ethers;

export type Executor01SingleSwapCallDataParams = {};
export type Executor01DexCallDataParams = {};

/**
 * Class to build bytecode for Executor01 - simpleSwap (SINGLE_STEP) with 100% on a path and multiSwap with 100% amounts on each path (HORIZONTAL_SEQUENCE)
 */
export class Executor01BytecodeBuilder extends ExecutorBytecodeBuilder<
  Executor01SingleSwapCallDataParams,
  Executor01DexCallDataParams
> {
  type = Executors.ONE;
  /**
   * Executor01 Flags:
   * switch (flag % 4):
   * case 0: don't instert fromAmount
   * case 1: sendEth equal to fromAmount
   * case 2: sendEth equal to fromAmount + insert fromAmount
   * case 3: insert fromAmount

   * switch (flag % 3):
   * case 0: don't check balance after swap
   * case 1: check eth balance after swap
   * case 2: check destToken balance after swap
   */
  protected buildSimpleSwapFlags(
    priceRoute: OptimalRate,
    exchangeParams: DexExchangeBuildParam[],
    routeIndex: number,
    swapIndex: number,
    swapExchangeIndex: number,
    exchangeParamIndex: number,
    maybeWethCallData?: DepositWithdrawReturn,
  ): { dexFlag: Flag; approveFlag: Flag } {
    const { srcToken, destToken } =
      priceRoute.bestRoute[routeIndex].swaps[swapIndex];
    const isEthSrc = isETHAddress(srcToken);
    const isEthDest = isETHAddress(destToken);

    const exchangeParam = exchangeParams[exchangeParamIndex];
    const {
      dexFuncHasRecipient,
      needWrapNative,
      specialDexFlag,
      specialDexSupportsInsertFromAmount,
      swappedAmountNotPresentInExchangeData,
      preSwapUnwrapCalldata,
    } = exchangeParam;

    const needWrap = needWrapNative && isEthSrc && maybeWethCallData?.deposit;
    const needUnwrap =
      needWrapNative && isEthDest && maybeWethCallData?.withdraw;
    const isSpecialDex =
      specialDexFlag !== undefined && specialDexFlag !== SpecialDex.DEFAULT;

    const forcePreventInsertFromAmount =
      swappedAmountNotPresentInExchangeData ||
      (isSpecialDex && !specialDexSupportsInsertFromAmount);

    let dexFlag = forcePreventInsertFromAmount
      ? Flag.DONT_INSERT_FROM_AMOUNT_DONT_CHECK_BALANCE_AFTER_SWAP
      : Flag.INSERT_FROM_AMOUNT_DONT_CHECK_BALANCE_AFTER_SWAP; // 0 or 3
    let approveFlag =
      Flag.DONT_INSERT_FROM_AMOUNT_DONT_CHECK_BALANCE_AFTER_SWAP; // 0

    if (isEthSrc && !needWrap) {
      dexFlag =
        Flag.SEND_ETH_EQUAL_TO_FROM_AMOUNT_CHECK_SRC_TOKEN_BALANCE_AFTER_SWAP; // 5
    } else if (isEthDest && !needUnwrap) {
      dexFlag = forcePreventInsertFromAmount
        ? Flag.DONT_INSERT_FROM_AMOUNT_CHECK_ETH_BALANCE_AFTER_SWAP
        : Flag.INSERT_FROM_AMOUNT_CHECK_ETH_BALANCE_AFTER_SWAP; // 4 or 7
    } else if (!dexFuncHasRecipient || (isEthDest && needUnwrap)) {
      dexFlag = forcePreventInsertFromAmount
        ? Flag.DONT_INSERT_FROM_AMOUNT_CHECK_SRC_TOKEN_BALANCE_AFTER_SWAP
        : Flag.INSERT_FROM_AMOUNT_CHECK_SRC_TOKEN_BALANCE_AFTER_SWAP; // 8 or 11
    }

    // Actual srcToken is eth, because we'll unwrap weth before swap.
    // Need to check balance, some dexes don't have 1:1 ETH -> custom_ETH rate
    if (preSwapUnwrapCalldata) {
      dexFlag =
        Flag.SEND_ETH_EQUAL_TO_FROM_AMOUNT_CHECK_SRC_TOKEN_BALANCE_AFTER_SWAP;
    }

    return {
      dexFlag,
      approveFlag,
    };
  }

  /**
   * Executor01 Flags:
   * switch (flag % 4):
   * case 0: don't insert fromAmount
   * case 1: sendEth equal to fromAmount
   * case 2: sendEth equal to fromAmount + insert fromAmount
   * case 3: insert fromAmount

   * switch (flag % 3):
   * case 0: don't check balance after swap
   * case 1: check eth balance after swap
   * case 2: check destToken balance after swap
   */
  // Executor01 doesn't support mega swap routes, flags are built for multi swap routes only here
  protected buildMultiMegaSwapFlags(
    priceRoute: OptimalRate,
    exchangeParams: DexExchangeBuildParam[],
    routeIndex: number,
    swapIndex: number,
    swapExchangeIndex: number,
    exchangeParamIndex: number,
    maybeWethCallData?: DepositWithdrawReturn,
  ): { dexFlag: Flag; approveFlag: Flag } {
    // same as for Executor02 multi flags, except forceBalanceOfCheck
    const swap = priceRoute.bestRoute[routeIndex].swaps[swapIndex];
    const { srcToken, destToken } = swap;
    const exchangeParam = exchangeParams[exchangeParamIndex];
    const {
      dexFuncHasRecipient,
      needWrapNative,
      specialDexFlag,
      specialDexSupportsInsertFromAmount,
      swappedAmountNotPresentInExchangeData,
      sendEthButSupportsInsertFromAmount,
      preSwapUnwrapCalldata,
    } = exchangeParam;

    const isLastSwap =
      swapIndex === priceRoute.bestRoute[routeIndex].swaps.length - 1;
    const isEthSrc = isETHAddress(srcToken);
    const isEthDest = isETHAddress(destToken);

    const isSpecialDex =
      specialDexFlag !== undefined && specialDexFlag !== SpecialDex.DEFAULT;

    const forcePreventInsertFromAmount =
      swappedAmountNotPresentInExchangeData ||
      (isSpecialDex && !specialDexSupportsInsertFromAmount);

    const needUnwrap =
      needWrapNative && isEthDest && maybeWethCallData?.withdraw;

    const forceBalanceOfCheck = isLastSwap
      ? !dexFuncHasRecipient || needUnwrap
      : true;

    const needSendEth = isEthSrc && !needWrapNative;
    const needCheckEthBalance = isEthDest && !needWrapNative;

    const needCheckSrcTokenBalanceOf = needUnwrap && !isLastSwap;

    let dexFlag: Flag;
    let approveFlag =
      Flag.DONT_INSERT_FROM_AMOUNT_DONT_CHECK_BALANCE_AFTER_SWAP; // 0

    if (needSendEth) {
      const preventInsertForSendEth =
        forcePreventInsertFromAmount || !sendEthButSupportsInsertFromAmount;
      dexFlag = forceBalanceOfCheck
        ? preventInsertForSendEth
          ? Flag.SEND_ETH_EQUAL_TO_FROM_AMOUNT_CHECK_SRC_TOKEN_BALANCE_AFTER_SWAP // 5
          : Flag.SEND_ETH_EQUAL_TO_FROM_AMOUNT_PLUS_INSERT_FROM_AMOUNT_CHECK_SRC_TOKEN_BALANCE_AFTER_SWAP // 14
        : dexFuncHasRecipient
        ? preventInsertForSendEth
          ? Flag.SEND_ETH_EQUAL_TO_FROM_AMOUNT_DONT_CHECK_BALANCE_AFTER_SWAP // 9
          : Flag.SEND_ETH_EQUAL_TO_FROM_AMOUNT_PLUS_INSERT_FROM_AMOUNT_DONT_CHECK_BALANCE_AFTER_SWAP // 18
        : preventInsertForSendEth
        ? Flag.SEND_ETH_EQUAL_TO_FROM_AMOUNT_CHECK_SRC_TOKEN_BALANCE_AFTER_SWAP // 5
        : Flag.SEND_ETH_EQUAL_TO_FROM_AMOUNT_PLUS_INSERT_FROM_AMOUNT_DONT_CHECK_BALANCE_AFTER_SWAP; // 18
    } else if (needCheckEthBalance) {
      dexFlag =
        needCheckSrcTokenBalanceOf || forceBalanceOfCheck
          ? forcePreventInsertFromAmount && dexFuncHasRecipient
            ? Flag.DONT_INSERT_FROM_AMOUNT_CHECK_ETH_BALANCE_AFTER_SWAP // 4
            : Flag.INSERT_FROM_AMOUNT_CHECK_ETH_BALANCE_AFTER_SWAP // 7
          : forcePreventInsertFromAmount && dexFuncHasRecipient
          ? Flag.DONT_INSERT_FROM_AMOUNT_DONT_CHECK_BALANCE_AFTER_SWAP // 0
          : Flag.INSERT_FROM_AMOUNT_DONT_CHECK_BALANCE_AFTER_SWAP; // 3
    } else {
      dexFlag =
        needCheckSrcTokenBalanceOf || forceBalanceOfCheck
          ? forcePreventInsertFromAmount
            ? Flag.DONT_INSERT_FROM_AMOUNT_CHECK_SRC_TOKEN_BALANCE_AFTER_SWAP // 8
            : Flag.INSERT_FROM_AMOUNT_CHECK_SRC_TOKEN_BALANCE_AFTER_SWAP // 11
          : forcePreventInsertFromAmount
          ? Flag.DONT_INSERT_FROM_AMOUNT_DONT_CHECK_BALANCE_AFTER_SWAP // 0
          : Flag.INSERT_FROM_AMOUNT_DONT_CHECK_BALANCE_AFTER_SWAP; // 3
    }

    // Actual srcToken is eth, because we'll unwrap weth before swap.
    // Need to check balance, some dexes don't have 1:1 ETH -> custom_ETH rate
    if (preSwapUnwrapCalldata) {
      dexFlag =
        Flag.SEND_ETH_EQUAL_TO_FROM_AMOUNT_CHECK_SRC_TOKEN_BALANCE_AFTER_SWAP;
    }

    return {
      dexFlag,
      approveFlag,
    };
  }

  protected buildSingleSwapCallData(
    params: SingleSwapCallDataParams<Executor01SingleSwapCallDataParams>,
  ): string {
    const { priceRoute, index, exchangeParams, flags, maybeWethCallData } =
      params;

    let swapCallData = '';
    const swap = priceRoute.bestRoute[0].swaps[index];
    const curExchangeParam = exchangeParams[index];

    const dexCallData = this.buildDexCallData({
      priceRoute,
      routeIndex: 0,
      swapIndex: index,
      swapExchangeIndex: 0,
      exchangeParams,
      exchangeParamIndex: index,
      isLastSwap: index === priceRoute.bestRoute[0].swaps.length - 1,
      flag: flags.dexes[index],
    });

    if (curExchangeParam.preSwapUnwrapCalldata) {
      const withdrawCallData = this.buildUnwrapEthCallData(
        this.getWETHAddress(curExchangeParam),
        curExchangeParam.preSwapUnwrapCalldata,
      );
      swapCallData = hexConcat([withdrawCallData, dexCallData]);
    } else {
      swapCallData = hexConcat([dexCallData]);
    }

    if (curExchangeParam.transferSrcTokenBeforeSwap) {
      const transferCallData = this.buildTransferCallData(
        this.erc20Interface.encodeFunctionData('transfer', [
          curExchangeParam.transferSrcTokenBeforeSwap,
          swap.swapExchanges[0].srcAmount,
        ]),
        isETHAddress(swap.srcToken)
          ? this.getWETHAddress(curExchangeParam)
          : swap.srcToken.toLowerCase(),
      );

      swapCallData = hexConcat([transferCallData, swapCallData]);
    }

    if (
      flags.dexes[index] % 4 !== 1 && // not sendEth
      (!isETHAddress(swap.srcToken) ||
        (isETHAddress(swap.srcToken) && index !== 0)) &&
      !curExchangeParam.transferSrcTokenBeforeSwap &&
      curExchangeParam.approveData
    ) {
      const approveCallData = this.buildApproveCallData(
        curExchangeParam.approveData.target,
        curExchangeParam.approveData.token,
        flags.approves[index],
      );

      swapCallData = hexConcat([approveCallData, swapCallData]);
    }

    if (curExchangeParam.needWrapNative && maybeWethCallData) {
      if (maybeWethCallData.deposit && isETHAddress(swap.srcToken)) {
        const prevExchangeParam = exchangeParams[index - 1];

        if (
          !prevExchangeParam ||
          (prevExchangeParam && !prevExchangeParam.needWrapNative)
        ) {
          let approveWethCalldata = '0x';
          if (
            curExchangeParam.approveData &&
            !curExchangeParam.transferSrcTokenBeforeSwap
          ) {
            approveWethCalldata = this.buildApproveCallData(
              curExchangeParam.approveData.target,
              curExchangeParam.approveData.token,
              flags.approves[index],
            );
          }

          const depositCallData = this.buildWrapEthCallData(
            this.getWETHAddress(curExchangeParam),
            maybeWethCallData.deposit.calldata,
            Flag.SEND_ETH_EQUAL_TO_FROM_AMOUNT_DONT_CHECK_BALANCE_AFTER_SWAP,
          );

          swapCallData = hexConcat([
            approveWethCalldata,
            depositCallData,
            swapCallData,
          ]);
        }
      }

      if (maybeWethCallData.withdraw && isETHAddress(swap.destToken)) {
        const nextExchangeParam = exchangeParams[index + 1];

        if (
          !nextExchangeParam ||
          (nextExchangeParam && !nextExchangeParam.needWrapNative)
        ) {
          const withdrawCallData = this.buildUnwrapEthCallData(
            this.getWETHAddress(curExchangeParam),
            maybeWethCallData.withdraw.calldata,
          );
          swapCallData = hexConcat([swapCallData, withdrawCallData]);
        }
      }
    }

    return swapCallData;
  }

  protected buildDexCallData(
    params: DexCallDataParams<Executor01DexCallDataParams>,
  ): string {
    const {
      priceRoute,
      exchangeParamIndex,
      exchangeParams,
      routeIndex,
      swapIndex,
      flag,
    } = params;

    const dontCheckBalanceAfterSwap = flag % 3 === 0;
    const checkDestTokenBalanceAfterSwap = flag % 3 === 2;
    const insertFromAmount = flag % 4 === 3 || flag % 4 === 2;
    const exchangeParam = exchangeParams[exchangeParamIndex];
    const swap = priceRoute.bestRoute[routeIndex].swaps[swapIndex];
    let { exchangeData, specialDexFlag } = exchangeParam;
    const returnAmountPos =
      exchangeParam.returnAmountPos !== undefined
        ? exchangeParam.returnAmountPos
        : DEFAULT_RETURN_AMOUNT_POS;

    let destTokenPos = 0;
    if (checkDestTokenBalanceAfterSwap && !dontCheckBalanceAfterSwap) {
      const destTokenAddr = isETHAddress(swap.destToken)
        ? this.getWETHAddress(exchangeParam)
        : swap.destToken.toLowerCase();

      exchangeData = this.addTokenAddressToCallData(
        exchangeData,
        destTokenAddr,
      );
      const destTokenAddrIndex = exchangeData
        .replace('0x', '')
        .indexOf(destTokenAddr.replace('0x', ''));
      destTokenPos = (destTokenAddrIndex - 24) / 2;
    }

    let fromAmountPos = 0;
    if (insertFromAmount) {
      const fromAmount = ethers.utils.defaultAbiCoder.encode(
        ['uint256'],
        [swap.swapExchanges[0].srcAmount],
      );

      const fromAmountIndex = exchangeData
        .replace('0x', '')
        .indexOf(fromAmount.replace('0x', ''));

      assert(
        fromAmountIndex !== -1,
        'Encoding error: could not resolve position of fromAmount in exchangeData',
      );

      fromAmountPos = fromAmountIndex / 2;
    }

    return this.buildCallData(
      exchangeParam.targetExchange,
      exchangeData,
      fromAmountPos,
      destTokenPos,
      specialDexFlag || SpecialDex.DEFAULT,
      flag,
      undefined,
      returnAmountPos,
    );
  }

  public getAddress(): string {
    return this.dexHelper.config.data.executorsAddresses![Executors.ONE];
  }

  public buildByteCode(
    priceRoute: OptimalRate,
    exchangeParams: DexExchangeBuildParam[],
    sender: string,
    maybeWethCallData?: DepositWithdrawReturn,
  ): string {
    const flags = this.buildFlags(
      priceRoute,
      exchangeParams,
      maybeWethCallData,
    );

    let swapsCalldata = exchangeParams.reduce<string>(
      (acc, ep, index) =>
        hexConcat([
          acc,
          this.buildSingleSwapCallData({
            priceRoute,
            exchangeParams,
            index,
            flags,
            sender,
            maybeWethCallData,
          }),
        ]),
      '0x',
    );

    if (
      !exchangeParams[exchangeParams.length - 1].dexFuncHasRecipient &&
      !isETHAddress(priceRoute.destToken)
    ) {
      const transferCallData = this.buildTransferCallData(
        this.erc20Interface.encodeFunctionData('transfer', [
          this.dexHelper.config.data.augustusV6Address,
          priceRoute.destAmount,
        ]),
        priceRoute.destToken,
      );

      swapsCalldata = hexConcat([swapsCalldata, transferCallData]);
    }

    if (
      (maybeWethCallData?.withdraw && isETHAddress(priceRoute.destToken)) ||
      (!exchangeParams[exchangeParams.length - 1].dexFuncHasRecipient &&
        isETHAddress(priceRoute.destToken))
    ) {
      const finalSpecialFlagCalldata = this.buildFinalSpecialFlagCalldata();
      swapsCalldata = hexConcat([swapsCalldata, finalSpecialFlagCalldata]);
    }

    return solidityPack(
      ['bytes32', 'bytes', 'bytes'],
      [
        hexZeroPad(hexlify(32), 32), // calldata offset
        hexZeroPad(
          hexlify(hexDataLength(swapsCalldata) + BYTES_64_LENGTH), // calldata length  (64 bytes = bytes12(0) + msg.sender)
          32,
        ),
        swapsCalldata, // // calldata
      ],
    );
  }
}<|MERGE_RESOLUTION|>--- conflicted
+++ resolved
@@ -4,17 +4,12 @@
 import { isETHAddress } from '../utils';
 import { DepositWithdrawReturn } from '../dex/weth/types';
 import { Executors, Flag, SpecialDex } from './types';
-<<<<<<< HEAD
 import { BYTES_64_LENGTH, DEFAULT_RETURN_AMOUNT_POS } from './constants';
-import { ExecutorBytecodeBuilder } from './ExecutorBytecodeBuilder';
-=======
-import { BYTES_64_LENGTH } from './constants';
 import {
   DexCallDataParams,
   ExecutorBytecodeBuilder,
   SingleSwapCallDataParams,
 } from './ExecutorBytecodeBuilder';
->>>>>>> 5c259c16
 import { assert } from 'ts-essentials';
 
 const {
