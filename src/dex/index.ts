import { UnoptimizedRate } from '../types';
import { CurveV2 } from './curve-v2';
import { IDexTxBuilder, DexContructor, IDex, IRouteOptimizer } from './idex';
import { Jarvis } from './jarvis';
import { JarvisV6 } from './jarvis-v6/jarvis-v6';
import { StablePool } from './stable-pool';
import { Weth } from './weth/weth';
import { ZeroX } from './zerox';
import { UniswapV3 } from './uniswap-v3/uniswap-v3';
import { BalancerV2 } from './balancer-v2/balancer-v2';
import { balancerV2Merge } from './balancer-v2/optimizer';
import { UniswapV2 } from './uniswap-v2/uniswap-v2';
import { UniswapV2Alias } from './uniswap-v2/constants';
import { uniswapMerge } from './uniswap-v2/optimizer';
import { BiSwap } from './uniswap-v2/biswap';
import { MDEX } from './uniswap-v2/mdex';
import { Dfyn } from './uniswap-v2/dfyn';
import { Bancor } from './bancor';
import { BProtocol } from './bProtocol';
import { MStable } from './mStable';
import { Shell } from './shell';
import { Onebit } from './onebit';
import { Compound } from './compound';
import { AaveV1 } from './aave-v1/aave-v1';
import { AaveV2 } from './aave-v2/aave-v2';
import { AaveV3 } from './aave-v3/aave-v3';
import { OneInchLp } from './OneInchLp';
import { DodoV1 } from './dodo-v1';
import { DodoV2 } from './dodo-v2';
import { Smoothy } from './smoothy';
import { Nerve } from './nerve/nerve';
import { IDexHelper } from '../dex-helper';
import { SwapSide } from '../constants';
import { Adapters } from '../types';
import { Lido } from './lido';
import { Excalibur } from './uniswap-v2/excalibur';
import { MakerPsm } from './maker-psm/maker-psm';
import { KyberDmm } from './kyberdmm/kyberdmm';
import { Platypus } from './platypus/platypus';
import { GMX } from './gmx/gmx';
import { WooFiV2 } from './woo-fi-v2/woo-fi-v2';
import { ParaSwapLimitOrders } from './paraswap-limit-orders/paraswap-limit-orders';
import { AugustusRFQOrder } from './augustus-rfq';
import { Solidly } from './solidly/solidly';
import { Thena } from './solidly/forks-override/thena';
import { Chronos } from './solidly/forks-override/chronos';
import { Velodrome } from './solidly/forks-override/velodrome';
import { SpiritSwapV2 } from './solidly/forks-override/spiritSwapV2';
import { Synthetix } from './synthetix/synthetix';
import { Cone } from './solidly/forks-override/cone';
import { SoliSnek } from './solidly/forks-override/solisnek';
import { BalancerV1 } from './balancer-v1/balancer-v1';
import { balancerV1Merge } from './balancer-v1/optimizer';
import { CurveV1 } from './curve-v1/curve-v1';
import { CurveFork } from './curve-v1/forks/curve-forks/curve-forks';
import { Swerve } from './curve-v1/forks/swerve/swerve';
import { CurveV1Factory } from './curve-v1-factory/curve-v1-factory';
import { GenericRFQ } from './generic-rfq/generic-rfq';
import { SwaapV1 } from './swaap-v1/swaap-v1';
import { WstETH } from './wsteth/wsteth';
import { Camelot } from './camelot/camelot';
import { Hashflow } from './hashflow/hashflow';
import { SolidlyEthereum } from './solidly/solidly-ethereum';
import { MaverickV1 } from './maverick-v1/maverick-v1';
import { QuickSwapV3 } from './quickswap/quickswap-v3';
import { ThenaFusion } from './quickswap/thena-fusion';
import { TraderJoeV2 } from './trader-joe-v2';
import { SwaapV2 } from './swaap-v2/swaap-v2';
import { SpiritSwapV3 } from './quickswap/spiritswap-v3';
import { TraderJoeV21 } from './trader-joe-v2.1';
import { PancakeswapV3 } from './pancakeswap-v3/pancakeswap-v3';
<<<<<<< HEAD
import { RamsesV2 } from './ramses-v2/ramses-v2';
=======
import { Algebra } from './algebra/algebra';
>>>>>>> 7a9b8293

const LegacyDexes = [
  CurveV2,
  StablePool,
  Smoothy,
  ZeroX,
  Bancor,
  BProtocol,
  MStable,
  Shell,
  Onebit,
  Compound,
  OneInchLp,
  DodoV1,
  DodoV2,
  QuickSwapV3,
  ThenaFusion,
  SpiritSwapV3,
  TraderJoeV2,
  TraderJoeV21,
  Jarvis,
  Lido,
  AugustusRFQOrder,
];

const Dexes = [
  CurveV1,
  CurveFork,
  Swerve,
  BalancerV1,
  BalancerV2,
  UniswapV2,
  UniswapV3,
  Algebra,
  PancakeswapV3,
  BiSwap,
  MDEX,
  Dfyn,
  Excalibur,
  AaveV1,
  AaveV2,
  AaveV3,
  KyberDmm,
  Weth,
  MakerPsm,
  Nerve,
  Platypus,
  GMX,
  JarvisV6,
  WooFiV2,
  ParaSwapLimitOrders,
  Solidly,
  SolidlyEthereum,
  SpiritSwapV2,
  Thena,
  Chronos,
  Velodrome,
  Cone,
  SoliSnek,
  Synthetix,
  CurveV1Factory,
  SwaapV1,
  WstETH,
  Hashflow,
  MaverickV1,
  Camelot,
  SwaapV2,
  RamsesV2,
];

export type LegacyDexConstructor = new (dexHelper: IDexHelper) => IDexTxBuilder<
  any,
  any
>;

interface IGetDirectFunctionName {
  getDirectFunctionName?(): string[];
}

export class DexAdapterService {
  dexToKeyMap: {
    [key: string]: LegacyDexConstructor | DexContructor<any, any, any>;
  } = {};
  directFunctionsNames: string[];
  dexInstances: {
    [key: string]: IDexTxBuilder<any, any> | IDex<any, any, any>;
  } = {};
  isLegacy: { [dexKey: string]: boolean } = {};
  // dexKeys only has keys for non legacy dexes
  dexKeys: string[] = [];
  genericRFQDexKeys: Set<string> = new Set();
  uniswapV2Alias: string | null;

  public routeOptimizers: IRouteOptimizer<UnoptimizedRate>[] = [
    balancerV1Merge,
    balancerV2Merge,
    uniswapMerge,
  ];

  constructor(
    public dexHelper: IDexHelper,
    public network: number,
    protected sellAdapters: Adapters = {},
    protected buyAdapters: Adapters = {},
  ) {
    LegacyDexes.forEach(DexAdapter => {
      DexAdapter.dexKeys.forEach(key => {
        this.dexToKeyMap[key.toLowerCase()] = DexAdapter;
        this.isLegacy[key.toLowerCase()] = true;
      });
    });

    const handleDex = (newDex: IDex<any, any, any>, key: string) => {
      const _key = key.toLowerCase();
      this.isLegacy[_key] = false;
      this.dexKeys.push(key);
      this.dexInstances[_key] = newDex;

      const sellAdaptersDex = (
        this.dexInstances[_key] as IDex<any, any, any>
      ).getAdapters(SwapSide.SELL);
      if (sellAdaptersDex)
        this.sellAdapters[_key] = sellAdaptersDex.map(({ name, index }) => ({
          adapter: this.dexHelper.config.data.adapterAddresses[name],
          index,
        }));

      const buyAdaptersDex = (
        this.dexInstances[_key] as IDex<any, any, any>
      ).getAdapters(SwapSide.BUY);
      if (buyAdaptersDex)
        this.buyAdapters[_key] = buyAdaptersDex.map(({ name, index }) => ({
          adapter: this.dexHelper.config.data.adapterAddresses[name],
          index,
        }));
    };

    Dexes.forEach(DexAdapter => {
      DexAdapter.dexKeysWithNetwork.forEach(({ key, networks }) => {
        if (networks.includes(network)) {
          const dex = new DexAdapter(network, key, dexHelper);
          handleDex(dex, key);
        }
      });
    });

    const rfqConfigs = dexHelper.config.data.rfqConfigs;
    Object.keys(dexHelper.config.data.rfqConfigs).forEach(rfqName => {
      const dex = new GenericRFQ(
        network,
        rfqName,
        dexHelper,
        rfqConfigs[rfqName],
      );
      handleDex(dex, rfqName);
      this.genericRFQDexKeys.add(rfqName.toLowerCase());
    });

    this.directFunctionsNames = [...LegacyDexes, ...Dexes]
      .flatMap(dexAdapter => {
        const _dexAdapter = dexAdapter as IGetDirectFunctionName;
        return _dexAdapter.getDirectFunctionName
          ? _dexAdapter.getDirectFunctionName()
          : [];
      })
      .filter(x => !!x)
      .map(v => v.toLowerCase());

    this.uniswapV2Alias =
      this.network in UniswapV2Alias
        ? UniswapV2Alias[this.network].toLowerCase()
        : null;
  }

  getTxBuilderDexByKey(dexKey: string): IDexTxBuilder<any, any> {
    let _dexKey = this.getDexKeySpecial(dexKey);

    if (!this.dexInstances[_dexKey]) {
      const DexAdapter = this.dexToKeyMap[_dexKey];
      if (!DexAdapter)
        throw new Error(
          `${dexKey} dex is not supported for network(${this.network})!`,
        );

      this.dexInstances[_dexKey] = new (DexAdapter as LegacyDexConstructor)(
        this.dexHelper,
      );
    }

    return this.dexInstances[_dexKey];
  }

  isDirectFunctionName(functionName: string): boolean {
    return this.directFunctionsNames.includes(functionName.toLowerCase());
  }

  getAllDexKeys() {
    return this.dexKeys;
  }

  getDexByKey(key: string): IDex<any, any, any> {
    const _key = key.toLowerCase();
    if (!(_key in this.isLegacy) || this.isLegacy[_key])
      throw new Error(`Invalid Dex Key ${key}`);

    return this.dexInstances[_key] as IDex<any, any, any>;
  }

  getAllDexAdapters(side: SwapSide = SwapSide.SELL) {
    return side === SwapSide.SELL ? this.sellAdapters : this.buyAdapters;
  }

  getDexKeySpecial(dexKey: string, isAdapters: boolean = false) {
    dexKey = dexKey.toLowerCase();
    if (this.genericRFQDexKeys.has(dexKey)) {
      return dexKey;
    }
    if (!isAdapters && /^paraswappool(.*)/i.test(dexKey)) return 'zerox';
    else if ('uniswapforkoptimized' === dexKey) {
      if (!this.uniswapV2Alias)
        throw new Error(
          `${dexKey} dex is not supported for network(${this.network})!`,
        );
      return this.uniswapV2Alias;
    }
    return dexKey;
  }

  getAdapter(dexKey: string, side: SwapSide) {
    const specialDexKey = this.getDexKeySpecial(dexKey, true);
    return side === SwapSide.SELL
      ? this.sellAdapters[specialDexKey]
      : this.buyAdapters[specialDexKey];
  }
}<|MERGE_RESOLUTION|>--- conflicted
+++ resolved
@@ -69,11 +69,8 @@
 import { SpiritSwapV3 } from './quickswap/spiritswap-v3';
 import { TraderJoeV21 } from './trader-joe-v2.1';
 import { PancakeswapV3 } from './pancakeswap-v3/pancakeswap-v3';
-<<<<<<< HEAD
 import { RamsesV2 } from './ramses-v2/ramses-v2';
-=======
 import { Algebra } from './algebra/algebra';
->>>>>>> 7a9b8293
 
 const LegacyDexes = [
   CurveV2,
