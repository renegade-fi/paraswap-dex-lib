--- conflicted
+++ resolved
@@ -41,11 +41,8 @@
 import { Platypus } from './platypus/platypus';
 import { GMX } from './gmx/gmx';
 import { WooFi } from './woo-fi/woo-fi';
-<<<<<<< HEAD
 import { Dystopia } from './uniswap-v2/dystopia/dystopia';
-=======
 import { AugustusRFQOrder } from './augustus-rfq';
->>>>>>> b4d83883
 
 const LegacyDexes = [
   Curve,
