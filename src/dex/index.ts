import _ from 'lodash';
import { UnoptimizedRate } from '../types';
import { CurveV2 } from './curve-v2/curve-v2';
import { IDexTxBuilder, DexConstructor, IDex, IRouteOptimizer } from './idex';
import { JarvisV6 } from './jarvis-v6/jarvis-v6';
import { StablePool } from './stable-pool/stable-pool';
import { Weth } from './weth/weth';
import { PolygonMigrator } from './polygon-migrator/polygon-migrator';
import { UniswapV3 } from './uniswap-v3/uniswap-v3';
import { BalancerV2 } from './balancer-v2/balancer-v2';
import { balancerV2Merge } from './balancer-v2/optimizer';
import { UniswapV2 } from './uniswap-v2/uniswap-v2';
import { UniswapV2Alias } from './uniswap-v2/constants';
import { uniswapMerge } from './uniswap-v2/optimizer';
import { BiSwap } from './uniswap-v2/biswap';
import { MDEX } from './uniswap-v2/mdex';
import { Dfyn } from './uniswap-v2/dfyn';
import { Bancor } from './bancor/bancor';
import { Compound } from './compound/compound';
import { AaveV2 } from './aave-v2/aave-v2';
import { AaveV3 } from './aave-v3/aave-v3';
import { IdleDao } from './idle-dao/idle-dao';
import { DodoV1 } from './dodo-v1/dodo-v1';
import { DodoV2 } from './dodo-v2';
import { Smoothy } from './smoothy/smoothy';
import { Nerve } from './nerve/nerve';
import { IDexHelper } from '../dex-helper';
import { SwapSide } from '../constants';
import { Adapters } from '../types';
import { Lido } from './lido/lido';
import { MakerPsm } from './maker-psm/maker-psm';
import { KyberDmm } from './kyberdmm/kyberdmm';
import { GMX } from './gmx/gmx';
import { WooFiV2 } from './woo-fi-v2/woo-fi-v2';
import { ParaSwapLimitOrders } from './paraswap-limit-orders/paraswap-limit-orders';
import { AugustusRFQOrder } from './augustus-rfq';
import { Solidly } from './solidly/solidly';
import { SolidlyV3 } from './solidly-v3/solidly-v3';
import { Ramses } from './solidly/forks-override/ramses';
import { Thena } from './solidly/forks-override/thena';
import { Chronos } from './solidly/forks-override/chronos';
import { Velodrome } from './solidly/forks-override/velodrome';
import { VelodromeV2 } from './solidly/forks-override/velodromeV2';
import { Aerodrome } from './solidly/forks-override/aerodrome';
import { SpiritSwapV2 } from './solidly/forks-override/spiritSwapV2';
import { Synthetix } from './synthetix/synthetix';
import { Usdfi } from './solidly/forks-override/usdfi';
import { Equalizer } from './solidly/forks-override/equalizer';
import { Velocimeter } from './solidly/forks-override/velocimeter';
import { BalancerV1 } from './balancer-v1/balancer-v1';
import { balancerV1Merge } from './balancer-v1/optimizer';
import { CurveV1 } from './curve-v1/curve-v1';
import { CurveFork } from './curve-v1/forks/curve-forks/curve-forks';
import { Swerve } from './curve-v1/forks/swerve/swerve';
import { CurveV1Factory } from './curve-v1-factory/curve-v1-factory';
import { CurveV1StableNg } from './curve-v1-stable-ng/curve-v1-stable-ng';
import { curveV1Merge } from './curve-v1-factory/optimizer';
import { GenericRFQ } from './generic-rfq/generic-rfq';
import { WstETH } from './wsteth/wsteth';
import { ERC4626 } from './erc4626/erc4626';
import { Camelot } from './camelot/camelot';
import { Hashflow } from './hashflow/hashflow';
import { Infusion } from './infusion/infusion';
import { SolidlyEthereum } from './solidly/solidly-ethereum';
import { MaverickV1 } from './maverick-v1/maverick-v1';
import { MaverickV2 } from './maverick-v2/maverick-v2';
import { QuickSwapV3 } from './quickswap/quickswap-v3';
import { ThenaFusion } from './quickswap/thena-fusion';
import { SwaapV2 } from './swaap-v2/swaap-v2';
import { TraderJoeV21 } from './trader-joe-v2.1/trader-joe-v2.1';
import { TraderJoeV22 } from './trader-joe-v2.1/trader-joe-v2.2';
import { PancakeswapV3 } from './pancakeswap-v3/pancakeswap-v3';
import { Algebra } from './algebra/algebra';
import { AngleTransmuter } from './angle-transmuter/angle-transmuter';
import { AngleStakedStable } from './angle-staked-stable/angle-staked-stable';
import { NomiswapV2 } from './uniswap-v2/nomiswap-v2';
import { Dexalot } from './dexalot/dexalot';
import { Bebop } from './bebop/bebop';
import { Wombat } from './wombat/wombat';
import { Swell } from './swell/swell';
import { PharaohV1 } from './solidly/forks-override/pharaohV1';
import { EtherFi } from './etherfi';
import { Spark } from './spark/spark';
import { SparkPsm } from './spark/spark-psm';
import { VelodromeSlipstream } from './uniswap-v3/forks/velodrome-slipstream/velodrome-slipstream';
import { AaveV3Stata } from './aave-v3-stata/aave-v3-stata';
import { AaveV3StataV2 } from './aave-v3-stata-v2/aave-v3-stata-v2';
import { OSwap } from './oswap/oswap';
import { FluidDex } from './fluid-dex/fluid-dex';
import { FluidDexLite } from './fluid-dex-lite/fluid-dex-lite';
import { ConcentratorArusd } from './concentrator-arusd/concentrator-arusd';
import { FxProtocolRusd } from './fx-protocol-rusd/fx-protocol-rusd';
import { AaveGsm } from './aave-gsm/aave-gsm';
import { LitePsm } from './lite-psm/lite-psm';
import { StkGHO } from './stkgho/stkgho';
import { BalancerV3 } from './balancer-v3/balancer-v3';
import { balancerV3Merge } from './balancer-v3/optimizer';
import { SkyConverter } from './sky-converter/sky-converter';
import { Cables } from './cables/cables';
import { Stader } from './stader/stader';
import { UsualBond } from './usual/usual-bond';
import { UsualMWrappedM } from './usual/usual-m-wrapped-m';
import { UsualMUsd0 } from './usual/usual-m-usd0';
import { MWrappedM } from './usual/m-wrapped-m';
import { WrappedMM } from './usual/wrapped-m-m';
import { UsualPP } from './usual-pp/usual-pp';
import { AlgebraIntegral } from './algebra-integral/algebra-integral';
import { Ekubo } from './ekubo/ekubo';
import { UniswapV4 } from './uniswap-v4/uniswap-v4';
import { PancakeSwapV2 } from './uniswap-v2/pancake-swap-v2';
import { uniswapV4Merge } from './uniswap-v4/optimizer';
<<<<<<< HEAD
import { MiroMigrator } from './miro-migrator/miro-migrator';
=======
import { AaveV3PtRollOver } from './aave-v3-pt-roll-over/aave-v3-pt-roll-over';
>>>>>>> 0edd001c
import { RingV2 } from './uniswap-v2/ring-v2';
import { UsdcTransmuter } from './usdc-transmuter/usdc-transmuter';
import { BunniV2 } from './bunni-v2/bunni-v2';

const LegacyDexes = [
  CurveV2,
  StablePool,
  Smoothy,
  Bancor,
  Compound,
  DodoV1,
  DodoV2,
  QuickSwapV3,
  ThenaFusion,
  TraderJoeV21,
  TraderJoeV22,
  Lido,
  AugustusRFQOrder,
  EtherFi,
];

const Dexes = [
  Stader,
  Bebop,
  Dexalot,
  CurveV1,
  CurveFork,
  Swerve,
  BalancerV1,
  BalancerV2,
  BalancerV3,
  UniswapV2,
  UniswapV3,
  UniswapV4,
  Algebra,
  AlgebraIntegral,
  PancakeSwapV2,
  PancakeswapV3,
  VelodromeSlipstream,
  BiSwap,
  MDEX,
  Dfyn,
  AaveV2,
  AaveV3,
  IdleDao,
  KyberDmm,
  Weth,
  PolygonMigrator,
  MakerPsm,
  Nerve,
  GMX,
  JarvisV6,
  WooFiV2,
  ParaSwapLimitOrders,
  Solidly,
  SolidlyEthereum,
  SpiritSwapV2,
  Ramses,
  Thena,
  Chronos,
  Velodrome,
  VelodromeV2,
  Aerodrome,
  Equalizer,
  Velocimeter,
  Usdfi,
  Synthetix,
  CurveV1Factory,
  CurveV1StableNg,
  WstETH,
  ERC4626,
  Hashflow,
  Infusion,
  MaverickV1,
  MaverickV2,
  Camelot,
  SwaapV2,
  AngleTransmuter,
  AngleStakedStable,
  NomiswapV2,
  SolidlyV3,
  Wombat,
  Swell,
  PharaohV1,
  Spark,
  SparkPsm,
  AaveV3Stata,
  AaveV3StataV2,
  OSwap,
  ConcentratorArusd,
  FxProtocolRusd,
  AaveGsm,
  LitePsm,
  UsualBond,
  StkGHO,
  SkyConverter,
  Cables,
  FluidDex,
  FluidDexLite,
  UsualMWrappedM,
  MWrappedM,
  WrappedMM,
  UsualMUsd0,
  UsualPP,
  Ekubo,
<<<<<<< HEAD
  MiroMigrator,
=======
  AaveV3PtRollOver,
>>>>>>> 0edd001c
  RingV2,
  UsdcTransmuter,
  BunniV2,
];

export type LegacyDexConstructor = new (dexHelper: IDexHelper) => IDexTxBuilder<
  any,
  any
>;

interface IGetDirectFunctionName {
  getDirectFunctionName?(): string[];
  getDirectFunctionNameV6?(): string[];
}

export class DexAdapterService {
  dexToKeyMap: {
    [key: string]: LegacyDexConstructor | DexConstructor<any, any, any>;
  } = {};
  directFunctionsNames: string[];
  directFunctionsNamesV6: string[];
  dexInstances: {
    [key: string]: IDexTxBuilder<any, any> | IDex<any, any, any>;
  } = {};
  isLegacy: { [dexKey: string]: boolean } = {};
  // dexKeys only has keys for non legacy dexes
  dexKeys: string[] = [];
  genericRFQDexKeys: Set<string> = new Set();
  uniswapV2Alias: string | null;

  public routeOptimizers: IRouteOptimizer<UnoptimizedRate>[] = [
    balancerV1Merge,
    balancerV2Merge,
    balancerV3Merge,
    uniswapMerge,
    curveV1Merge,
    uniswapV4Merge,
  ];

  constructor(
    public dexHelper: IDexHelper,
    public network: number,
    protected sellAdapters: Adapters = {},
    protected buyAdapters: Adapters = {},
  ) {
    LegacyDexes.forEach(DexAdapter => {
      DexAdapter.dexKeys.forEach(key => {
        this.dexToKeyMap[key.toLowerCase()] = DexAdapter;
        this.isLegacy[key.toLowerCase()] = true;
      });
    });

    const handleDex = (newDex: IDex<any, any, any>, key: string) => {
      const _key = key.toLowerCase();
      this.isLegacy[_key] = false;
      this.dexKeys.push(key);
      this.dexInstances[_key] = newDex;

      const sellAdaptersDex = (
        this.dexInstances[_key] as IDex<any, any, any>
      ).getAdapters(SwapSide.SELL);
      if (sellAdaptersDex)
        this.sellAdapters[_key] = sellAdaptersDex.map(({ name, index }) => ({
          adapter: this.dexHelper.config.data.adapterAddresses[name],
          index,
        }));

      const buyAdaptersDex = (
        this.dexInstances[_key] as IDex<any, any, any>
      ).getAdapters(SwapSide.BUY);
      if (buyAdaptersDex)
        this.buyAdapters[_key] = buyAdaptersDex.map(({ name, index }) => ({
          adapter: this.dexHelper.config.data.adapterAddresses[name],
          index,
        }));
    };

    Dexes.forEach(DexAdapter => {
      DexAdapter.dexKeysWithNetwork.forEach(({ key, networks }) => {
        if (networks.includes(network)) {
          const dex = new DexAdapter(network, key, dexHelper);
          handleDex(dex, key);
        }
      });
    });

    const rfqConfigs = dexHelper.config.data.rfqConfigs;
    Object.keys(dexHelper.config.data.rfqConfigs).forEach(rfqName => {
      const dex = new GenericRFQ(
        network,
        rfqName,
        dexHelper,
        rfqConfigs[rfqName],
      );
      handleDex(dex, rfqName);
      this.genericRFQDexKeys.add(rfqName.toLowerCase());
    });

    this.directFunctionsNames = [...LegacyDexes, ...Dexes]
      .flatMap(dexAdapter => {
        const _dexAdapter = dexAdapter as IGetDirectFunctionName;
        return _dexAdapter.getDirectFunctionName
          ? _dexAdapter.getDirectFunctionName()
          : [];
      })
      .filter(x => !!x)
      .map(v => v.toLowerCase());

    // include GenericRFQ, because it has direct method for v6
    this.directFunctionsNamesV6 = [...LegacyDexes, ...Dexes, GenericRFQ]
      .flatMap(dexAdapter => {
        const _dexAdapter = dexAdapter as IGetDirectFunctionName;
        return _dexAdapter.getDirectFunctionNameV6
          ? _dexAdapter.getDirectFunctionNameV6()
          : [];
      })
      .filter(x => !!x)
      .map(v => v.toLowerCase());

    this.uniswapV2Alias =
      this.network in UniswapV2Alias
        ? UniswapV2Alias[this.network].toLowerCase()
        : null;
  }

  getTxBuilderDexByKey(dexKey: string): IDexTxBuilder<any, any> {
    let _dexKey = this.getDexKeySpecial(dexKey);

    if (!this.dexInstances[_dexKey]) {
      const DexAdapter = this.dexToKeyMap[_dexKey];
      if (!DexAdapter)
        throw new Error(
          `${dexKey} dex is not supported for network(${this.network})!`,
        );

      this.dexInstances[_dexKey] = new (DexAdapter as LegacyDexConstructor)(
        this.dexHelper,
      );
    }

    return this.dexInstances[_dexKey];
  }

  isDirectFunctionName(functionName: string): boolean {
    return this.directFunctionsNames.includes(functionName.toLowerCase());
  }

  isDirectFunctionNameV6(functionName: string): boolean {
    return this.directFunctionsNamesV6.includes(functionName.toLowerCase());
  }

  getAllDexKeys() {
    return _.uniq(this.dexKeys);
  }

  getDexByKey(key: string): IDex<any, any, any> {
    const _key = key.toLowerCase();
    if (!(_key in this.isLegacy) || this.isLegacy[_key])
      throw new Error(`Invalid Dex Key ${key}`);

    return this.dexInstances[_key] as IDex<any, any, any>;
  }

  getAllDexAdapters(side: SwapSide = SwapSide.SELL) {
    return side === SwapSide.SELL ? this.sellAdapters : this.buyAdapters;
  }

  getDexKeySpecial(dexKey: string, isAdapters: boolean = false) {
    dexKey = dexKey.toLowerCase();
    if (this.genericRFQDexKeys.has(dexKey)) {
      return dexKey;
    }
    if ('uniswapforkoptimized' === dexKey) {
      if (!this.uniswapV2Alias)
        throw new Error(
          `${dexKey} dex is not supported for network(${this.network})!`,
        );
      return this.uniswapV2Alias;
    }
    return dexKey;
  }

  getAdapter(dexKey: string, side: SwapSide) {
    const specialDexKey = this.getDexKeySpecial(dexKey, true);
    return side === SwapSide.SELL
      ? this.sellAdapters[specialDexKey]
      : this.buyAdapters[specialDexKey];
  }

  doesPreProcessingRequireSequentiality(dexKey: string): boolean {
    try {
      const dex = this.getDexByKey(dexKey);
      return !!dex.needsSequentialPreprocessing;
    } catch (e) {
      return false;
    }
  }
}<|MERGE_RESOLUTION|>--- conflicted
+++ resolved
@@ -109,11 +109,8 @@
 import { UniswapV4 } from './uniswap-v4/uniswap-v4';
 import { PancakeSwapV2 } from './uniswap-v2/pancake-swap-v2';
 import { uniswapV4Merge } from './uniswap-v4/optimizer';
-<<<<<<< HEAD
 import { MiroMigrator } from './miro-migrator/miro-migrator';
-=======
 import { AaveV3PtRollOver } from './aave-v3-pt-roll-over/aave-v3-pt-roll-over';
->>>>>>> 0edd001c
 import { RingV2 } from './uniswap-v2/ring-v2';
 import { UsdcTransmuter } from './usdc-transmuter/usdc-transmuter';
 import { BunniV2 } from './bunni-v2/bunni-v2';
@@ -219,11 +216,8 @@
   UsualMUsd0,
   UsualPP,
   Ekubo,
-<<<<<<< HEAD
   MiroMigrator,
-=======
   AaveV3PtRollOver,
->>>>>>> 0edd001c
   RingV2,
   UsdcTransmuter,
   BunniV2,
