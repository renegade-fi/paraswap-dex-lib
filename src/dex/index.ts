import { UnoptimizedRate } from '../types';
import { CurveV2 } from './curve-v2';
import { IDexTxBuilder, DexContructor, IDex, IRouteOptimizer } from './idex';
import { Jarvis } from './jarvis';
import { JarvisV6 } from './jarvis-v6/jarvis-v6';
import { StablePool } from './stable-pool';
import { Weth } from './weth/weth';
import { ZeroX } from './zerox';
import { UniswapV3 } from './uniswap-v3/uniswap-v3';
import { BalancerV2 } from './balancer-v2/balancer-v2';
import { balancerV2Merge } from './balancer-v2/optimizer';
import { UniswapV2 } from './uniswap-v2/uniswap-v2';
import { UniswapV2Alias } from './uniswap-v2/constants';
import { uniswapMerge } from './uniswap-v2/optimizer';
import { BiSwap } from './uniswap-v2/biswap';
import { MDEX } from './uniswap-v2/mdex';
import { Dfyn } from './uniswap-v2/dfyn';
import { Bancor } from './bancor';
import { BProtocol } from './bProtocol';
import { MStable } from './mStable';
import { Shell } from './shell';
import { Onebit } from './onebit';
import { Compound } from './compound';
import { AaveV1 } from './aave-v1/aave-v1';
import { AaveV2 } from './aave-v2/aave-v2';
import { AaveV3 } from './aave-v3/aave-v3';
import { OneInchLp } from './OneInchLp';
import { DodoV1 } from './dodo-v1';
import { DodoV2 } from './dodo-v2';
import { Smoothy } from './smoothy';
import { Nerve } from './nerve/nerve';
import { IDexHelper } from '../dex-helper';
import { SwapSide } from '../constants';
import { Adapters } from '../types';
import { Lido } from './lido';
import { Excalibur } from './uniswap-v2/excalibur';
import { MakerPsm } from './maker-psm/maker-psm';
import { KyberDmm } from './kyberdmm/kyberdmm';
import { Platypus } from './platypus/platypus';
import { GMX } from './gmx/gmx';
import { WooFiV2 } from './woo-fi-v2/woo-fi-v2';
import { ParaSwapLimitOrders } from './paraswap-limit-orders/paraswap-limit-orders';
import { AugustusRFQOrder } from './augustus-rfq';
import { Solidly } from './solidly/solidly';
import { Ramses } from './solidly/forks-override/ramses';
import { Thena } from './solidly/forks-override/thena';
import { Chronos } from './solidly/forks-override/chronos';
import { Velodrome } from './solidly/forks-override/velodrome';
import { SpiritSwapV2 } from './solidly/forks-override/spiritSwapV2';
import { Synthetix } from './synthetix/synthetix';
import { Cone } from './solidly/forks-override/cone';
<<<<<<< HEAD
import { Equalizer } from './solidly/forks-override/equalizer';
import { QuickSwapV3 } from './quickswap-v3';
=======
import { SoliSnek } from './solidly/forks-override/solisnek';
>>>>>>> 226e91f6
import { BalancerV1 } from './balancer-v1/balancer-v1';
import { balancerV1Merge } from './balancer-v1/optimizer';
import { CurveV1 } from './curve-v1/curve-v1';
import { CurveFork } from './curve-v1/forks/curve-forks/curve-forks';
import { Swerve } from './curve-v1/forks/swerve/swerve';
import { CurveV1Factory } from './curve-v1-factory/curve-v1-factory';
import { GenericRFQ } from './generic-rfq/generic-rfq';
import { SwaapV1 } from './swaap-v1/swaap-v1';
import { WstETH } from './wsteth/wsteth';
import { Camelot } from './camelot/camelot';
import { Hashflow } from './hashflow/hashflow';
import { SolidlyEthereum } from './solidly/solidly-ethereum';
import { MaverickV1 } from './maverick-v1/maverick-v1';
import { QuickSwapV3 } from './quickswap/quickswap-v3';
import { ThenaFusion } from './quickswap/thena-fusion';
import { TraderJoeV2 } from './trader-joe-v2';
import { SwaapV2 } from './swaap-v2/swaap-v2';
import { SpiritSwapV3 } from './quickswap/spiritswap-v3';
import { TraderJoeV21 } from './trader-joe-v2.1';
import { PancakeswapV3 } from './pancakeswap-v3/pancakeswap-v3';
import { Algebra } from './algebra/algebra';

const LegacyDexes = [
  CurveV2,
  StablePool,
  Smoothy,
  ZeroX,
  Bancor,
  BProtocol,
  MStable,
  Shell,
  Onebit,
  Compound,
  OneInchLp,
  DodoV1,
  DodoV2,
  QuickSwapV3,
  ThenaFusion,
  SpiritSwapV3,
  TraderJoeV2,
  TraderJoeV21,
  Jarvis,
  Lido,
  AugustusRFQOrder,
];

const Dexes = [
  CurveV1,
  CurveFork,
  Swerve,
  BalancerV1,
  BalancerV2,
  UniswapV2,
  UniswapV3,
  Algebra,
  PancakeswapV3,
  BiSwap,
  MDEX,
  Dfyn,
  Excalibur,
  AaveV1,
  AaveV2,
  AaveV3,
  KyberDmm,
  Weth,
  MakerPsm,
  Nerve,
  Platypus,
  GMX,
  JarvisV6,
  WooFiV2,
  ParaSwapLimitOrders,
  Solidly,
  SolidlyEthereum,
  SpiritSwapV2,
  Ramses,
  Thena,
  Chronos,
  Velodrome,
  Cone,
<<<<<<< HEAD
  Equalizer,
=======
  SoliSnek,
>>>>>>> 226e91f6
  Synthetix,
  CurveV1Factory,
  SwaapV1,
  WstETH,
  Hashflow,
  MaverickV1,
  Camelot,
  SwaapV2,
];

export type LegacyDexConstructor = new (dexHelper: IDexHelper) => IDexTxBuilder<
  any,
  any
>;

interface IGetDirectFunctionName {
  getDirectFunctionName?(): string[];
}

export class DexAdapterService {
  dexToKeyMap: {
    [key: string]: LegacyDexConstructor | DexContructor<any, any, any>;
  } = {};
  directFunctionsNames: string[];
  dexInstances: {
    [key: string]: IDexTxBuilder<any, any> | IDex<any, any, any>;
  } = {};
  isLegacy: { [dexKey: string]: boolean } = {};
  // dexKeys only has keys for non legacy dexes
  dexKeys: string[] = [];
  genericRFQDexKeys: Set<string> = new Set();
  uniswapV2Alias: string | null;

  public routeOptimizers: IRouteOptimizer<UnoptimizedRate>[] = [
    balancerV1Merge,
    balancerV2Merge,
    uniswapMerge,
  ];

  constructor(
    public dexHelper: IDexHelper,
    public network: number,
    protected sellAdapters: Adapters = {},
    protected buyAdapters: Adapters = {},
  ) {
    LegacyDexes.forEach(DexAdapter => {
      DexAdapter.dexKeys.forEach(key => {
        this.dexToKeyMap[key.toLowerCase()] = DexAdapter;
        this.isLegacy[key.toLowerCase()] = true;
      });
    });

    const handleDex = (newDex: IDex<any, any, any>, key: string) => {
      const _key = key.toLowerCase();
      this.isLegacy[_key] = false;
      this.dexKeys.push(key);
      this.dexInstances[_key] = newDex;

      const sellAdaptersDex = (
        this.dexInstances[_key] as IDex<any, any, any>
      ).getAdapters(SwapSide.SELL);
      if (sellAdaptersDex)
        this.sellAdapters[_key] = sellAdaptersDex.map(({ name, index }) => ({
          adapter: this.dexHelper.config.data.adapterAddresses[name],
          index,
        }));

      const buyAdaptersDex = (
        this.dexInstances[_key] as IDex<any, any, any>
      ).getAdapters(SwapSide.BUY);
      if (buyAdaptersDex)
        this.buyAdapters[_key] = buyAdaptersDex.map(({ name, index }) => ({
          adapter: this.dexHelper.config.data.adapterAddresses[name],
          index,
        }));
    };

    Dexes.forEach(DexAdapter => {
      DexAdapter.dexKeysWithNetwork.forEach(({ key, networks }) => {
        if (networks.includes(network)) {
          const dex = new DexAdapter(network, key, dexHelper);
          handleDex(dex, key);
        }
      });
    });

    const rfqConfigs = dexHelper.config.data.rfqConfigs;
    Object.keys(dexHelper.config.data.rfqConfigs).forEach(rfqName => {
      const dex = new GenericRFQ(
        network,
        rfqName,
        dexHelper,
        rfqConfigs[rfqName],
      );
      handleDex(dex, rfqName);
      this.genericRFQDexKeys.add(rfqName.toLowerCase());
    });

    this.directFunctionsNames = [...LegacyDexes, ...Dexes]
      .flatMap(dexAdapter => {
        const _dexAdapter = dexAdapter as IGetDirectFunctionName;
        return _dexAdapter.getDirectFunctionName
          ? _dexAdapter.getDirectFunctionName()
          : [];
      })
      .filter(x => !!x)
      .map(v => v.toLowerCase());

    this.uniswapV2Alias =
      this.network in UniswapV2Alias
        ? UniswapV2Alias[this.network].toLowerCase()
        : null;
  }

  getTxBuilderDexByKey(dexKey: string): IDexTxBuilder<any, any> {
    let _dexKey = this.getDexKeySpecial(dexKey);

    if (!this.dexInstances[_dexKey]) {
      const DexAdapter = this.dexToKeyMap[_dexKey];
      if (!DexAdapter)
        throw new Error(
          `${dexKey} dex is not supported for network(${this.network})!`,
        );

      this.dexInstances[_dexKey] = new (DexAdapter as LegacyDexConstructor)(
        this.dexHelper,
      );
    }

    return this.dexInstances[_dexKey];
  }

  isDirectFunctionName(functionName: string): boolean {
    return this.directFunctionsNames.includes(functionName.toLowerCase());
  }

  getAllDexKeys() {
    return this.dexKeys;
  }

  getDexByKey(key: string): IDex<any, any, any> {
    const _key = key.toLowerCase();
    if (!(_key in this.isLegacy) || this.isLegacy[_key])
      throw new Error(`Invalid Dex Key ${key}`);

    return this.dexInstances[_key] as IDex<any, any, any>;
  }

  getAllDexAdapters(side: SwapSide = SwapSide.SELL) {
    return side === SwapSide.SELL ? this.sellAdapters : this.buyAdapters;
  }

  getDexKeySpecial(dexKey: string, isAdapters: boolean = false) {
    dexKey = dexKey.toLowerCase();
    if (this.genericRFQDexKeys.has(dexKey)) {
      return dexKey;
    }
    if (!isAdapters && /^paraswappool(.*)/i.test(dexKey)) return 'zerox';
    else if ('uniswapforkoptimized' === dexKey) {
      if (!this.uniswapV2Alias)
        throw new Error(
          `${dexKey} dex is not supported for network(${this.network})!`,
        );
      return this.uniswapV2Alias;
    }
    return dexKey;
  }

  getAdapter(dexKey: string, side: SwapSide) {
    const specialDexKey = this.getDexKeySpecial(dexKey, true);
    return side === SwapSide.SELL
      ? this.sellAdapters[specialDexKey]
      : this.buyAdapters[specialDexKey];
  }
}<|MERGE_RESOLUTION|>--- conflicted
+++ resolved
@@ -49,12 +49,8 @@
 import { SpiritSwapV2 } from './solidly/forks-override/spiritSwapV2';
 import { Synthetix } from './synthetix/synthetix';
 import { Cone } from './solidly/forks-override/cone';
-<<<<<<< HEAD
+import { SoliSnek } from './solidly/forks-override/solisnek';
 import { Equalizer } from './solidly/forks-override/equalizer';
-import { QuickSwapV3 } from './quickswap-v3';
-=======
-import { SoliSnek } from './solidly/forks-override/solisnek';
->>>>>>> 226e91f6
 import { BalancerV1 } from './balancer-v1/balancer-v1';
 import { balancerV1Merge } from './balancer-v1/optimizer';
 import { CurveV1 } from './curve-v1/curve-v1';
@@ -135,11 +131,8 @@
   Chronos,
   Velodrome,
   Cone,
-<<<<<<< HEAD
+  SoliSnek,
   Equalizer,
-=======
-  SoliSnek,
->>>>>>> 226e91f6
   Synthetix,
   CurveV1Factory,
   SwaapV1,
