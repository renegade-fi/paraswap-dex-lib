import { UnoptimizedRate } from '../types';
import { CurveV2 } from './curve-v2';
import { IDexTxBuilder, DexContructor, IDex, IRouteOptimizer } from './idex';
import { Jarvis } from './jarvis';
import { JarvisV6 } from './jarvis-v6/jarvis-v6';
import { StablePool } from './stable-pool';
import { Weth } from './weth/weth';
import { ZeroX } from './zerox';
import { UniswapV3 } from './uniswap-v3/uniswap-v3';
import { BalancerV2 } from './balancer-v2/balancer-v2';
import { balancerV2Merge } from './balancer-v2/optimizer';
import { UniswapV2 } from './uniswap-v2/uniswap-v2';
import { UniswapV2Alias } from './uniswap-v2/constants';
import { uniswapMerge } from './uniswap-v2/optimizer';
import { BiSwap } from './uniswap-v2/biswap';
import { MDEX } from './uniswap-v2/mdex';
import { Dfyn } from './uniswap-v2/dfyn';
import { Bancor } from './bancor';
import { BProtocol } from './bProtocol';
import { MStable } from './mStable';
import { Shell } from './shell';
import { Onebit } from './onebit';
import { Compound } from './compound';
import { AaveV1 } from './aave-v1/aave-v1';
import { AaveV2 } from './aave-v2/aave-v2';
import { AaveV3 } from './aave-v3/aave-v3';
import { OneInchLp } from './OneInchLp';
import { DodoV1 } from './dodo-v1';
import { DodoV2 } from './dodo-v2';
import { Smoothy } from './smoothy';
import { Nerve } from './nerve/nerve';
import { IDexHelper } from '../dex-helper';
import { SwapSide } from '../constants';
import { Adapters } from '../types';
import { Lido } from './lido';
import { Excalibur } from './uniswap-v2/excalibur';
import { MakerPsm } from './maker-psm/maker-psm';
import { KyberDmm } from './kyberdmm/kyberdmm';
import { Platypus } from './platypus/platypus';
import { GMX } from './gmx/gmx';
import { WooFi } from './woo-fi/woo-fi';
import { ParaSwapLimitOrders } from './paraswap-limit-orders/paraswap-limit-orders';
import { AugustusRFQOrder } from './augustus-rfq';
import { Solidly } from './solidly/solidly';
import { Velodrome } from './solidly/forks-override/velodrome';
import { SpiritSwapV2 } from './solidly/forks-override/spiritSwapV2';
import { Synthetix } from './synthetix/synthetix';
import { Cone } from './solidly/forks-override/cone';
import { QuickSwapV3 } from './quickswap-v3';
import { BalancerV1 } from './balancer-v1/balancer-v1';
import { balancerV1Merge } from './balancer-v1/optimizer';
import { CurveV1 } from './curve-v1/curve-v1';
import { CurveFork } from './curve-v1/forks/curve-forks/curve-forks';
import { Swerve } from './curve-v1/forks/swerve/swerve';
<<<<<<< HEAD
import { CurveV1Factory } from './curve-v1-factory/curve-v1-factory';
=======
import { GenericRFQ } from './generic-rfq/generic-rfq';
>>>>>>> 53779a21
import { SwaapV1 } from './swaap-v1/swaap-v1';
import { WstETH } from './wsteth/wsteth';

const LegacyDexes = [
  CurveV2,
  StablePool,
  Smoothy,
  ZeroX,
  Bancor,
  BProtocol,
  MStable,
  Shell,
  Onebit,
  Compound,
  OneInchLp,
  DodoV1,
  DodoV2,
  QuickSwapV3,
  Jarvis,
  Lido,
  AugustusRFQOrder,
];

const Dexes = [
  CurveV1,
  CurveFork,
  Swerve,
  BalancerV1,
  BalancerV2,
  UniswapV2,
  UniswapV3,
  BiSwap,
  MDEX,
  Dfyn,
  Excalibur,
  AaveV1,
  AaveV2,
  AaveV3,
  KyberDmm,
  Weth,
  MakerPsm,
  Nerve,
  Platypus,
  GMX,
  JarvisV6,
  WooFi,
  ParaSwapLimitOrders,
  Solidly,
  SpiritSwapV2,
  Velodrome,
  Cone,
  Synthetix,
  CurveV1Factory,
  SwaapV1,
  WstETH,
];

export type LegacyDexConstructor = new (dexHelper: IDexHelper) => IDexTxBuilder<
  any,
  any
>;

interface IGetDirectFunctionName {
  getDirectFunctionName?(): string[];
}

export class DexAdapterService {
  dexToKeyMap: {
    [key: string]: LegacyDexConstructor | DexContructor<any, any, any>;
  } = {};
  directFunctionsNames: string[];
  dexInstances: {
    [key: string]: IDexTxBuilder<any, any> | IDex<any, any, any>;
  } = {};
  isLegacy: { [dexKey: string]: boolean } = {};
  // dexKeys only has keys for non legacy dexes
  dexKeys: string[] = [];
  uniswapV2Alias: string | null;

  public routeOptimizers: IRouteOptimizer<UnoptimizedRate>[] = [
    balancerV1Merge,
    balancerV2Merge,
    uniswapMerge,
  ];

  constructor(
    public dexHelper: IDexHelper,
    public network: number,
    protected sellAdapters: Adapters = {},
    protected buyAdapters: Adapters = {},
  ) {
    LegacyDexes.forEach(DexAdapter => {
      DexAdapter.dexKeys.forEach(key => {
        this.dexToKeyMap[key.toLowerCase()] = DexAdapter;
        this.isLegacy[key.toLowerCase()] = true;
      });
    });

    const handleDex = (newDex: IDex<any, any, any>, key: string) => {
      const _key = key.toLowerCase();
      this.isLegacy[_key] = false;
      this.dexKeys.push(key);
      this.dexInstances[_key] = newDex;

      const sellAdaptersDex = (
        this.dexInstances[_key] as IDex<any, any, any>
      ).getAdapters(SwapSide.SELL);
      if (sellAdaptersDex)
        this.sellAdapters[_key] = sellAdaptersDex.map(({ name, index }) => ({
          adapter: this.dexHelper.config.data.adapterAddresses[name],
          index,
        }));

      const buyAdaptersDex = (
        this.dexInstances[_key] as IDex<any, any, any>
      ).getAdapters(SwapSide.BUY);
      if (buyAdaptersDex)
        this.buyAdapters[_key] = buyAdaptersDex.map(({ name, index }) => ({
          adapter: this.dexHelper.config.data.adapterAddresses[name],
          index,
        }));
    };

    Dexes.forEach(DexAdapter => {
      DexAdapter.dexKeysWithNetwork.forEach(({ key, networks }) => {
        if (networks.includes(network)) {
          const dex = new DexAdapter(network, key, dexHelper);
          handleDex(dex, key);
        }
      });
    });

    const rfqConfigs = dexHelper.config.data.rfqConfigs;
    Object.keys(dexHelper.config.data.rfqConfigs).forEach(rfqName => {
      const dex = new GenericRFQ(
        network,
        rfqName,
        dexHelper,
        rfqConfigs[rfqName],
      );
      handleDex(dex, rfqName);
    });

    this.directFunctionsNames = [...LegacyDexes, ...Dexes]
      .flatMap(dexAdapter => {
        const _dexAdapter = dexAdapter as IGetDirectFunctionName;
        return _dexAdapter.getDirectFunctionName
          ? _dexAdapter.getDirectFunctionName()
          : [];
      })
      .filter(x => !!x)
      .map(v => v.toLowerCase());

    this.uniswapV2Alias =
      this.network in UniswapV2Alias
        ? UniswapV2Alias[this.network].toLowerCase()
        : null;
  }

  getTxBuilderDexByKey(dexKey: string): IDexTxBuilder<any, any> {
    let _dexKey = this.getDexKeySpecial(dexKey);

    if (!this.dexInstances[_dexKey]) {
      const DexAdapter = this.dexToKeyMap[_dexKey];
      if (!DexAdapter)
        throw new Error(
          `${dexKey} dex is not supported for network(${this.network})!`,
        );

      this.dexInstances[_dexKey] = new (DexAdapter as LegacyDexConstructor)(
        this.dexHelper,
      );
    }

    return this.dexInstances[_dexKey];
  }

  isDirectFunctionName(functionName: string): boolean {
    return this.directFunctionsNames.includes(functionName.toLowerCase());
  }

  getAllDexKeys() {
    return this.dexKeys;
  }

  getDexByKey(key: string): IDex<any, any, any> {
    const _key = key.toLowerCase();
    if (!(_key in this.isLegacy) || this.isLegacy[_key])
      throw new Error(`Invalid Dex Key ${key}`);

    return this.dexInstances[_key] as IDex<any, any, any>;
  }

  getAllDexAdapters(side: SwapSide = SwapSide.SELL) {
    return side === SwapSide.SELL ? this.sellAdapters : this.buyAdapters;
  }

  getDexKeySpecial(dexKey: string, isAdapters: boolean = false) {
    dexKey = dexKey.toLowerCase();
    if (!isAdapters && /^paraswappool(.*)/i.test(dexKey)) return 'zerox';
    else if ('uniswapforkoptimized' === dexKey) {
      if (!this.uniswapV2Alias)
        throw new Error(
          `${dexKey} dex is not supported for network(${this.network})!`,
        );
      return this.uniswapV2Alias;
    }
    return dexKey;
  }

  getAdapter(dexKey: string, side: SwapSide) {
    const specialDexKey = this.getDexKeySpecial(dexKey, true);
    return side === SwapSide.SELL
      ? this.sellAdapters[specialDexKey]
      : this.buyAdapters[specialDexKey];
  }
}<|MERGE_RESOLUTION|>--- conflicted
+++ resolved
@@ -52,11 +52,8 @@
 import { CurveV1 } from './curve-v1/curve-v1';
 import { CurveFork } from './curve-v1/forks/curve-forks/curve-forks';
 import { Swerve } from './curve-v1/forks/swerve/swerve';
-<<<<<<< HEAD
 import { CurveV1Factory } from './curve-v1-factory/curve-v1-factory';
-=======
 import { GenericRFQ } from './generic-rfq/generic-rfq';
->>>>>>> 53779a21
 import { SwaapV1 } from './swaap-v1/swaap-v1';
 import { WstETH } from './wsteth/wsteth';
 
