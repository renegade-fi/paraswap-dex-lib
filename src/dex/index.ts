import { Address, UnoptimizedRate } from '../types';
import { Curve } from './curve';
import { CurveV2 } from './curve-v2';
import { IDexTxBuilder, DexContructor, IDex, IRouteOptimizer } from './idex';
import { Jarvis } from './jarvis';
import { StablePool } from './stable-pool';
import { Weth } from './weth/weth';
import { ZeroX } from './zerox';
import { UniswapV3 } from './uniswap-v3';
import { Balancer } from './balancer';
import { BalancerV2 } from './balancer-v2/balancer-v2';
import { balancerV2Merge } from './balancer-v2/optimizer';
import { UniswapV2 } from './uniswap-v2/uniswap-v2';
import { UniswapV2Alias } from './uniswap-v2/constants';
import { uniswapMerge } from './uniswap-v2/optimizer';
import { BiSwap } from './uniswap-v2/biswap';
import { MDEX } from './uniswap-v2/mdex';
import { Dfyn } from './uniswap-v2/dfyn';
import { Bancor } from './bancor';
import { BProtocol } from './bProtocol';
import { MStable } from './mStable';
import { Shell } from './shell';
import { Onebit } from './onebit';
import { Compound } from './compound';
import { AaveV1 } from './aave-v1/aave-v1';
import { AaveV2 } from './aave-v2/aave-v2';
import { AaveV3 } from './aave-v3/aave-v3';
import { OneInchLp } from './OneInchLp';
import { DodoV1 } from './dodo-v1';
import { DodoV2 } from './dodo-v2';
import { Smoothy } from './smoothy';
import { Nerve } from './nerve/nerve';
import { IDexHelper } from '../dex-helper';
import { SwapSide } from '../constants';
import { Adapters } from '../types';
import { Lido } from './lido';
import { Excalibur } from './uniswap-v2/excalibur';
import { MakerPsm } from './maker-psm/maker-psm';
import { KyberDmm } from './kyberdmm/kyberdmm';
import { Platypus } from './platypus/platypus';
import { GMX } from './gmx/gmx';
import { WooFi } from './woo-fi/woo-fi';
import { ParaSwapLimitOrders } from './paraswap-limit-orders/paraswap-limit-orders';
import { AugustusRFQOrder } from './augustus-rfq';
import Web3 from 'web3';
<<<<<<< HEAD
import { QuickSwapV3 } from './quickswap-v3';
=======
import { Solidly } from './solidly/solidly';
import { Velodrome } from './solidly/forks-override/velodrome';
import { SpiritSwapV2 } from './solidly/forks-override/spiritSwapV2';
import { Synthetix } from './synthetix/synthetix';
import { Cone } from './solidly/forks-override/cone';
>>>>>>> 6d1146e4

const LegacyDexes = [
  Curve,
  CurveV2,
  StablePool,
  Smoothy,
  ZeroX,
  Balancer,
  Bancor,
  BProtocol,
  MStable,
  Shell,
  Onebit,
  Compound,
  OneInchLp,
  DodoV1,
  DodoV2,
  UniswapV3,
  QuickSwapV3,
  Jarvis,
  Lido,
  AugustusRFQOrder,
];

const Dexes = [
  BalancerV2,
  UniswapV2,
  BiSwap,
  MDEX,
  Dfyn,
  Excalibur,
  AaveV1,
  AaveV2,
  AaveV3,
  KyberDmm,
  Weth,
  MakerPsm,
  Nerve,
  Platypus,
  GMX,
  WooFi,
  ParaSwapLimitOrders,
  Solidly,
  SpiritSwapV2,
  Velodrome,
  Cone,
  Synthetix,
];

export type LegacyDexConstructor = new (
  augustusAddress: Address,
  network: number,
  provider: Web3,
) => IDexTxBuilder<any, any>;

interface IGetDirectFunctionName {
  getDirectFunctionName?(): string[];
}

export class DexAdapterService {
  dexToKeyMap: {
    [key: string]: LegacyDexConstructor | DexContructor<any, any, any>;
  } = {};
  directFunctionsNames: string[];
  dexInstances: {
    [key: string]: IDexTxBuilder<any, any> | IDex<any, any, any>;
  } = {};
  isLegacy: { [dexKey: string]: boolean } = {};
  // dexKeys only has keys for non legacy dexes
  dexKeys: string[] = [];
  uniswapV2Alias: string | null;

  public routeOptimizers: IRouteOptimizer<UnoptimizedRate>[] = [
    balancerV2Merge,
    uniswapMerge,
  ];

  constructor(
    public dexHelper: IDexHelper,
    public network: number,
    protected sellAdapters: Adapters = {},
    protected buyAdapters: Adapters = {},
  ) {
    LegacyDexes.forEach(DexAdapter => {
      DexAdapter.dexKeys.forEach(key => {
        this.dexToKeyMap[key.toLowerCase()] = DexAdapter;
        this.isLegacy[key.toLowerCase()] = true;
      });
    });

    Dexes.forEach(DexAdapter => {
      DexAdapter.dexKeysWithNetwork.forEach(({ key, networks }) => {
        if (networks.includes(network)) {
          const _key = key.toLowerCase();
          this.isLegacy[_key] = false;
          this.dexKeys.push(key);
          this.dexInstances[_key] = new DexAdapter(
            this.network,
            key,
            this.dexHelper,
          );

          const sellAdaptersDex = (
            this.dexInstances[_key] as IDex<any, any, any>
          ).getAdapters(SwapSide.SELL);
          if (sellAdaptersDex)
            this.sellAdapters[_key] = sellAdaptersDex.map(
              ({ name, index }) => ({
                adapter: this.dexHelper.config.data.adapterAddresses[name],
                index,
              }),
            );

          const buyAdaptersDex = (
            this.dexInstances[_key] as IDex<any, any, any>
          ).getAdapters(SwapSide.BUY);
          if (buyAdaptersDex)
            this.buyAdapters[_key] = buyAdaptersDex.map(({ name, index }) => ({
              adapter: this.dexHelper.config.data.adapterAddresses[name],
              index,
            }));
        }
      });
    });

    this.directFunctionsNames = [...LegacyDexes, ...Dexes]
      .flatMap(dexAdapter => {
        const _dexAdapter = dexAdapter as IGetDirectFunctionName;
        return _dexAdapter.getDirectFunctionName
          ? _dexAdapter.getDirectFunctionName()
          : [];
      })
      .filter(x => !!x)
      .map(v => v.toLowerCase());

    this.uniswapV2Alias =
      this.network in UniswapV2Alias
        ? UniswapV2Alias[this.network].toLowerCase()
        : null;
  }

  getTxBuilderDexByKey(dexKey: string): IDexTxBuilder<any, any> {
    let _dexKey = this.getDexKeySpecial(dexKey);

    if (!this.dexInstances[_dexKey]) {
      const DexAdapter = this.dexToKeyMap[_dexKey];
      if (!DexAdapter)
        throw new Error(
          `${dexKey} dex is not supported for network(${this.network})!`,
        );

      this.dexInstances[_dexKey] = new (DexAdapter as LegacyDexConstructor)(
        this.dexHelper.config.data.augustusAddress,
        this.network,
        this.dexHelper.web3Provider,
      );
    }

    return this.dexInstances[_dexKey];
  }

  isDirectFunctionName(functionName: string): boolean {
    return this.directFunctionsNames.includes(functionName.toLowerCase());
  }

  getAllDexKeys() {
    return this.dexKeys;
  }

  getDexByKey(key: string): IDex<any, any, any> {
    const _key = key.toLowerCase();
    if (!(_key in this.isLegacy) || this.isLegacy[_key])
      throw new Error('Invalid Dex Key');

    return this.dexInstances[_key] as IDex<any, any, any>;
  }

  getAllDexAdapters(side: SwapSide = SwapSide.SELL) {
    return side === SwapSide.SELL ? this.sellAdapters : this.buyAdapters;
  }

  getDexKeySpecial(dexKey: string, isAdapters: boolean = false) {
    dexKey = dexKey.toLowerCase();
    if (!isAdapters && /^paraswappool(.*)/i.test(dexKey)) return 'zerox';
    else if ('uniswapforkoptimized' === dexKey) {
      if (!this.uniswapV2Alias)
        throw new Error(
          `${dexKey} dex is not supported for network(${this.network})!`,
        );
      return this.uniswapV2Alias;
    }
    return dexKey;
  }

  getAdapter(dexKey: string, side: SwapSide) {
    const specialDexKey = this.getDexKeySpecial(dexKey, true);
    return side === SwapSide.SELL
      ? this.sellAdapters[specialDexKey]
      : this.buyAdapters[specialDexKey];
  }
}<|MERGE_RESOLUTION|>--- conflicted
+++ resolved
@@ -43,15 +43,12 @@
 import { ParaSwapLimitOrders } from './paraswap-limit-orders/paraswap-limit-orders';
 import { AugustusRFQOrder } from './augustus-rfq';
 import Web3 from 'web3';
-<<<<<<< HEAD
-import { QuickSwapV3 } from './quickswap-v3';
-=======
 import { Solidly } from './solidly/solidly';
 import { Velodrome } from './solidly/forks-override/velodrome';
 import { SpiritSwapV2 } from './solidly/forks-override/spiritSwapV2';
 import { Synthetix } from './synthetix/synthetix';
 import { Cone } from './solidly/forks-override/cone';
->>>>>>> 6d1146e4
+import { QuickSwapV3 } from './quickswap-v3';
 
 const LegacyDexes = [
   Curve,
