import _ from 'lodash';
import { UnoptimizedRate } from '../types';
import { CurveV2 } from './curve-v2/curve-v2';
import { IDexTxBuilder, DexConstructor, IDex, IRouteOptimizer } from './idex';
import { JarvisV6 } from './jarvis-v6/jarvis-v6';
import { StablePool } from './stable-pool/stable-pool';
import { Weth } from './weth/weth';
import { PolygonMigrator } from './polygon-migrator/polygon-migrator';
import { UniswapV3 } from './uniswap-v3/uniswap-v3';
import { BalancerV2 } from './balancer-v2/balancer-v2';
import { balancerV2Merge } from './balancer-v2/optimizer';
import { UniswapV2 } from './uniswap-v2/uniswap-v2';
import { UniswapV2Alias } from './uniswap-v2/constants';
import { uniswapMerge } from './uniswap-v2/optimizer';
import { BiSwap } from './uniswap-v2/biswap';
import { MDEX } from './uniswap-v2/mdex';
import { Dfyn } from './uniswap-v2/dfyn';
import { Bancor } from './bancor/bancor';
import { Compound } from './compound/compound';
import { AaveV2 } from './aave-v2/aave-v2';
import { AaveV3 } from './aave-v3/aave-v3';
import { IdleDao } from './idle-dao/idle-dao';
import { DodoV1 } from './dodo-v1/dodo-v1';
import { DodoV2 } from './dodo-v2';
import { Smoothy } from './smoothy/smoothy';
import { Nerve } from './nerve/nerve';
import { IDexHelper } from '../dex-helper';
import { SwapSide } from '../constants';
import { Adapters } from '../types';
import { Lido } from './lido/lido';
import { Excalibur } from './uniswap-v2/excalibur';
import { MakerPsm } from './maker-psm/maker-psm';
import { KyberDmm } from './kyberdmm/kyberdmm';
import { GMX } from './gmx/gmx';
import { WooFiV2 } from './woo-fi-v2/woo-fi-v2';
import { ParaSwapLimitOrders } from './paraswap-limit-orders/paraswap-limit-orders';
import { AugustusRFQOrder } from './augustus-rfq';
import { Solidly } from './solidly/solidly';
import { SolidlyV3 } from './solidly-v3/solidly-v3';
import { Ramses } from './solidly/forks-override/ramses';
import { Thena } from './solidly/forks-override/thena';
import { Chronos } from './solidly/forks-override/chronos';
import { Velodrome } from './solidly/forks-override/velodrome';
import { VelodromeV2 } from './solidly/forks-override/velodromeV2';
import { Aerodrome } from './solidly/forks-override/aerodrome';
import { SpiritSwapV2 } from './solidly/forks-override/spiritSwapV2';
import { Synthetix } from './synthetix/synthetix';
import { Usdfi } from './solidly/forks-override/usdfi';
import { Equalizer } from './solidly/forks-override/equalizer';
import { Velocimeter } from './solidly/forks-override/velocimeter';
import { BalancerV1 } from './balancer-v1/balancer-v1';
import { balancerV1Merge } from './balancer-v1/optimizer';
import { CurveV1 } from './curve-v1/curve-v1';
import { CurveFork } from './curve-v1/forks/curve-forks/curve-forks';
import { Swerve } from './curve-v1/forks/swerve/swerve';
import { CurveV1Factory } from './curve-v1-factory/curve-v1-factory';
import { CurveV1StableNg } from './curve-v1-stable-ng/curve-v1-stable-ng';
import { curveV1Merge } from './curve-v1-factory/optimizer';
import { GenericRFQ } from './generic-rfq/generic-rfq';
import { WstETH } from './wsteth/wsteth';
import { WUSDM } from './wusdm/wusdm';
import { Camelot } from './camelot/camelot';
import { Hashflow } from './hashflow/hashflow';
import { Infusion } from './infusion/infusion';
import { SolidlyEthereum } from './solidly/solidly-ethereum';
import { MaverickV1 } from './maverick-v1/maverick-v1';
import { MaverickV2 } from './maverick-v2/maverick-v2';
import { QuickSwapV3 } from './quickswap/quickswap-v3';
import { ThenaFusion } from './quickswap/thena-fusion';
import { SwaapV2 } from './swaap-v2/swaap-v2';
import { TraderJoeV21 } from './trader-joe-v2.1/trader-joe-v2.1';
import { TraderJoeV22 } from './trader-joe-v2.1/trader-joe-v2.2';
import { PancakeswapV3 } from './pancakeswap-v3/pancakeswap-v3';
import { Algebra } from './algebra/algebra';
import { AngleTransmuter } from './angle-transmuter/angle-transmuter';
import { AngleStakedStable } from './angle-staked-stable/angle-staked-stable';
import { QuickPerps } from './quick-perps/quick-perps';
import { NomiswapV2 } from './uniswap-v2/nomiswap-v2';
import { Dexalot } from './dexalot/dexalot';
import { Wombat } from './wombat/wombat';
import { Swell } from './swell/swell';
import { PharaohV1 } from './solidly/forks-override/pharaohV1';
import { EtherFi } from './etherfi';
import { Spark } from './spark/spark';
import { VelodromeSlipstream } from './uniswap-v3/forks/velodrome-slipstream/velodrome-slipstream';
import { AaveV3Stata } from './aave-v3-stata/aave-v3-stata';
import { OSwap } from './oswap/oswap';
import { FluidDex } from './fluid-dex/fluid-dex';
import { ConcentratorArusd } from './concentrator-arusd/concentrator-arusd';
import { FxProtocolRusd } from './fx-protocol-rusd/fx-protocol-rusd';
import { AaveGsm } from './aave-gsm/aave-gsm';
import { LitePsm } from './lite-psm/lite-psm';
import { UsualBond } from './usual-bond/usual-bond';
import { StkGHO } from './stkgho/stkgho';
import { SkyConverter } from './sky-converter/sky-converter';

const LegacyDexes = [
  CurveV2,
  StablePool,
  Smoothy,
  Bancor,
  Compound,
  DodoV1,
  DodoV2,
  QuickSwapV3,
  ThenaFusion,
  TraderJoeV21,
  TraderJoeV22,
  Lido,
  AugustusRFQOrder,
  EtherFi,
];

const Dexes = [
  Dexalot,
  CurveV1,
  CurveFork,
  Swerve,
  BalancerV1,
  BalancerV2,
  UniswapV2,
  UniswapV3,
  Algebra,
  PancakeswapV3,
  VelodromeSlipstream,
  BiSwap,
  MDEX,
  Dfyn,
  Excalibur,
  AaveV2,
  AaveV3,
  IdleDao,
  KyberDmm,
  Weth,
  PolygonMigrator,
  MakerPsm,
  Nerve,
  GMX,
  JarvisV6,
  WooFiV2,
  ParaSwapLimitOrders,
  Solidly,
  SolidlyEthereum,
  SpiritSwapV2,
  Ramses,
  Thena,
  Chronos,
  Velodrome,
  VelodromeV2,
  Aerodrome,
  Equalizer,
  Velocimeter,
  Usdfi,
  Synthetix,
  CurveV1Factory,
  CurveV1StableNg,
  WstETH,
  WUSDM,
  Hashflow,
  Infusion,
  MaverickV1,
  MaverickV2,
  Camelot,
  SwaapV2,
  AngleTransmuter,
  AngleStakedStable,
  QuickPerps,
  NomiswapV2,
  SolidlyV3,
  Wombat,
  Swell,
  PharaohV1,
  Spark,
  AaveV3Stata,
  OSwap,
  ConcentratorArusd,
  FxProtocolRusd,
  AaveGsm,
  LitePsm,
<<<<<<< HEAD
  FluidDex,
=======
  UsualBond,
  StkGHO,
  SkyConverter,
>>>>>>> 72983370
];

export type LegacyDexConstructor = new (dexHelper: IDexHelper) => IDexTxBuilder<
  any,
  any
>;

interface IGetDirectFunctionName {
  getDirectFunctionName?(): string[];
  getDirectFunctionNameV6?(): string[];
}

export class DexAdapterService {
  dexToKeyMap: {
    [key: string]: LegacyDexConstructor | DexConstructor<any, any, any>;
  } = {};
  directFunctionsNames: string[];
  directFunctionsNamesV6: string[];
  dexInstances: {
    [key: string]: IDexTxBuilder<any, any> | IDex<any, any, any>;
  } = {};
  isLegacy: { [dexKey: string]: boolean } = {};
  // dexKeys only has keys for non legacy dexes
  dexKeys: string[] = [];
  genericRFQDexKeys: Set<string> = new Set();
  uniswapV2Alias: string | null;

  public routeOptimizers: IRouteOptimizer<UnoptimizedRate>[] = [
    balancerV1Merge,
    balancerV2Merge,
    uniswapMerge,
    curveV1Merge,
  ];

  constructor(
    public dexHelper: IDexHelper,
    public network: number,
    protected sellAdapters: Adapters = {},
    protected buyAdapters: Adapters = {},
  ) {
    LegacyDexes.forEach(DexAdapter => {
      DexAdapter.dexKeys.forEach(key => {
        this.dexToKeyMap[key.toLowerCase()] = DexAdapter;
        this.isLegacy[key.toLowerCase()] = true;
      });
    });

    const handleDex = (newDex: IDex<any, any, any>, key: string) => {
      const _key = key.toLowerCase();
      this.isLegacy[_key] = false;
      this.dexKeys.push(key);
      this.dexInstances[_key] = newDex;

      const sellAdaptersDex = (
        this.dexInstances[_key] as IDex<any, any, any>
      ).getAdapters(SwapSide.SELL);
      if (sellAdaptersDex)
        this.sellAdapters[_key] = sellAdaptersDex.map(({ name, index }) => ({
          adapter: this.dexHelper.config.data.adapterAddresses[name],
          index,
        }));

      const buyAdaptersDex = (
        this.dexInstances[_key] as IDex<any, any, any>
      ).getAdapters(SwapSide.BUY);
      if (buyAdaptersDex)
        this.buyAdapters[_key] = buyAdaptersDex.map(({ name, index }) => ({
          adapter: this.dexHelper.config.data.adapterAddresses[name],
          index,
        }));
    };

    Dexes.forEach(DexAdapter => {
      DexAdapter.dexKeysWithNetwork.forEach(({ key, networks }) => {
        if (networks.includes(network)) {
          const dex = new DexAdapter(network, key, dexHelper);
          handleDex(dex, key);
        }
      });
    });

    const rfqConfigs = dexHelper.config.data.rfqConfigs;
    Object.keys(dexHelper.config.data.rfqConfigs).forEach(rfqName => {
      const dex = new GenericRFQ(
        network,
        rfqName,
        dexHelper,
        rfqConfigs[rfqName],
      );
      handleDex(dex, rfqName);
      this.genericRFQDexKeys.add(rfqName.toLowerCase());
    });

    this.directFunctionsNames = [...LegacyDexes, ...Dexes]
      .flatMap(dexAdapter => {
        const _dexAdapter = dexAdapter as IGetDirectFunctionName;
        return _dexAdapter.getDirectFunctionName
          ? _dexAdapter.getDirectFunctionName()
          : [];
      })
      .filter(x => !!x)
      .map(v => v.toLowerCase());

    // include GenericRFQ, because it has direct method for v6
    this.directFunctionsNamesV6 = [...LegacyDexes, ...Dexes, GenericRFQ]
      .flatMap(dexAdapter => {
        const _dexAdapter = dexAdapter as IGetDirectFunctionName;
        return _dexAdapter.getDirectFunctionNameV6
          ? _dexAdapter.getDirectFunctionNameV6()
          : [];
      })
      .filter(x => !!x)
      .map(v => v.toLowerCase());

    this.uniswapV2Alias =
      this.network in UniswapV2Alias
        ? UniswapV2Alias[this.network].toLowerCase()
        : null;
  }

  getTxBuilderDexByKey(dexKey: string): IDexTxBuilder<any, any> {
    let _dexKey = this.getDexKeySpecial(dexKey);

    if (!this.dexInstances[_dexKey]) {
      const DexAdapter = this.dexToKeyMap[_dexKey];
      if (!DexAdapter)
        throw new Error(
          `${dexKey} dex is not supported for network(${this.network})!`,
        );

      this.dexInstances[_dexKey] = new (DexAdapter as LegacyDexConstructor)(
        this.dexHelper,
      );
    }

    return this.dexInstances[_dexKey];
  }

  isDirectFunctionName(functionName: string): boolean {
    return this.directFunctionsNames.includes(functionName.toLowerCase());
  }

  isDirectFunctionNameV6(functionName: string): boolean {
    return this.directFunctionsNamesV6.includes(functionName.toLowerCase());
  }

  getAllDexKeys() {
    return _.uniq(this.dexKeys);
  }

  getDexByKey(key: string): IDex<any, any, any> {
    const _key = key.toLowerCase();
    if (!(_key in this.isLegacy) || this.isLegacy[_key])
      throw new Error(`Invalid Dex Key ${key}`);

    return this.dexInstances[_key] as IDex<any, any, any>;
  }

  getAllDexAdapters(side: SwapSide = SwapSide.SELL) {
    return side === SwapSide.SELL ? this.sellAdapters : this.buyAdapters;
  }

  getDexKeySpecial(dexKey: string, isAdapters: boolean = false) {
    dexKey = dexKey.toLowerCase();
    if (this.genericRFQDexKeys.has(dexKey)) {
      return dexKey;
    }
    if ('uniswapforkoptimized' === dexKey) {
      if (!this.uniswapV2Alias)
        throw new Error(
          `${dexKey} dex is not supported for network(${this.network})!`,
        );
      return this.uniswapV2Alias;
    }
    return dexKey;
  }

  getAdapter(dexKey: string, side: SwapSide) {
    const specialDexKey = this.getDexKeySpecial(dexKey, true);
    return side === SwapSide.SELL
      ? this.sellAdapters[specialDexKey]
      : this.buyAdapters[specialDexKey];
  }

  doesPreProcessingRequireSequentiality(dexKey: string): boolean {
    try {
      const dex = this.getDexByKey(dexKey);
      return !!dex.needsSequentialPreprocessing;
    } catch (e) {
      return false;
    }
  }
}<|MERGE_RESOLUTION|>--- conflicted
+++ resolved
@@ -177,13 +177,10 @@
   FxProtocolRusd,
   AaveGsm,
   LitePsm,
-<<<<<<< HEAD
-  FluidDex,
-=======
   UsualBond,
   StkGHO,
   SkyConverter,
->>>>>>> 72983370
+  FluidDex,
 ];
 
 export type LegacyDexConstructor = new (dexHelper: IDexHelper) => IDexTxBuilder<
