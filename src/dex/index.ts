import _ from 'lodash';
import { UnoptimizedRate } from '../types';
import { CurveV2 } from './curve-v2/curve-v2';
import { IDexTxBuilder, DexConstructor, IDex, IRouteOptimizer } from './idex';
import { JarvisV6 } from './jarvis-v6/jarvis-v6';
import { StablePool } from './stable-pool/stable-pool';
import { Weth } from './weth/weth';
import { PolygonMigrator } from './polygon-migrator/polygon-migrator';
import { UniswapV3 } from './uniswap-v3/uniswap-v3';
import { BalancerV2 } from './balancer-v2/balancer-v2';
import { balancerV2Merge } from './balancer-v2/optimizer';
import { UniswapV2 } from './uniswap-v2/uniswap-v2';
import { UniswapV2Alias } from './uniswap-v2/constants';
import { uniswapMerge } from './uniswap-v2/optimizer';
import { BiSwap } from './uniswap-v2/biswap';
import { MDEX } from './uniswap-v2/mdex';
import { Dfyn } from './uniswap-v2/dfyn';
import { Bancor } from './bancor/bancor';
import { Compound } from './compound/compound';
import { AaveV2 } from './aave-v2/aave-v2';
import { AaveV3 } from './aave-v3/aave-v3';
import { DodoV1 } from './dodo-v1/dodo-v1';
import { DodoV2 } from './dodo-v2';
import { Smoothy } from './smoothy/smoothy';
import { Nerve } from './nerve/nerve';
import { IDexHelper } from '../dex-helper';
import { SwapSide } from '../constants';
import { Adapters } from '../types';
import { Lido } from './lido/lido';
import { KyberDmm } from './kyberdmm/kyberdmm';
import { GMX } from './gmx/gmx';
import { WooFiV2 } from './woo-fi-v2/woo-fi-v2';
import { ParaSwapLimitOrders } from './paraswap-limit-orders/paraswap-limit-orders';
import { AugustusRFQOrder } from './augustus-rfq';
import { Solidly } from './solidly/solidly';
import { SolidlyV3 } from './solidly-v3/solidly-v3';
import { Ramses } from './solidly/forks-override/ramses';
import { Thena } from './solidly/forks-override/thena';
import { Chronos } from './solidly/forks-override/chronos';
import { Velodrome } from './solidly/forks-override/velodrome';
import { VelodromeV2 } from './solidly/forks-override/velodromeV2';
import { Aerodrome } from './solidly/forks-override/aerodrome';
import { SpiritSwapV2 } from './solidly/forks-override/spiritSwapV2';
import { Synthetix } from './synthetix/synthetix';
import { Usdfi } from './solidly/forks-override/usdfi';
import { Equalizer } from './solidly/forks-override/equalizer';
import { Velocimeter } from './solidly/forks-override/velocimeter';
import { BalancerV1 } from './balancer-v1/balancer-v1';
import { balancerV1Merge } from './balancer-v1/optimizer';
import { CurveV1 } from './curve-v1/curve-v1';
import { CurveFork } from './curve-v1/forks/curve-forks/curve-forks';
import { Swerve } from './curve-v1/forks/swerve/swerve';
import { CurveV1Factory } from './curve-v1-factory/curve-v1-factory';
import { CurveV1StableNg } from './curve-v1-stable-ng/curve-v1-stable-ng';
import { curveV1Merge } from './curve-v1-factory/optimizer';
import { GenericRFQ } from './generic-rfq/generic-rfq';
import { WstETH } from './wsteth/wsteth';
import { ERC4626 } from './erc4626/erc4626';
import { Camelot } from './camelot/camelot';
import { Hashflow } from './hashflow/hashflow';
import { Infusion } from './infusion/infusion';
import { SolidlyEthereum } from './solidly/solidly-ethereum';
import { MaverickV1 } from './maverick-v1/maverick-v1';
import { MaverickV2 } from './maverick-v2/maverick-v2';
import { QuickSwapV3 } from './quickswap/quickswap-v3';
import { ThenaFusion } from './quickswap/thena-fusion';
import { SwaapV2 } from './swaap-v2/swaap-v2';
import { TraderJoeV21 } from './trader-joe-v2.1/trader-joe-v2.1';
import { TraderJoeV22 } from './trader-joe-v2.1/trader-joe-v2.2';
import { PancakeswapV3 } from './pancakeswap-v3/pancakeswap-v3';
import { Algebra } from './algebra/algebra';
import { AngleTransmuter } from './angle-transmuter/angle-transmuter';
import { AngleStakedStable } from './angle-staked-stable/angle-staked-stable';
import { NomiswapV2 } from './uniswap-v2/nomiswap-v2';
import { Dexalot } from './dexalot/dexalot';
import { Bebop } from './bebop/bebop';
import { Wombat } from './wombat/wombat';
import { Swell } from './swell/swell';
import { PharaohV1 } from './solidly/forks-override/pharaohV1';
import { EtherFi } from './etherfi';
import { Spark } from './spark/spark';
import { SparkPsm } from './spark/spark-psm';
import { VelodromeSlipstream } from './uniswap-v3/forks/velodrome-slipstream/velodrome-slipstream';
import { AaveV3Stata } from './aave-v3-stata/aave-v3-stata';
import { AaveV3StataV2 } from './aave-v3-stata-v2/aave-v3-stata-v2';
import { OSwap } from './oswap/oswap';
import { FluidDex } from './fluid-dex/fluid-dex';
import { FluidDexLite } from './fluid-dex-lite/fluid-dex-lite';
import { ConcentratorArusd } from './concentrator-arusd/concentrator-arusd';
import { FxProtocolRusd } from './fx-protocol-rusd/fx-protocol-rusd';
import { AaveGsm } from './aave-gsm/aave-gsm';
import { LitePsm } from './lite-psm/lite-psm';
import { StkGHO } from './stkgho/stkgho';
import { BalancerV3 } from './balancer-v3/balancer-v3';
import { balancerV3Merge } from './balancer-v3/optimizer';
import { SkyConverter } from './sky-converter/sky-converter';
import { Cables } from './cables/cables';
import { Stader } from './stader/stader';
import { UsualBond } from './usual/usual-bond';
import { UsualMWrappedM } from './usual/usual-m-wrapped-m';
import { UsualMUsd0 } from './usual/usual-m-usd0';
import { MWrappedM } from './usual/m-wrapped-m';
import { WrappedMM } from './usual/wrapped-m-m';
import { UsualPP } from './usual-pp/usual-pp';
import { AlgebraIntegral } from './algebra-integral/algebra-integral';
import { Ekubo } from './ekubo/ekubo';
import { UniswapV4 } from './uniswap-v4/uniswap-v4';
import { PancakeSwapV2 } from './uniswap-v2/pancake-swap-v2';
import { uniswapV4Merge } from './uniswap-v4/optimizer';
import { AaveV3PtRollOver } from './aave-v3-pt-roll-over/aave-v3-pt-roll-over';
import { RingV2 } from './uniswap-v2/ring-v2';
import { UsdcTransmuter } from './usdc-transmuter/usdc-transmuter';
<<<<<<< HEAD
import { Blackhole } from './solidly/forks-override/blackhole';
=======
import { BlackholeCL } from './algebra-integral/forks/blackhole-cl';
>>>>>>> e51df56d
import { BunniV2 } from './bunni-v2/bunni-v2';

const LegacyDexes = [
  CurveV2,
  StablePool,
  Smoothy,
  Bancor,
  Compound,
  DodoV1,
  DodoV2,
  QuickSwapV3,
  ThenaFusion,
  TraderJoeV21,
  TraderJoeV22,
  Lido,
  AugustusRFQOrder,
  EtherFi,
];

const Dexes = [
  Stader,
  Bebop,
  Dexalot,
  CurveV1,
  CurveFork,
  Swerve,
  BalancerV1,
  BalancerV2,
  BalancerV3,
  UniswapV2,
  UniswapV3,
  UniswapV4,
  Algebra,
  AlgebraIntegral,
  PancakeSwapV2,
  PancakeswapV3,
  VelodromeSlipstream,
  BiSwap,
  MDEX,
  Dfyn,
  AaveV2,
  AaveV3,
  KyberDmm,
  Weth,
  PolygonMigrator,
  Nerve,
  GMX,
  JarvisV6,
  WooFiV2,
  ParaSwapLimitOrders,
  Solidly,
  SolidlyEthereum,
  SpiritSwapV2,
  Ramses,
  Thena,
  Chronos,
  Velodrome,
  VelodromeV2,
  Aerodrome,
  Equalizer,
  Velocimeter,
  Usdfi,
  Synthetix,
  CurveV1Factory,
  CurveV1StableNg,
  WstETH,
  ERC4626,
  Hashflow,
  Infusion,
  MaverickV1,
  MaverickV2,
  Camelot,
  SwaapV2,
  AngleTransmuter,
  AngleStakedStable,
  NomiswapV2,
  SolidlyV3,
  Wombat,
  Swell,
  PharaohV1,
  Spark,
  SparkPsm,
  AaveV3Stata,
  AaveV3StataV2,
  OSwap,
  ConcentratorArusd,
  FxProtocolRusd,
  AaveGsm,
  LitePsm,
  UsualBond,
  StkGHO,
  SkyConverter,
  Cables,
  FluidDex,
  FluidDexLite,
  UsualMWrappedM,
  MWrappedM,
  WrappedMM,
  UsualMUsd0,
  UsualPP,
  Ekubo,
  AaveV3PtRollOver,
  RingV2,
  UsdcTransmuter,
<<<<<<< HEAD
  Blackhole,
=======
  BlackholeCL,
>>>>>>> e51df56d
  BunniV2,
];

export type LegacyDexConstructor = new (dexHelper: IDexHelper) => IDexTxBuilder<
  any,
  any
>;

interface IGetDirectFunctionName {
  getDirectFunctionName?(): string[];
  getDirectFunctionNameV6?(): string[];
}

export class DexAdapterService {
  dexToKeyMap: {
    [key: string]: LegacyDexConstructor | DexConstructor<any, any, any>;
  } = {};
  directFunctionsNames: string[];
  directFunctionsNamesV6: string[];
  dexInstances: {
    [key: string]: IDexTxBuilder<any, any> | IDex<any, any, any>;
  } = {};
  isLegacy: { [dexKey: string]: boolean } = {};
  // dexKeys only has keys for non legacy dexes
  dexKeys: string[] = [];
  genericRFQDexKeys: Set<string> = new Set();
  uniswapV2Alias: string | null;

  public routeOptimizers: IRouteOptimizer<UnoptimizedRate>[] = [
    balancerV1Merge,
    balancerV2Merge,
    balancerV3Merge,
    uniswapMerge,
    curveV1Merge,
    uniswapV4Merge,
  ];

  constructor(
    public dexHelper: IDexHelper,
    public network: number,
    protected sellAdapters: Adapters = {},
    protected buyAdapters: Adapters = {},
  ) {
    LegacyDexes.forEach(DexAdapter => {
      DexAdapter.dexKeys.forEach(key => {
        this.dexToKeyMap[key.toLowerCase()] = DexAdapter;
        this.isLegacy[key.toLowerCase()] = true;
      });
    });

    const handleDex = (newDex: IDex<any, any, any>, key: string) => {
      const _key = key.toLowerCase();
      this.isLegacy[_key] = false;
      this.dexKeys.push(key);
      this.dexInstances[_key] = newDex;

      const sellAdaptersDex = (
        this.dexInstances[_key] as IDex<any, any, any>
      ).getAdapters(SwapSide.SELL);
      if (sellAdaptersDex)
        this.sellAdapters[_key] = sellAdaptersDex.map(({ name, index }) => ({
          adapter: this.dexHelper.config.data.adapterAddresses[name],
          index,
        }));

      const buyAdaptersDex = (
        this.dexInstances[_key] as IDex<any, any, any>
      ).getAdapters(SwapSide.BUY);
      if (buyAdaptersDex)
        this.buyAdapters[_key] = buyAdaptersDex.map(({ name, index }) => ({
          adapter: this.dexHelper.config.data.adapterAddresses[name],
          index,
        }));
    };

    Dexes.forEach(DexAdapter => {
      DexAdapter.dexKeysWithNetwork.forEach(({ key, networks }) => {
        if (networks.includes(network)) {
          const dex = new DexAdapter(network, key, dexHelper);
          handleDex(dex, key);
        }
      });
    });

    const rfqConfigs = dexHelper.config.data.rfqConfigs;
    Object.keys(dexHelper.config.data.rfqConfigs).forEach(rfqName => {
      const dex = new GenericRFQ(
        network,
        rfqName,
        dexHelper,
        rfqConfigs[rfqName],
      );
      handleDex(dex, rfqName);
      this.genericRFQDexKeys.add(rfqName.toLowerCase());
    });

    this.directFunctionsNames = [...LegacyDexes, ...Dexes]
      .flatMap(dexAdapter => {
        const _dexAdapter = dexAdapter as IGetDirectFunctionName;
        return _dexAdapter.getDirectFunctionName
          ? _dexAdapter.getDirectFunctionName()
          : [];
      })
      .filter(x => !!x)
      .map(v => v.toLowerCase());

    // include GenericRFQ, because it has direct method for v6
    this.directFunctionsNamesV6 = [...LegacyDexes, ...Dexes, GenericRFQ]
      .flatMap(dexAdapter => {
        const _dexAdapter = dexAdapter as IGetDirectFunctionName;
        return _dexAdapter.getDirectFunctionNameV6
          ? _dexAdapter.getDirectFunctionNameV6()
          : [];
      })
      .filter(x => !!x)
      .map(v => v.toLowerCase());

    this.uniswapV2Alias =
      this.network in UniswapV2Alias
        ? UniswapV2Alias[this.network].toLowerCase()
        : null;
  }

  getTxBuilderDexByKey(dexKey: string): IDexTxBuilder<any, any> {
    let _dexKey = this.getDexKeySpecial(dexKey);

    if (!this.dexInstances[_dexKey]) {
      const DexAdapter = this.dexToKeyMap[_dexKey];
      if (!DexAdapter)
        throw new Error(
          `${dexKey} dex is not supported for network(${this.network})!`,
        );

      this.dexInstances[_dexKey] = new (DexAdapter as LegacyDexConstructor)(
        this.dexHelper,
      );
    }

    return this.dexInstances[_dexKey];
  }

  isDirectFunctionName(functionName: string): boolean {
    return this.directFunctionsNames.includes(functionName.toLowerCase());
  }

  isDirectFunctionNameV6(functionName: string): boolean {
    return this.directFunctionsNamesV6.includes(functionName.toLowerCase());
  }

  getAllDexKeys() {
    return _.uniq(this.dexKeys);
  }

  getDexByKey(key: string): IDex<any, any, any> {
    const _key = key.toLowerCase();
    if (!(_key in this.isLegacy) || this.isLegacy[_key])
      throw new Error(`Invalid Dex Key ${key}`);

    return this.dexInstances[_key] as IDex<any, any, any>;
  }

  getAllDexAdapters(side: SwapSide = SwapSide.SELL) {
    return side === SwapSide.SELL ? this.sellAdapters : this.buyAdapters;
  }

  getDexKeySpecial(dexKey: string, isAdapters: boolean = false) {
    dexKey = dexKey.toLowerCase();
    if (this.genericRFQDexKeys.has(dexKey)) {
      return dexKey;
    }
    if ('uniswapforkoptimized' === dexKey) {
      if (!this.uniswapV2Alias)
        throw new Error(
          `${dexKey} dex is not supported for network(${this.network})!`,
        );
      return this.uniswapV2Alias;
    }
    return dexKey;
  }

  getAdapter(dexKey: string, side: SwapSide) {
    const specialDexKey = this.getDexKeySpecial(dexKey, true);
    return side === SwapSide.SELL
      ? this.sellAdapters[specialDexKey]
      : this.buyAdapters[specialDexKey];
  }

  doesPreProcessingRequireSequentiality(dexKey: string): boolean {
    try {
      const dex = this.getDexByKey(dexKey);
      return !!dex.needsSequentialPreprocessing;
    } catch (e) {
      return false;
    }
  }
}<|MERGE_RESOLUTION|>--- conflicted
+++ resolved
@@ -110,11 +110,8 @@
 import { AaveV3PtRollOver } from './aave-v3-pt-roll-over/aave-v3-pt-roll-over';
 import { RingV2 } from './uniswap-v2/ring-v2';
 import { UsdcTransmuter } from './usdc-transmuter/usdc-transmuter';
-<<<<<<< HEAD
 import { Blackhole } from './solidly/forks-override/blackhole';
-=======
 import { BlackholeCL } from './algebra-integral/forks/blackhole-cl';
->>>>>>> e51df56d
 import { BunniV2 } from './bunni-v2/bunni-v2';
 
 const LegacyDexes = [
@@ -219,11 +216,8 @@
   AaveV3PtRollOver,
   RingV2,
   UsdcTransmuter,
-<<<<<<< HEAD
   Blackhole,
-=======
   BlackholeCL,
->>>>>>> e51df56d
   BunniV2,
 ];
 
