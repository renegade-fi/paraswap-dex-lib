import _ from 'lodash';
import { UnoptimizedRate } from '../types';
import { CurveV2 } from './curve-v2/curve-v2';
import { IDexTxBuilder, DexConstructor, IDex, IRouteOptimizer } from './idex';
import { JarvisV6 } from './jarvis-v6/jarvis-v6';
import { StablePool } from './stable-pool/stable-pool';
import { Weth } from './weth/weth';
import { PolygonMigrator } from './polygon-migrator/polygon-migrator';
import { UniswapV3 } from './uniswap-v3/uniswap-v3';
import { BalancerV2 } from './balancer-v2/balancer-v2';
import { balancerV2Merge } from './balancer-v2/optimizer';
import { UniswapV2 } from './uniswap-v2/uniswap-v2';
import { UniswapV2Alias } from './uniswap-v2/constants';
import { uniswapMerge } from './uniswap-v2/optimizer';
import { BiSwap } from './uniswap-v2/biswap';
import { MDEX } from './uniswap-v2/mdex';
import { Dfyn } from './uniswap-v2/dfyn';
import { Bancor } from './bancor/bancor';
import { Compound } from './compound/compound';
import { AaveV2 } from './aave-v2/aave-v2';
import { AaveV3 } from './aave-v3/aave-v3';
import { IdleDao } from './idle-dao/idle-dao';
import { DodoV1 } from './dodo-v1/dodo-v1';
import { DodoV2 } from './dodo-v2';
import { Smoothy } from './smoothy/smoothy';
import { Nerve } from './nerve/nerve';
import { IDexHelper } from '../dex-helper';
import { SwapSide } from '../constants';
import { Adapters } from '../types';
import { Lido } from './lido/lido';
import { Excalibur } from './uniswap-v2/excalibur';
import { MakerPsm } from './maker-psm/maker-psm';
import { KyberDmm } from './kyberdmm/kyberdmm';
import { GMX } from './gmx/gmx';
import { WooFiV2 } from './woo-fi-v2/woo-fi-v2';
import { ParaSwapLimitOrders } from './paraswap-limit-orders/paraswap-limit-orders';
import { AugustusRFQOrder } from './augustus-rfq';
import { Solidly } from './solidly/solidly';
import { SolidlyV3 } from './solidly-v3/solidly-v3';
import { Ramses } from './solidly/forks-override/ramses';
import { Thena } from './solidly/forks-override/thena';
import { Chronos } from './solidly/forks-override/chronos';
import { Velodrome } from './solidly/forks-override/velodrome';
import { VelodromeV2 } from './solidly/forks-override/velodromeV2';
import { Aerodrome } from './solidly/forks-override/aerodrome';
import { SpiritSwapV2 } from './solidly/forks-override/spiritSwapV2';
import { Synthetix } from './synthetix/synthetix';
import { Usdfi } from './solidly/forks-override/usdfi';
import { Equalizer } from './solidly/forks-override/equalizer';
import { Velocimeter } from './solidly/forks-override/velocimeter';
import { BalancerV1 } from './balancer-v1/balancer-v1';
import { balancerV1Merge } from './balancer-v1/optimizer';
import { CurveV1 } from './curve-v1/curve-v1';
import { CurveFork } from './curve-v1/forks/curve-forks/curve-forks';
import { Swerve } from './curve-v1/forks/swerve/swerve';
import { CurveV1Factory } from './curve-v1-factory/curve-v1-factory';
import { CurveV1StableNg } from './curve-v1-stable-ng/curve-v1-stable-ng';
import { curveV1Merge } from './curve-v1-factory/optimizer';
import { GenericRFQ } from './generic-rfq/generic-rfq';
import { WstETH } from './wsteth/wsteth';
import { ERC4626 } from './erc4626/erc4626';
import { Camelot } from './camelot/camelot';
import { Hashflow } from './hashflow/hashflow';
import { Infusion } from './infusion/infusion';
import { SolidlyEthereum } from './solidly/solidly-ethereum';
import { MaverickV1 } from './maverick-v1/maverick-v1';
import { MaverickV2 } from './maverick-v2/maverick-v2';
import { QuickSwapV3 } from './quickswap/quickswap-v3';
import { ThenaFusion } from './quickswap/thena-fusion';
import { SwaapV2 } from './swaap-v2/swaap-v2';
import { TraderJoeV21 } from './trader-joe-v2.1/trader-joe-v2.1';
import { TraderJoeV22 } from './trader-joe-v2.1/trader-joe-v2.2';
import { PancakeswapV3 } from './pancakeswap-v3/pancakeswap-v3';
import { Algebra } from './algebra/algebra';
import { AngleTransmuter } from './angle-transmuter/angle-transmuter';
import { AngleStakedStable } from './angle-staked-stable/angle-staked-stable';
import { QuickPerps } from './quick-perps/quick-perps';
import { NomiswapV2 } from './uniswap-v2/nomiswap-v2';
import { Dexalot } from './dexalot/dexalot';
import { Bebop } from './bebop/bebop';
import { Wombat } from './wombat/wombat';
import { Swell } from './swell/swell';
import { PharaohV1 } from './solidly/forks-override/pharaohV1';
import { EtherFi } from './etherfi';
import { Spark } from './spark/spark';
import { SparkPsm } from './spark/spark-psm';
import { VelodromeSlipstream } from './uniswap-v3/forks/velodrome-slipstream/velodrome-slipstream';
import { AaveV3Stata } from './aave-v3-stata/aave-v3-stata';
import { AaveV3StataV2 } from './aave-v3-stata-v2/aave-v3-stata-v2';
import { OSwap } from './oswap/oswap';
import { FluidDex } from './fluid-dex/fluid-dex';
import { ConcentratorArusd } from './concentrator-arusd/concentrator-arusd';
import { FxProtocolRusd } from './fx-protocol-rusd/fx-protocol-rusd';
import { AaveGsm } from './aave-gsm/aave-gsm';
import { LitePsm } from './lite-psm/lite-psm';
import { StkGHO } from './stkgho/stkgho';
import { BalancerV3 } from './balancer-v3/balancer-v3';
import { balancerV3Merge } from './balancer-v3/optimizer';
import { SkyConverter } from './sky-converter/sky-converter';
import { Cables } from './cables/cables';
import { Stader } from './stader/stader';
import { UsualBond } from './usual/usual-bond';
import { UsualMWrappedM } from './usual/usual-m-wrapped-m';
import { UsualMUsd0 } from './usual/usual-m-usd0';
import { MWrappedM } from './usual/m-wrapped-m';
import { WrappedMM } from './usual/wrapped-m-m';
import { UsualPP } from './usual-pp/usual-pp';
import { Ekubo } from './ekubo/ekubo';
import { UniswapV4 } from './uniswap-v4/uniswap-v4';
import { PancakeSwapV2 } from './uniswap-v2/pancake-swap-v2';
import { uniswapV4Merge } from './uniswap-v4/optimizer';
<<<<<<< HEAD
import { MiroMigrator } from './miro-migrator/miro-migrator';
=======
import { RingV2 } from './uniswap-v2/ring-v2';
>>>>>>> d32a0aac

const LegacyDexes = [
  CurveV2,
  StablePool,
  Smoothy,
  Bancor,
  Compound,
  DodoV1,
  DodoV2,
  QuickSwapV3,
  ThenaFusion,
  TraderJoeV21,
  TraderJoeV22,
  Lido,
  AugustusRFQOrder,
  EtherFi,
];

const Dexes = [
  Stader,
  Bebop,
  Dexalot,
  CurveV1,
  CurveFork,
  Swerve,
  BalancerV1,
  BalancerV2,
  BalancerV3,
  UniswapV2,
  UniswapV3,
  UniswapV4,
  Algebra,
  PancakeSwapV2,
  PancakeswapV3,
  VelodromeSlipstream,
  BiSwap,
  MDEX,
  Dfyn,
  Excalibur,
  AaveV2,
  AaveV3,
  IdleDao,
  KyberDmm,
  Weth,
  PolygonMigrator,
  MakerPsm,
  Nerve,
  GMX,
  JarvisV6,
  WooFiV2,
  ParaSwapLimitOrders,
  Solidly,
  SolidlyEthereum,
  SpiritSwapV2,
  Ramses,
  Thena,
  Chronos,
  Velodrome,
  VelodromeV2,
  Aerodrome,
  Equalizer,
  Velocimeter,
  Usdfi,
  Synthetix,
  CurveV1Factory,
  CurveV1StableNg,
  WstETH,
  ERC4626,
  Hashflow,
  Infusion,
  MaverickV1,
  MaverickV2,
  Camelot,
  SwaapV2,
  AngleTransmuter,
  AngleStakedStable,
  QuickPerps,
  NomiswapV2,
  SolidlyV3,
  Wombat,
  Swell,
  PharaohV1,
  Spark,
  SparkPsm,
  AaveV3Stata,
  AaveV3StataV2,
  OSwap,
  ConcentratorArusd,
  FxProtocolRusd,
  AaveGsm,
  LitePsm,
  UsualBond,
  StkGHO,
  SkyConverter,
  Cables,
  FluidDex,
  UsualMWrappedM,
  MWrappedM,
  WrappedMM,
  UsualMUsd0,
  UsualPP,
  Ekubo,
<<<<<<< HEAD
  MiroMigrator,
=======
  RingV2,
>>>>>>> d32a0aac
];

export type LegacyDexConstructor = new (dexHelper: IDexHelper) => IDexTxBuilder<
  any,
  any
>;

interface IGetDirectFunctionName {
  getDirectFunctionName?(): string[];
  getDirectFunctionNameV6?(): string[];
}

export class DexAdapterService {
  dexToKeyMap: {
    [key: string]: LegacyDexConstructor | DexConstructor<any, any, any>;
  } = {};
  directFunctionsNames: string[];
  directFunctionsNamesV6: string[];
  dexInstances: {
    [key: string]: IDexTxBuilder<any, any> | IDex<any, any, any>;
  } = {};
  isLegacy: { [dexKey: string]: boolean } = {};
  // dexKeys only has keys for non legacy dexes
  dexKeys: string[] = [];
  genericRFQDexKeys: Set<string> = new Set();
  uniswapV2Alias: string | null;

  public routeOptimizers: IRouteOptimizer<UnoptimizedRate>[] = [
    balancerV1Merge,
    balancerV2Merge,
    balancerV3Merge,
    uniswapMerge,
    curveV1Merge,
    uniswapV4Merge,
  ];

  constructor(
    public dexHelper: IDexHelper,
    public network: number,
    protected sellAdapters: Adapters = {},
    protected buyAdapters: Adapters = {},
  ) {
    LegacyDexes.forEach(DexAdapter => {
      DexAdapter.dexKeys.forEach(key => {
        this.dexToKeyMap[key.toLowerCase()] = DexAdapter;
        this.isLegacy[key.toLowerCase()] = true;
      });
    });

    const handleDex = (newDex: IDex<any, any, any>, key: string) => {
      const _key = key.toLowerCase();
      this.isLegacy[_key] = false;
      this.dexKeys.push(key);
      this.dexInstances[_key] = newDex;

      const sellAdaptersDex = (
        this.dexInstances[_key] as IDex<any, any, any>
      ).getAdapters(SwapSide.SELL);
      if (sellAdaptersDex)
        this.sellAdapters[_key] = sellAdaptersDex.map(({ name, index }) => ({
          adapter: this.dexHelper.config.data.adapterAddresses[name],
          index,
        }));

      const buyAdaptersDex = (
        this.dexInstances[_key] as IDex<any, any, any>
      ).getAdapters(SwapSide.BUY);
      if (buyAdaptersDex)
        this.buyAdapters[_key] = buyAdaptersDex.map(({ name, index }) => ({
          adapter: this.dexHelper.config.data.adapterAddresses[name],
          index,
        }));
    };

    Dexes.forEach(DexAdapter => {
      DexAdapter.dexKeysWithNetwork.forEach(({ key, networks }) => {
        if (networks.includes(network)) {
          const dex = new DexAdapter(network, key, dexHelper);
          handleDex(dex, key);
        }
      });
    });

    const rfqConfigs = dexHelper.config.data.rfqConfigs;
    Object.keys(dexHelper.config.data.rfqConfigs).forEach(rfqName => {
      const dex = new GenericRFQ(
        network,
        rfqName,
        dexHelper,
        rfqConfigs[rfqName],
      );
      handleDex(dex, rfqName);
      this.genericRFQDexKeys.add(rfqName.toLowerCase());
    });

    this.directFunctionsNames = [...LegacyDexes, ...Dexes]
      .flatMap(dexAdapter => {
        const _dexAdapter = dexAdapter as IGetDirectFunctionName;
        return _dexAdapter.getDirectFunctionName
          ? _dexAdapter.getDirectFunctionName()
          : [];
      })
      .filter(x => !!x)
      .map(v => v.toLowerCase());

    // include GenericRFQ, because it has direct method for v6
    this.directFunctionsNamesV6 = [...LegacyDexes, ...Dexes, GenericRFQ]
      .flatMap(dexAdapter => {
        const _dexAdapter = dexAdapter as IGetDirectFunctionName;
        return _dexAdapter.getDirectFunctionNameV6
          ? _dexAdapter.getDirectFunctionNameV6()
          : [];
      })
      .filter(x => !!x)
      .map(v => v.toLowerCase());

    this.uniswapV2Alias =
      this.network in UniswapV2Alias
        ? UniswapV2Alias[this.network].toLowerCase()
        : null;
  }

  getTxBuilderDexByKey(dexKey: string): IDexTxBuilder<any, any> {
    let _dexKey = this.getDexKeySpecial(dexKey);

    if (!this.dexInstances[_dexKey]) {
      const DexAdapter = this.dexToKeyMap[_dexKey];
      if (!DexAdapter)
        throw new Error(
          `${dexKey} dex is not supported for network(${this.network})!`,
        );

      this.dexInstances[_dexKey] = new (DexAdapter as LegacyDexConstructor)(
        this.dexHelper,
      );
    }

    return this.dexInstances[_dexKey];
  }

  isDirectFunctionName(functionName: string): boolean {
    return this.directFunctionsNames.includes(functionName.toLowerCase());
  }

  isDirectFunctionNameV6(functionName: string): boolean {
    return this.directFunctionsNamesV6.includes(functionName.toLowerCase());
  }

  getAllDexKeys() {
    return _.uniq(this.dexKeys);
  }

  getDexByKey(key: string): IDex<any, any, any> {
    const _key = key.toLowerCase();
    if (!(_key in this.isLegacy) || this.isLegacy[_key])
      throw new Error(`Invalid Dex Key ${key}`);

    return this.dexInstances[_key] as IDex<any, any, any>;
  }

  getAllDexAdapters(side: SwapSide = SwapSide.SELL) {
    return side === SwapSide.SELL ? this.sellAdapters : this.buyAdapters;
  }

  getDexKeySpecial(dexKey: string, isAdapters: boolean = false) {
    dexKey = dexKey.toLowerCase();
    if (this.genericRFQDexKeys.has(dexKey)) {
      return dexKey;
    }
    if ('uniswapforkoptimized' === dexKey) {
      if (!this.uniswapV2Alias)
        throw new Error(
          `${dexKey} dex is not supported for network(${this.network})!`,
        );
      return this.uniswapV2Alias;
    }
    return dexKey;
  }

  getAdapter(dexKey: string, side: SwapSide) {
    const specialDexKey = this.getDexKeySpecial(dexKey, true);
    return side === SwapSide.SELL
      ? this.sellAdapters[specialDexKey]
      : this.buyAdapters[specialDexKey];
  }

  doesPreProcessingRequireSequentiality(dexKey: string): boolean {
    try {
      const dex = this.getDexByKey(dexKey);
      return !!dex.needsSequentialPreprocessing;
    } catch (e) {
      return false;
    }
  }
}<|MERGE_RESOLUTION|>--- conflicted
+++ resolved
@@ -109,11 +109,8 @@
 import { UniswapV4 } from './uniswap-v4/uniswap-v4';
 import { PancakeSwapV2 } from './uniswap-v2/pancake-swap-v2';
 import { uniswapV4Merge } from './uniswap-v4/optimizer';
-<<<<<<< HEAD
 import { MiroMigrator } from './miro-migrator/miro-migrator';
-=======
 import { RingV2 } from './uniswap-v2/ring-v2';
->>>>>>> d32a0aac
 
 const LegacyDexes = [
   CurveV2,
@@ -216,11 +213,8 @@
   UsualMUsd0,
   UsualPP,
   Ekubo,
-<<<<<<< HEAD
   MiroMigrator,
-=======
   RingV2,
->>>>>>> d32a0aac
 ];
 
 export type LegacyDexConstructor = new (dexHelper: IDexHelper) => IDexTxBuilder<
