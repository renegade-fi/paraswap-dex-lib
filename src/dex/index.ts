import { UnoptimizedRate } from '../types';
import { CurveV2 } from './curve-v2';
import { IDexTxBuilder, DexContructor, IDex, IRouteOptimizer } from './idex';
import { Jarvis } from './jarvis';
import { JarvisV6 } from './jarvis-v6/jarvis-v6';
import { StablePool } from './stable-pool';
import { Weth } from './weth/weth';
import { ZeroX } from './zerox';
import { UniswapV3 } from './uniswap-v3/uniswap-v3';
import { BalancerV2 } from './balancer-v2/balancer-v2';
import { balancerV2Merge } from './balancer-v2/optimizer';
import { UniswapV2 } from './uniswap-v2/uniswap-v2';
import { UniswapV2Alias } from './uniswap-v2/constants';
import { uniswapMerge } from './uniswap-v2/optimizer';
import { BiSwap } from './uniswap-v2/biswap';
import { MDEX } from './uniswap-v2/mdex';
import { Dfyn } from './uniswap-v2/dfyn';
import { Bancor } from './bancor';
import { BProtocol } from './bProtocol';
import { MStable } from './mStable';
import { Shell } from './shell';
import { Onebit } from './onebit';
import { Compound } from './compound';
import { AaveV1 } from './aave-v1/aave-v1';
import { AaveV2 } from './aave-v2/aave-v2';
import { AaveV3 } from './aave-v3/aave-v3';
import { OneInchLp } from './OneInchLp';
import { DodoV1 } from './dodo-v1';
import { DodoV2 } from './dodo-v2';
import { Smoothy } from './smoothy';
import { Nerve } from './nerve/nerve';
import { IDexHelper } from '../dex-helper';
import { SwapSide } from '../constants';
import { Adapters } from '../types';
import { Lido } from './lido';
import { Excalibur } from './uniswap-v2/excalibur';
import { MakerPsm } from './maker-psm/maker-psm';
import { KyberDmm } from './kyberdmm/kyberdmm';
import { Platypus } from './platypus/platypus';
import { Wombat } from './wombat/wombat';
import { GMX } from './gmx/gmx';
import { WooFiV2 } from './woo-fi-v2/woo-fi-v2';
import { ParaSwapLimitOrders } from './paraswap-limit-orders/paraswap-limit-orders';
import { AugustusRFQOrder } from './augustus-rfq';
import { Solidly } from './solidly/solidly';
import { Ramses } from './solidly/forks-override/ramses';
import { Thena } from './solidly/forks-override/thena';
import { Chronos } from './solidly/forks-override/chronos';
import { Velodrome } from './solidly/forks-override/velodrome';
import { VelodromeV2 } from './solidly/forks-override/velodromeV2';
import { Aerodrome } from './solidly/forks-override/aerodrome';
import { SpiritSwapV2 } from './solidly/forks-override/spiritSwapV2';
import { Synthetix } from './synthetix/synthetix';
import { Cone } from './solidly/forks-override/cone';
import { SoliSnek } from './solidly/forks-override/solisnek';
import { Equalizer } from './solidly/forks-override/equalizer';
import { BalancerV1 } from './balancer-v1/balancer-v1';
import { balancerV1Merge } from './balancer-v1/optimizer';
import { CurveV1 } from './curve-v1/curve-v1';
import { CurveFork } from './curve-v1/forks/curve-forks/curve-forks';
import { Swerve } from './curve-v1/forks/swerve/swerve';
import { CurveV1Factory } from './curve-v1-factory/curve-v1-factory';
import { GenericRFQ } from './generic-rfq/generic-rfq';
import { SwaapV1 } from './swaap-v1/swaap-v1';
import { WstETH } from './wsteth/wsteth';
import { Camelot } from './camelot/camelot';
import { Hashflow } from './hashflow/hashflow';
import { SolidlyEthereum } from './solidly/solidly-ethereum';
import { MaverickV1 } from './maverick-v1/maverick-v1';
import { QuickSwapV3 } from './quickswap/quickswap-v3';
import { ThenaFusion } from './quickswap/thena-fusion';
import { TraderJoeV2 } from './trader-joe-v2';
import { SwaapV2 } from './swaap-v2/swaap-v2';
import { SpiritSwapV3 } from './quickswap/spiritswap-v3';
import { TraderJoeV21 } from './trader-joe-v2.1';
import { PancakeswapV3 } from './pancakeswap-v3/pancakeswap-v3';
import { Algebra } from './algebra/algebra';
import { QuickPerps } from './quick-perps/quick-perps';
import { NomiswapV2 } from './uniswap-v2/nomiswap-v2';

const LegacyDexes = [
  CurveV2,
  StablePool,
  Smoothy,
  ZeroX,
  Bancor,
  BProtocol,
  MStable,
  Shell,
  Onebit,
  Compound,
  OneInchLp,
  DodoV1,
  DodoV2,
  QuickSwapV3,
  ThenaFusion,
  SpiritSwapV3,
  TraderJoeV2,
  TraderJoeV21,
  Jarvis,
  Lido,
  AugustusRFQOrder,
];

const Dexes = [
  CurveV1,
  CurveFork,
  Swerve,
  BalancerV1,
  BalancerV2,
  UniswapV2,
  UniswapV3,
  Algebra,
  PancakeswapV3,
  BiSwap,
  MDEX,
  Dfyn,
  Excalibur,
  AaveV1,
  AaveV2,
  AaveV3,
  KyberDmm,
  Weth,
  MakerPsm,
  Nerve,
  Platypus,
  GMX,
  JarvisV6,
  WooFiV2,
  ParaSwapLimitOrders,
  Solidly,
  SolidlyEthereum,
  SpiritSwapV2,
  Ramses,
  Thena,
  Chronos,
  Velodrome,
  VelodromeV2,
  Aerodrome,
  Cone,
  SoliSnek,
  Equalizer,
  Synthetix,
  CurveV1Factory,
  SwaapV1,
  WstETH,
<<<<<<< HEAD
  Wombat,
=======
  Hashflow,
  MaverickV1,
  Camelot,
  SwaapV2,
  QuickPerps,
  NomiswapV2,
>>>>>>> b9746bb7
];

export type LegacyDexConstructor = new (dexHelper: IDexHelper) => IDexTxBuilder<
  any,
  any
>;

interface IGetDirectFunctionName {
  getDirectFunctionName?(): string[];
}

export class DexAdapterService {
  dexToKeyMap: {
    [key: string]: LegacyDexConstructor | DexContructor<any, any, any>;
  } = {};
  directFunctionsNames: string[];
  dexInstances: {
    [key: string]: IDexTxBuilder<any, any> | IDex<any, any, any>;
  } = {};
  isLegacy: { [dexKey: string]: boolean } = {};
  // dexKeys only has keys for non legacy dexes
  dexKeys: string[] = [];
  genericRFQDexKeys: Set<string> = new Set();
  uniswapV2Alias: string | null;

  public routeOptimizers: IRouteOptimizer<UnoptimizedRate>[] = [
    balancerV1Merge,
    balancerV2Merge,
    uniswapMerge,
  ];

  constructor(
    public dexHelper: IDexHelper,
    public network: number,
    protected sellAdapters: Adapters = {},
    protected buyAdapters: Adapters = {},
  ) {
    LegacyDexes.forEach(DexAdapter => {
      DexAdapter.dexKeys.forEach(key => {
        this.dexToKeyMap[key.toLowerCase()] = DexAdapter;
        this.isLegacy[key.toLowerCase()] = true;
      });
    });

    const handleDex = (newDex: IDex<any, any, any>, key: string) => {
      const _key = key.toLowerCase();
      this.isLegacy[_key] = false;
      this.dexKeys.push(key);
      this.dexInstances[_key] = newDex;

      const sellAdaptersDex = (
        this.dexInstances[_key] as IDex<any, any, any>
      ).getAdapters(SwapSide.SELL);
      if (sellAdaptersDex)
        this.sellAdapters[_key] = sellAdaptersDex.map(({ name, index }) => ({
          adapter: this.dexHelper.config.data.adapterAddresses[name],
          index,
        }));

      const buyAdaptersDex = (
        this.dexInstances[_key] as IDex<any, any, any>
      ).getAdapters(SwapSide.BUY);
      if (buyAdaptersDex)
        this.buyAdapters[_key] = buyAdaptersDex.map(({ name, index }) => ({
          adapter: this.dexHelper.config.data.adapterAddresses[name],
          index,
        }));
    };

    Dexes.forEach(DexAdapter => {
      DexAdapter.dexKeysWithNetwork.forEach(({ key, networks }) => {
        if (networks.includes(network)) {
          const dex = new DexAdapter(network, key, dexHelper);
          handleDex(dex, key);
        }
      });
    });

    const rfqConfigs = dexHelper.config.data.rfqConfigs;
    Object.keys(dexHelper.config.data.rfqConfigs).forEach(rfqName => {
      const dex = new GenericRFQ(
        network,
        rfqName,
        dexHelper,
        rfqConfigs[rfqName],
      );
      handleDex(dex, rfqName);
      this.genericRFQDexKeys.add(rfqName.toLowerCase());
    });

    this.directFunctionsNames = [...LegacyDexes, ...Dexes]
      .flatMap(dexAdapter => {
        const _dexAdapter = dexAdapter as IGetDirectFunctionName;
        return _dexAdapter.getDirectFunctionName
          ? _dexAdapter.getDirectFunctionName()
          : [];
      })
      .filter(x => !!x)
      .map(v => v.toLowerCase());

    this.uniswapV2Alias =
      this.network in UniswapV2Alias
        ? UniswapV2Alias[this.network].toLowerCase()
        : null;
  }

  getTxBuilderDexByKey(dexKey: string): IDexTxBuilder<any, any> {
    let _dexKey = this.getDexKeySpecial(dexKey);

    if (!this.dexInstances[_dexKey]) {
      const DexAdapter = this.dexToKeyMap[_dexKey];
      if (!DexAdapter)
        throw new Error(
          `${dexKey} dex is not supported for network(${this.network})!`,
        );

      this.dexInstances[_dexKey] = new (DexAdapter as LegacyDexConstructor)(
        this.dexHelper,
      );
    }

    return this.dexInstances[_dexKey];
  }

  isDirectFunctionName(functionName: string): boolean {
    return this.directFunctionsNames.includes(functionName.toLowerCase());
  }

  getAllDexKeys() {
    return this.dexKeys;
  }

  getDexByKey(key: string): IDex<any, any, any> {
    const _key = key.toLowerCase();
    if (!(_key in this.isLegacy) || this.isLegacy[_key])
      throw new Error(`Invalid Dex Key ${key}`);

    return this.dexInstances[_key] as IDex<any, any, any>;
  }

  getAllDexAdapters(side: SwapSide = SwapSide.SELL) {
    return side === SwapSide.SELL ? this.sellAdapters : this.buyAdapters;
  }

  getDexKeySpecial(dexKey: string, isAdapters: boolean = false) {
    dexKey = dexKey.toLowerCase();
    if (this.genericRFQDexKeys.has(dexKey)) {
      return dexKey;
    }
    if (!isAdapters && /^paraswappool(.*)/i.test(dexKey)) return 'zerox';
    else if ('uniswapforkoptimized' === dexKey) {
      if (!this.uniswapV2Alias)
        throw new Error(
          `${dexKey} dex is not supported for network(${this.network})!`,
        );
      return this.uniswapV2Alias;
    }
    return dexKey;
  }

  getAdapter(dexKey: string, side: SwapSide) {
    const specialDexKey = this.getDexKeySpecial(dexKey, true);
    return side === SwapSide.SELL
      ? this.sellAdapters[specialDexKey]
      : this.buyAdapters[specialDexKey];
  }

  doesPreProcessingRequireSequentiality(dexKey: string): boolean {
    try {
      const dex = this.getDexByKey(dexKey);
      return !!dex.needsSequentialPreprocessing;
    } catch (e) {
      return false;
    }
  }
}<|MERGE_RESOLUTION|>--- conflicted
+++ resolved
@@ -144,16 +144,13 @@
   CurveV1Factory,
   SwaapV1,
   WstETH,
-<<<<<<< HEAD
-  Wombat,
-=======
   Hashflow,
   MaverickV1,
   Camelot,
   SwaapV2,
   QuickPerps,
   NomiswapV2,
->>>>>>> b9746bb7
+  Wombat,
 ];
 
 export type LegacyDexConstructor = new (dexHelper: IDexHelper) => IDexTxBuilder<
@@ -320,13 +317,4 @@
       ? this.sellAdapters[specialDexKey]
       : this.buyAdapters[specialDexKey];
   }
-
-  doesPreProcessingRequireSequentiality(dexKey: string): boolean {
-    try {
-      const dex = this.getDexByKey(dexKey);
-      return !!dex.needsSequentialPreprocessing;
-    } catch (e) {
-      return false;
-    }
-  }
 }