--- conflicted
+++ resolved
@@ -79,16 +79,13 @@
 import { TraderJoeV21 } from './trader-joe-v2.1';
 import { PancakeswapV3 } from './pancakeswap-v3/pancakeswap-v3';
 import { Algebra } from './algebra/algebra';
-<<<<<<< HEAD
 import { AngleStakedStable } from './angle-staked-stable/angle-staked-stable';
-=======
 import { QuickPerps } from './quick-perps/quick-perps';
 import { NomiswapV2 } from './uniswap-v2/nomiswap-v2';
 import { Dexalot } from './dexalot/dexalot';
 import { Smardex } from './smardex/smardex';
 import { Wombat } from './wombat/wombat';
 import { Swell } from './swell/swell';
->>>>>>> 6721d0fd
 
 const LegacyDexes = [
   CurveV2,
@@ -164,16 +161,13 @@
   MaverickV1,
   Camelot,
   SwaapV2,
-<<<<<<< HEAD
   AngleStakedStable,
-=======
   QuickPerps,
   NomiswapV2,
   SolidlyV3,
   Smardex,
   Wombat,
   Swell,
->>>>>>> 6721d0fd
 ];
 
 export type LegacyDexConstructor = new (dexHelper: IDexHelper) => IDexTxBuilder<
