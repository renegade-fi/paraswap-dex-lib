--- conflicted
+++ resolved
@@ -14,15 +14,10 @@
   TransferFeeParams,
 } from '../../types';
 import {
-<<<<<<< HEAD
   Network,
   NULL_ADDRESS,
   SRC_TOKEN_PARASWAP_TRANSFERS,
-=======
   ETHER_ADDRESS,
-  Network,
-  NULL_ADDRESS,
->>>>>>> fa3fd178
   SwapSide,
 } from '../../constants';
 import * as CALLDATA_GAS_COST from '../../calldata-gas-cost';
