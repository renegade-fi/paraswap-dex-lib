--- conflicted
+++ resolved
@@ -7,16 +7,7 @@
   Token,
 } from '../../types';
 import { Logger } from 'log4js';
-<<<<<<< HEAD
-import {
-  Network,
-  NULL_ADDRESS,
-  SUBGRAPH_TIMEOUT,
-  SwapSide,
-} from '../../constants';
-=======
 import { Network, NULL_ADDRESS, SwapSide } from '../../constants';
->>>>>>> d08ef189
 import { IDexHelper } from '../../dex-helper';
 import { ExchangePrices, PoolPrices, PoolLiquidity } from '../../types';
 import { getDexKeysWithNetwork, isETHAddress } from '../../utils';
