import dotenv from 'dotenv';
dotenv.config();

import { testE2E } from '../../../tests/utils-e2e';
import { Tokens, Holders } from '../../../tests/constants-e2e';
import {
  Network,
  ProviderURL,
  ContractMethod,
  SwapSide,
} from '../../constants';
import { JsonRpcProvider } from '@ethersproject/providers';

jest.setTimeout(50 * 1000);

describe('BalancerV2 E2E', () => {
  describe('BalancerV2 MAINNET', () => {
    const dexKey = 'BalancerV2';
    const network = Network.MAINNET;
    const tokens = Tokens[Network.MAINNET];
    const holders = Holders[Network.MAINNET];
    const provider = new JsonRpcProvider(ProviderURL[network]);

    describe('Simpleswap', () => {
      it('ETH -> TOKEN', async () => {
        await testE2E(
          tokens['ETH'],
          tokens['USDC'],
          holders['ETH'],
          '7000000000000000000',
          SwapSide.SELL,
          dexKey,
          ContractMethod.simpleSwap,
          network,
          provider,
        );
      });
      it('TOKEN -> ETH', async () => {
        await testE2E(
          tokens['USDC'],
          tokens['ETH'],
          holders['USDC'],
          '2000000000',
          SwapSide.SELL,
          dexKey,
          ContractMethod.simpleSwap,
          network,
          provider,
        );
      });
      it('TOKEN -> TOKEN', async () => {
        await testE2E(
          tokens['USDC'],
          tokens['WETH'],
          holders['USDC'],
          '20000000',
          SwapSide.SELL,
          dexKey,
          ContractMethod.simpleSwap,
          network,
          provider,
        );
      });
      it('MAIN TOKEN -> BPT, LinearPool', async () => {
        // Linear Pools allow swaps between main token (i.e. USDT) and pools BPT
        await testE2E(
          tokens['USDT'],
          tokens['BBAUSDT'],
          holders['USDT'],
          '20000000',
          SwapSide.SELL,
          dexKey,
          ContractMethod.simpleSwap,
          network,
          provider,
        );
      });
      it('MAIN TOKEN -> WRAPPED TOKEN, LinearPool', async () => {
        await testE2E(
          tokens['USDT'],
          tokens['waUSDT'],
          holders['USDT'],
          '20000000',
          SwapSide.SELL,
          dexKey,
          ContractMethod.simpleSwap,
          network,
          provider,
        );
      });
<<<<<<< HEAD
      it('TOKEN -> TOKEN', async () => {
        await testE2E(
          tokens['DAI'],
          tokens['USDC'],
          holders['DAI'],
          '1000000000000000000',
          SwapSide.SELL,
          dexKey,
          ContractMethod.simpleSwap,
          network,
          provider,
        );
      });
      // NO HOLDERS OF BBADAI AS ALL IN VAULT
      // it('BPT -> TOKEN, LinearPool', async () => {
=======
      // NO HOLDERS OF waUSDT (ONLY VAULT)
      // it('WRAPPED TOKEN -> BPT, LinearPool', async () => {
      //   // Linear Pools allow swaps between wrapped token (i.e. waUSDT) and pools BPT
      //   await testE2E(
      //     tokens['waUSDT'],
      //     tokens['BBAUSDT'],
      //     holders['waUSDT'],
      //     '20000000',
      //     SwapSide.SELL,
      //     dexKey,
      //     ContractMethod.simpleSwap,
      //     network,
      //     provider,
      //   );
      // });
      // NO HOLDERS OF BBADAI (ONLY VAULT)
      // it('WRAPPED TOKEN -> MAIN TOKEN, LinearPool', async () => {
      //   await testE2E(
      //     tokens['waUSDT'],
      //     tokens['BBAUSDT'],
      //     holders['waUSDT'],
      //     '20000000',
      //     SwapSide.SELL,
      //     dexKey,
      //     ContractMethod.simpleSwap,
      //     network,
      //     provider,
      //   );
      // });
      // NO HOLDERS OF BBADAI (ONLY VAULT)
      // it('BPT -> MAIN TOKEN, LinearPool', async () => {
>>>>>>> 3398d40b
      //   // Linear Pools allow swaps between main token (i.e. USDT) and pools BPT
      //   await testE2E(
      //     tokens['BBADAI'],
      //     tokens['DAI'],
      //     holders['BBADAI'],
      //     '20000000',
      //     SwapSide.SELL,
      //     dexKey,
      //     ContractMethod.simpleSwap,
      //     network,
      //     provider,
      //   );
      // });
      // it('BPT -> WRAPPED TOKEN, LinearPool', async () => {
      //   // Linear Pools allow swaps between wrapped token (i.e. waDAI) and pools BPT
      //   await testE2E(
      //     tokens['BBADAI'],
      //     tokens['waDAI'],
      //     holders['BBADAI'],
      //     '20000000',
      //     SwapSide.SELL,
      //     dexKey,
      //     ContractMethod.simpleSwap,
      //     network,
      //     provider,
      //   );
      // });
      it('BPT -> TOKEN, PhantomStablePool', async () => {
        // PhamtomStable allows swaps between BPT and tokens
        await testE2E(
          tokens['BBAUSD'],
          tokens['BBADAI'],
          holders['BBAUSD'],
          '20000000000',
          SwapSide.SELL,
          dexKey,
          ContractMethod.simpleSwap,
          network,
          provider,
        );
      });
      it('MAIN TOKEN -> BPT, ERC4626 Linear Pool', async () => {
        await testE2E(
          tokens['DAI'],
          tokens['BBFDAI'],
          holders['DAI'],
          '20000000000',
          SwapSide.SELL,
          dexKey,
          ContractMethod.simpleSwap,
          network,
          provider,
        );
      });
    });

    describe('Multiswap', () => {
      it('ETH -> TOKEN', async () => {
        await testE2E(
          tokens['ETH'],
          tokens['WBTC'],
          holders['ETH'],
          '7000000000000000000',
          SwapSide.SELL,
          dexKey,
          ContractMethod.multiSwap,
          network,
          provider,
        );
      });
      it('TOKEN -> ETH', async () => {
        await testE2E(
          tokens['USDC'],
          tokens['ETH'],
          holders['USDC'],
          '2000000000',
          SwapSide.SELL,
          dexKey,
          ContractMethod.multiSwap,
          network,
          provider,
        );
      });
      it('TOKEN -> TOKEN', async () => {
        await testE2E(
          tokens['USDC'],
          tokens['WBTC'],
          holders['USDC'],
          '2000000000',
          SwapSide.SELL,
          dexKey,
          ContractMethod.multiSwap,
          network,
          provider,
        );
      });
      it('MAIN TOKEN -> BPT, LinearPool', async () => {
        // Linear Pools allow swaps between main token (i.e. USDT) and pools BPT
        await testE2E(
          tokens['USDT'],
          tokens['BBAUSDT'],
          holders['USDT'],
          '20000000',
          SwapSide.SELL,
          dexKey,
          ContractMethod.multiSwap,
          network,
          provider,
        );
      });
      it('MAIN TOKEN -> WRAPPED TOKEN, LinearPool', async () => {
        await testE2E(
          tokens['USDT'],
          tokens['waUSDT'],
          holders['USDT'],
          '20000000',
          SwapSide.SELL,
          dexKey,
          ContractMethod.multiSwap,
          network,
          provider,
        );
      });
      it('BPT -> TOKEN, PhantomStablePool', async () => {
        // PhamtomStable allows swaps between BPT and tokens
        await testE2E(
          tokens['BBAUSD'],
          tokens['BBAUSDT'],
          holders['BBAUSD'],
          '20000000000',
          SwapSide.SELL,
          dexKey,
          ContractMethod.multiSwap,
          network,
          provider,
        );
      });
      it('MAIN TOKEN -> BPT, ERC4626 Linear Pool', async () => {
        await testE2E(
          tokens['DAI'],
          tokens['BBFDAI'],
          holders['DAI'],
          '20000000000',
          SwapSide.SELL,
          dexKey,
          ContractMethod.multiSwap,
          network,
          provider,
        );
      });
    });

    //BUY is not currently supported for BalancerV2
    //describe('SimpleBuy', () => {
    //  it('ETH -> TOKEN buy', async () => {
    //    await testE2E(
    //      tokens['ETH'],
    //      tokens['WBTC'],
    //      holders['ETH'],
    //      '35000000',
    //      SwapSide.BUY,
    //      dexKey,
    //      ContractMethod.simpleBuy,
    //      network,
    //      provider,
    //    );
    //  });
    //  it('TOKEN -> ETH buy', async () => {
    //    await testE2E(
    //      tokens['USDC'],
    //      tokens['ETH'],
    //      holders['USDC'],
    //      '1000000000000000000',
    //      SwapSide.BUY,
    //      dexKey,
    //      ContractMethod.simpleBuy,
    //      network,
    //      provider,
    //    );
    //  });
    //  it('TOKEN -> TOKEN buy', async () => {
    //    await testE2E(
    //      tokens['USDC'],
    //      tokens['WETH'],
    //      holders['USDC'],
    //      '1000000000000000000',
    //      SwapSide.BUY,
    //      dexKey,
    //      ContractMethod.simpleBuy,
    //      network,
    //      provider,
    //    );
    //  });
    //});
  });
});<|MERGE_RESOLUTION|>--- conflicted
+++ resolved
@@ -88,23 +88,6 @@
           provider,
         );
       });
-<<<<<<< HEAD
-      it('TOKEN -> TOKEN', async () => {
-        await testE2E(
-          tokens['DAI'],
-          tokens['USDC'],
-          holders['DAI'],
-          '1000000000000000000',
-          SwapSide.SELL,
-          dexKey,
-          ContractMethod.simpleSwap,
-          network,
-          provider,
-        );
-      });
-      // NO HOLDERS OF BBADAI AS ALL IN VAULT
-      // it('BPT -> TOKEN, LinearPool', async () => {
-=======
       // NO HOLDERS OF waUSDT (ONLY VAULT)
       // it('WRAPPED TOKEN -> BPT, LinearPool', async () => {
       //   // Linear Pools allow swaps between wrapped token (i.e. waUSDT) and pools BPT
@@ -136,7 +119,6 @@
       // });
       // NO HOLDERS OF BBADAI (ONLY VAULT)
       // it('BPT -> MAIN TOKEN, LinearPool', async () => {
->>>>>>> 3398d40b
       //   // Linear Pools allow swaps between main token (i.e. USDT) and pools BPT
       //   await testE2E(
       //     tokens['BBADAI'],
