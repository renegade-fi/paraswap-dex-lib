import { Interface } from '@ethersproject/abi';
import { DeepReadonly } from 'ts-essentials';
import _ from 'lodash';
import {
  Token,
  Address,
  ExchangePrices,
  Log,
  AdapterExchangeParam,
  SimpleExchangeParam,
  PoolLiquidity,
  Logger,
} from '../../types';
import {
  SwapSide,
  ETHER_ADDRESS,
  NULL_ADDRESS,
  MAX_INT,
  MAX_UINT,
  Network,
  SUBGRAPH_TIMEOUT,
} from '../../constants';
import { StablePool, WeightedPool } from './balancer-v2-pool';
import { PhantomStablePool } from './PhantomStablePool';
import { LinearPool } from './LinearPool';
import VaultABI from '../../abi/balancer-v2/vault.json';
import { StatefulEventSubscriber } from '../../stateful-event-subscriber';
<<<<<<< HEAD
import { getDexKeysWithNetwork, getBigIntPow } from '../../utils';
import { IDex } from '../../dex/idex';
import { IDexHelper } from '../../dex-helper/idex-helper';
=======
import { wrapETH, getDexKeysWithNetwork, getBigIntPow } from '../../utils';
import { IDex } from '../idex';
import { IDexHelper } from '../../dex-helper';
>>>>>>> d1f66b68
import {
  PoolState,
  SubgraphPoolBase,
  BalancerV2Data,
  BalancerParam,
  OptimizedBalancerV2Data,
  SwapTypes,
  PoolStateMap,
} from './types';
import { SimpleExchange } from '../simple-exchange';
import { BalancerConfig, Adapters } from './config';

const fetchAllPools = `query ($count: Int) {
  pools: pools(first: $count, orderBy: totalLiquidity, orderDirection: desc, where: {swapEnabled: true, poolType_in: ["MetaStable", "Stable", "Weighted", "LiquidityBootstrapping", "Investment", "StablePhantom", "AaveLinear", "ERC4626Linear"]}) {
    id
    address
    poolType
    tokens {
      address
      decimals
    }
    mainIndex
    wrappedIndex
  }
}`;

// These should match the Balancer Pool types available on Subgraph
enum BalancerPoolTypes {
  Weighted = 'Weighted',
  Stable = 'Stable',
  MetaStable = 'MetaStable',
  LiquidityBootstrapping = 'LiquidityBootstrapping',
  Investment = 'Investment',
  AaveLinear = 'AaveLinear',
  StablePhantom = 'StablePhantom',
  ERC4626Linear = 'ERC4626Linear',
}

const BALANCER_V2_CHUNKS = 10;
const MAX_POOL_CNT = 1000; // Taken from SOR
const POOL_CACHE_TTL = 60 * 60; // 1hr

function typecastReadOnlyPoolState(pool: DeepReadonly<PoolState>): PoolState {
  return _.cloneDeep(pool) as PoolState;
}

export class BalancerV2EventPool extends StatefulEventSubscriber<PoolStateMap> {
  public vaultInterface: Interface;

  handlers: {
    [event: string]: (event: any, pool: PoolState, log: Log) => PoolState;
  } = {};

  pools: {
    [type: string]: WeightedPool | StablePool | LinearPool | PhantomStablePool;
  };

  public allPools: SubgraphPoolBase[] = [];
  vaultDecoder: (log: Log) => any;

  addressesSubscribed: string[];

  eventSupportedPoolTypes = [
    'Stable',
    'Weighted',
    'LiquidityBootstrapping',
    'Investment',
  ];

  constructor(
    protected parentName: string,
    protected network: number,
    protected vaultAddress: Address,
    protected subgraphURL: string,
    protected dexHelper: IDexHelper,
    logger: Logger,
  ) {
    super(parentName, logger);
    this.vaultInterface = new Interface(VaultABI);
    const weightedPool = new WeightedPool(
      this.vaultAddress,
      this.vaultInterface,
    );
    const stablePool = new StablePool(this.vaultAddress, this.vaultInterface);
    const stablePhantomPool = new PhantomStablePool(
      this.vaultAddress,
      this.vaultInterface,
    );
    const linearPool = new LinearPool(this.vaultAddress, this.vaultInterface);

    this.pools = {};
    this.pools[BalancerPoolTypes.Weighted] = weightedPool;
    this.pools[BalancerPoolTypes.Stable] = stablePool;
    this.pools[BalancerPoolTypes.MetaStable] = stablePool;
    this.pools[BalancerPoolTypes.LiquidityBootstrapping] = weightedPool;
    this.pools[BalancerPoolTypes.Investment] = weightedPool;
    this.pools[BalancerPoolTypes.AaveLinear] = linearPool;
    // ERC4626Linear has the same maths and ABI as AaveLinear (has different factory)
    this.pools[BalancerPoolTypes.ERC4626Linear] = linearPool;
    this.pools[BalancerPoolTypes.StablePhantom] = stablePhantomPool;
    this.vaultDecoder = (log: Log) => this.vaultInterface.parseLog(log);
    this.addressesSubscribed = [vaultAddress];

    // Add default handlers
    this.handlers['Swap'] = this.handleSwap.bind(this);
    this.handlers['PoolBalanceChanged'] =
      this.handlePoolBalanceChanged.bind(this);
  }

  protected processLog(
    state: DeepReadonly<PoolStateMap>,
    log: Readonly<Log>,
  ): DeepReadonly<PoolStateMap> | null {
    const _state: PoolStateMap = {};
    for (const [address, pool] of Object.entries(state))
      _state[address] = typecastReadOnlyPoolState(pool);

    try {
      const event = this.vaultDecoder(log);
      if (event.name in this.handlers) {
        const poolAddress = event.args.poolId.slice(0, 42).toLowerCase();
        // Only update the _state if we are tracking the pool
        if (poolAddress in _state) {
          _state[poolAddress] = this.handlers[event.name](
            event,
            _state[poolAddress],
            log,
          );
        }
      }
      return _state;
    } catch (e) {
      this.logger.error(
        `Error_${this.parentName}_processLog could not parse the log with topic ${log.topics}:`,
        e,
      );
      return null;
    }
  }

  async fetchAllSubgraphPools(): Promise<SubgraphPoolBase[]> {
    const cacheKey = 'AllSubgraphPools';
    const cachedPools = await this.dexHelper.cache.get(
      this.parentName,
      this.network,
      cacheKey,
    );
    if (cachedPools) {
      const allPools = JSON.parse(cachedPools);
      this.logger.info(
        `Got ${allPools.length} ${this.parentName}_${this.network} pools from cache`,
      );
      return allPools;
    }

    this.logger.info(
      `Fetching ${this.parentName}_${this.network} Pools from subgraph`,
    );
    const variables = {
      count: MAX_POOL_CNT,
    };
    const { data } = await this.dexHelper.httpRequest.post(
      this.subgraphURL,
      { query: fetchAllPools, variables },
      SUBGRAPH_TIMEOUT,
    );

    if (!(data && data.pools))
      throw new Error('Unable to fetch pools from the subgraph');

    this.dexHelper.cache.setex(
      this.parentName,
      this.network,
      cacheKey,
      POOL_CACHE_TTL,
      JSON.stringify(data.pools),
    );
    const allPools = data.pools;
    this.logger.info(
      `Got ${allPools.length} ${this.parentName}_${this.network} pools from subgraph`,
    );
    return allPools;
  }

  async generateState(blockNumber: number): Promise<Readonly<PoolStateMap>> {
    const allPools = await this.fetchAllSubgraphPools();
    this.allPools = allPools;
    const eventSupportedPools = allPools.filter(pool =>
      this.eventSupportedPoolTypes.includes(pool.poolType),
    );
    const allPoolsLatestState = await this.getOnChainState(
      eventSupportedPools,
      blockNumber,
    );
    return allPoolsLatestState;
  }

  handleSwap(event: any, pool: PoolState, log: Log): PoolState {
    const tokenIn = event.args.tokenIn.toLowerCase();
    const amountIn = BigInt(event.args.amountIn.toString());
    const tokenOut = event.args.tokenOut.toLowerCase();
    const amountOut = BigInt(event.args.amountOut.toString());
    pool.tokens[tokenIn].balance += amountIn;
    pool.tokens[tokenOut].balance -= amountOut;
    return pool;
  }

  handlePoolBalanceChanged(event: any, pool: PoolState, log: Log): PoolState {
    const tokens = event.args.tokens.map((t: string) => t.toLowerCase());
    const deltas = event.args.deltas.map((d: any) => BigInt(d.toString()));
    const fees = event.args.protocolFeeAmounts.map((d: any) =>
      BigInt(d.toString()),
    ) as bigint[];
    tokens.forEach((t: string, i: number) => {
      const diff = deltas[i] - fees[i];
      pool.tokens[t].balance += diff;
    });
    return pool;
  }

  isSupportedPool(poolType: string): boolean {
    const supportedPoolTypes: string[] = Object.values(BalancerPoolTypes);
    return supportedPoolTypes.includes(poolType);
  }

  getPricesPool(
    from: Token,
    to: Token,
    pool: SubgraphPoolBase,
    poolState: PoolState,
    amounts: bigint[],
    unitVolume: bigint,
    side: SwapSide,
  ): { unit: bigint; prices: bigint[] } | null {
    if (!this.isSupportedPool(pool.poolType)) {
      console.error(`Unsupported Pool Type: ${pool.poolType}`);
      return null;
    }

    const _amounts = [unitVolume, ...amounts.slice(1)];

    const poolPairData = this.pools[pool.poolType].parsePoolPairData(
      pool,
      poolState,
      from.address,
      to.address,
    );

    if (
      !this.pools[pool.poolType].checkBalance(
        amounts,
        unitVolume,
        side,
        poolPairData as any,
      )
    )
      return null;

    const _prices = this.pools[pool.poolType].onSell(
      _amounts,
      poolPairData as any,
    );
    return { unit: _prices[0], prices: [0n, ..._prices.slice(1)] };
  }

  async getOnChainState(
    subgraphPoolBase: SubgraphPoolBase[],
    blockNumber: number,
  ): Promise<PoolStateMap> {
    const multiCallData = subgraphPoolBase
      .map(pool => {
        if (!this.isSupportedPool(pool.poolType)) return [];

        return this.pools[pool.poolType].getOnChainCalls(pool);
      })
      .flat();

    // 500 is an arbitrary number chosen based on the blockGasLimit
    const slicedMultiCallData = _.chunk(multiCallData, 500);

    const returnData = (
      await Promise.all(
        slicedMultiCallData.map(async _multiCallData =>
          this.dexHelper.multiContract.methods
            .tryAggregate(false, _multiCallData)
            .call({}, blockNumber),
        ),
      )
    ).flat();

    let i = 0;
    const onChainStateMap = subgraphPoolBase.reduce(
      (acc: { [address: string]: PoolState }, pool) => {
        if (!this.isSupportedPool(pool.poolType)) return acc;

        const [decoded, newIndex] = this.pools[
          pool.poolType
        ].decodeOnChainCalls(pool, returnData, i);
        i = newIndex;
        acc = { ...acc, ...decoded };
        return acc;
      },
      {},
    );

    return onChainStateMap;
  }
}

export class BalancerV2
  extends SimpleExchange
  implements IDex<BalancerV2Data, BalancerParam, OptimizedBalancerV2Data>
{
  protected eventPools: BalancerV2EventPool;

  readonly hasConstantPriceLargeAmounts = false;

  public static dexKeysWithNetwork: { key: string; networks: Network[] }[] =
    getDexKeysWithNetwork(BalancerConfig);

  logger: Logger;

  constructor(
    protected network: Network,
    protected dexKey: string,
    protected dexHelper: IDexHelper,
    protected vaultAddress: Address = BalancerConfig[dexKey][network]
      .vaultAddress,
    protected subgraphURL: string = BalancerConfig[dexKey][network].subgraphURL,
    protected adapters = Adapters[network],
  ) {
    super(dexHelper.config.data.augustusAddress, dexHelper.provider);
    this.logger = dexHelper.getLogger(dexKey);
    this.eventPools = new BalancerV2EventPool(
      dexKey,
      network,
      vaultAddress,
      subgraphURL,
      dexHelper,
      this.logger,
    );
  }

  async setupEventPools(blockNumber: number) {
    const poolState = await this.eventPools.generateState(blockNumber);
    this.eventPools.setState(poolState, blockNumber);
    this.dexHelper.blockManager.subscribeToLogs(
      this.eventPools,
      this.eventPools.addressesSubscribed,
      blockNumber,
    );
  }

  async initializePricing(blockNumber: number) {
    await this.setupEventPools(blockNumber);
  }

  getPools(from: Token, to: Token): SubgraphPoolBase[] {
    return this.eventPools.allPools
      .filter(
        p =>
          p.tokens.some(
            token => token.address.toLowerCase() === from.address.toLowerCase(),
          ) &&
          p.tokens.some(
            token => token.address.toLowerCase() === to.address.toLowerCase(),
          ),
      )
      .slice(0, 10);
  }

  getAdapters(side: SwapSide): { name: string; index: number }[] | null {
    if (side === SwapSide.BUY) return null;
    return this.adapters;
  }

  async getPoolIdentifiers(
    from: Token,
    to: Token,
    side: SwapSide,
    blockNumber: number,
  ): Promise<string[]> {
    if (side === SwapSide.BUY) return [];
    const _from = this.dexHelper.config.wrapETH(from);
    const _to = this.dexHelper.config.wrapETH(to);

    const pools = this.getPools(_from, _to);

    return pools.map(
      ({ address }) => `${this.dexKey}_${address.toLowerCase()}`,
    );
  }

  async getPricesVolume(
    from: Token,
    to: Token,
    amounts: bigint[],
    side: SwapSide,
    blockNumber: number,
    limitPools?: string[],
  ): Promise<null | ExchangePrices<BalancerV2Data>> {
    if (side === SwapSide.BUY) return null;
    try {
      const _from = this.dexHelper.config.wrapETH(from);
      const _to = this.dexHelper.config.wrapETH(to);

      const allPools = this.getPools(_from, _to);
      const allowedPools = limitPools
        ? allPools.filter(({ address }) =>
            limitPools.includes(`${this.dexKey}_${address.toLowerCase()}`),
          )
        : allPools;

      if (!allowedPools.length) return null;

      const unitVolume = getBigIntPow(
        (side === SwapSide.SELL ? _from : _to).decimals,
      );

      const quoteUnitVolume = getBigIntPow(
        (side === SwapSide.SELL ? _to : _from).decimals,
      );

      const poolStates = await this.eventPools.getState(blockNumber);
      if (!poolStates) {
        this.logger.error(`getState returned null`);
        return null;
      }

      const missingPools = allowedPools.filter(
        pool => !(pool.address.toLowerCase() in poolStates),
      );

      const missingPoolsStateMap = missingPools.length
        ? await this.eventPools.getOnChainState(missingPools, blockNumber)
        : {};

      const poolPrices = allowedPools
        .map((pool: SubgraphPoolBase) => {
          const poolAddress = pool.address.toLowerCase();
          const poolState =
            poolStates[poolAddress] || missingPoolsStateMap[poolAddress];
          if (!poolState) {
            this.logger.error(`Unable to find the poolState ${poolAddress}`);
            return null;
          }
          // TODO: re-check what should be the current block time stamp
          try {
            const res = this.eventPools.getPricesPool(
              _from,
              _to,
              pool,
              poolState,
              amounts,
              unitVolume,
              side,
            );
            if (!res) return;
            return {
              unit: res.unit,
              prices: res.prices,
              data: {
                poolId: pool.id,
              },
              poolAddresses: [poolAddress],
              exchange: this.dexKey,
              gasCost: 150 * 1000,
              poolIdentifier: `${this.dexKey}_${poolAddress}`,
            };
          } catch (e) {
            this.logger.error(
              `Error_getPrices ${from.symbol || from.address}, ${
                to.symbol || to.address
              }, ${side}, ${pool.address}:`,
              e,
            );
            return null;
          }
        })
        .filter(p => !!p);
      return poolPrices as ExchangePrices<BalancerV2Data>;
    } catch (e) {
      this.logger.error(
        `Error_getPrices ${from.symbol || from.address}, ${
          to.symbol || to.address
        }, ${side}:`,
        e,
      );
      return null;
    }
  }

  getAdapterParam(
    srcToken: string,
    destToken: string,
    srcAmount: string,
    destAmount: string,
    data: OptimizedBalancerV2Data,
    side: SwapSide,
  ): AdapterExchangeParam {
    const params = this.getBalancerParam(
      srcToken,
      destToken,
      srcAmount,
      destAmount,
      data,
      side,
    );

    const payload = this.abiCoder.encodeParameter(
      {
        ParentStruct: {
          'swaps[]': {
            poolId: 'bytes32',
            assetInIndex: 'uint256',
            assetOutIndex: 'uint256',
            amount: 'uint256',
            userData: 'bytes',
          },
          assets: 'address[]',
          funds: {
            sender: 'address',
            fromInternalBalance: 'bool',
            recipient: 'address',
            toInternalBalance: 'bool',
          },
          limits: 'int256[]',
          deadline: 'uint256',
        },
      },
      {
        swaps: params[1],
        assets: params[2],
        funds: params[3],
        limits: params[4],
        deadline: params[5],
      },
    );

    return {
      targetExchange: this.vaultAddress,
      payload,
      networkFee: '0',
    };
  }

  private getBalancerParam(
    srcToken: string,
    destToken: string,
    srcAmount: string,
    destAmount: string,
    data: OptimizedBalancerV2Data,
    side: SwapSide,
  ): BalancerParam {
    // BalancerV2 Uses Address(0) as ETH
    const assets = [srcToken, destToken].map(t =>
      t.toLowerCase() === ETHER_ADDRESS.toLowerCase() ? NULL_ADDRESS : t,
    );

    const swaps = data.swaps.map(s => ({
      poolId: s.poolId,
      assetInIndex: 0,
      assetOutIndex: 1,
      amount: s.amount,
      userData: '0x',
    }));

    const funds = {
      sender: this.augustusAddress,
      recipient: this.augustusAddress,
      fromInternalBalance: false,
      toInternalBalance: false,
    };

    const limits = [MAX_INT, MAX_INT];

    const params: BalancerParam = [
      side === SwapSide.SELL ? SwapTypes.SwapExactIn : SwapTypes.SwapExactOut,
      swaps,
      assets,
      funds,
      limits,
      MAX_UINT,
    ];

    return params;
  }

  async getSimpleParam(
    srcToken: string,
    destToken: string,
    srcAmount: string,
    destAmount: string,
    data: OptimizedBalancerV2Data,
    side: SwapSide,
  ): Promise<SimpleExchangeParam> {
    const params = this.getBalancerParam(
      srcToken,
      destToken,
      srcAmount,
      destAmount,
      data,
      side,
    );

    const swapData = this.eventPools.vaultInterface.encodeFunctionData(
      'batchSwap',
      params,
    );

    return this.buildSimpleParamWithoutWETHConversion(
      srcToken,
      srcAmount,
      destToken,
      destAmount,
      swapData,
      this.vaultAddress,
    );
  }

  async getTopPoolsForToken(
    tokenAddress: Address,
    count: number,
  ): Promise<PoolLiquidity[]> {
    const variables = {
      tokens: [tokenAddress],
      count,
    };

    const query = `query ($tokens: [Bytes!], $count: Int) {
      pools (first: $count, orderBy: totalLiquidity, orderDirection: desc,
           where: {tokensList_contains: $tokens,
                   swapEnabled: true,
                   totalLiquidity_gt: 0}) {
        address
        totalLiquidity
        tokens {
          address
          decimals
        }
      }
    }`;
    const { data } = await this.dexHelper.httpRequest.post(
      this.subgraphURL,
      {
        query,
        variables,
      },
      SUBGRAPH_TIMEOUT,
    );

    if (!(data && data.pools))
      throw new Error(
        `Error_${this.dexKey}_Subgraph: couldn't fetch the pools from the subgraph`,
      );

    const pools = _.map(data.pools, (pool: any) => ({
      exchange: this.dexKey,
      address: pool.address.toLowerCase(),
      connectorTokens: pool.tokens.reduce(
        (
          acc: Token[],
          { decimals, address }: { decimals: number; address: string },
        ) => {
          if (address.toLowerCase() != tokenAddress.toLowerCase())
            acc.push({ decimals, address: address.toLowerCase() });
          return acc;
        },
        [],
      ),
      liquidityUSD: parseFloat(pool.totalLiquidity),
    }));

    return pools;
  }
}<|MERGE_RESOLUTION|>--- conflicted
+++ resolved
@@ -25,15 +25,9 @@
 import { LinearPool } from './LinearPool';
 import VaultABI from '../../abi/balancer-v2/vault.json';
 import { StatefulEventSubscriber } from '../../stateful-event-subscriber';
-<<<<<<< HEAD
 import { getDexKeysWithNetwork, getBigIntPow } from '../../utils';
 import { IDex } from '../../dex/idex';
-import { IDexHelper } from '../../dex-helper/idex-helper';
-=======
-import { wrapETH, getDexKeysWithNetwork, getBigIntPow } from '../../utils';
-import { IDex } from '../idex';
 import { IDexHelper } from '../../dex-helper';
->>>>>>> d1f66b68
 import {
   PoolState,
   SubgraphPoolBase,
