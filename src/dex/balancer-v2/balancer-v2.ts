import { Interface } from '@ethersproject/abi';
import { DeepReadonly } from 'ts-essentials';
import _ from 'lodash';
import {
  Token,
  Address,
  ExchangePrices,
  Log,
  AdapterExchangeParam,
  SimpleExchangeParam,
  PoolLiquidity,
  Logger,
} from '../../types';
import {
  SwapSide,
  ETHER_ADDRESS,
  NULL_ADDRESS,
  MAX_INT,
  MAX_UINT,
  Network,
} from '../../constants';
import { StablePool, WeightedPool } from './balancer-v2-pool';
import { PhantomStablePool } from './PhantomStablePool';
import { LinearPool } from './LinearPool';
<<<<<<< HEAD
import { VirtualBoostedPool } from './VirtualBoostedPool';
import StablePoolABI from '../../abi/balancer-v2/stable-pool.json';
import WeightedPoolABI from '../../abi/balancer-v2/weighted-pool.json';
import MetaStablePoolABI from '../../abi/balancer-v2/meta-stable-pool.json';
import LinearPoolABI from '../../abi/balancer-v2/linearPoolAbi.json';
=======
>>>>>>> 1806023f
import VaultABI from '../../abi/balancer-v2/vault.json';
import { StatefulEventSubscriber } from '../../stateful-event-subscriber';
import { wrapETH, getDexKeysWithNetwork } from '../../utils';
import { IDex } from '../../dex/idex';
import { IDexHelper } from '../../dex-helper/idex-helper';
import {
  PoolState,
  SubgraphPoolBase,
  BalancerV2Data,
  BalancerParam,
  OptimizedBalancerV2Data,
  SwapTypes,
} from './types';
import { getTokenScalingFactor } from './utils';
import { SimpleExchange } from '../simple-exchange';
import { BalancerConfig } from './config';

const fetchAllPools = `query ($count: Int) {
  pools: pools(first: $count, orderBy: totalLiquidity, orderDirection: desc, where: {swapEnabled: true, poolType_in: ["MetaStable", "Stable", "Weighted", "LiquidityBootstrapping", "Investment", "StablePhantom", "AaveLinear"]}) {
    id
    address
    poolType
    tokens {
      address
      decimals
    }
    mainIndex
    wrappedIndex
  }
}`;

const subgraphTimeout = 1000 * 10;
const BALANCER_V2_CHUNKS = 10;
const MAX_POOL_CNT = 1000; // Taken from SOR
const POOL_CACHE_TTL = 60 * 60; // 1hr

const Adapters: { [chainId: number]: { name: string; index: number }[] } = {
  [Network.MAINNET]: [
    {
      name: 'Adapter02',
      index: 9,
    },
  ],
  [Network.POLYGON]: [
    {
      name: 'PolygonAdapter01',
      index: 9,
    },
  ],
  [Network.FANTOM]: [
    {
      name: 'FantomAdapter01',
      index: 5,
    },
  ],
};

export type PoolStateMap = { [address: string]: PoolState };

function typecastReadOnlyPoolState(pool: DeepReadonly<PoolState>): PoolState {
  return _.cloneDeep(pool) as PoolState;
}

export class BalancerV2EventPool extends StatefulEventSubscriber<PoolStateMap> {
  public vaultInterface: Interface;

  handlers: {
    [event: string]: (event: any, pool: PoolState, log: Log) => PoolState;
  } = {};

  poolMaths: { [type: string]: any };

  public allPools: SubgraphPoolBase[] = [];
  vaultDecoder: (log: Log) => any;

  addressesSubscribed: string[];

  eventSupportedPoolTypes = [
    'Stable',
    'Weighted',
    'LiquidityBootstrapping',
    'Investment',
  ];

  constructor(
    protected parentName: string,
    protected network: number,
    protected vaultAddress: Address,
    protected subgraphURL: string,
    protected dexHelper: IDexHelper,
    logger: Logger,
  ) {
    super(parentName, logger);
    this.poolMaths = {
      Stable: new StablePool(),
      Weighted: new WeightedPool(),
      StablePhantom: new PhantomStablePool(),
      AaveLinear: new LinearPool(),
      VirtualBoosted: new VirtualBoostedPool(),
    };
    this.vaultInterface = new Interface(VaultABI);
    this.vaultDecoder = (log: Log) => this.vaultInterface.parseLog(log);
    this.addressesSubscribed = [vaultAddress];

    // Add default handlers
    this.handlers['Swap'] = this.handleSwap.bind(this);
    this.handlers['PoolBalanceChanged'] =
      this.handlePoolBalanceChanged.bind(this);
  }

  protected processLog(
    state: DeepReadonly<PoolStateMap>,
    log: Readonly<Log>,
  ): DeepReadonly<PoolStateMap> | null {
    const _state: PoolStateMap = {};
    for (const [address, pool] of Object.entries(state))
      _state[address] = typecastReadOnlyPoolState(pool);

    try {
      const event = this.vaultDecoder(log);
      if (event.name in this.handlers) {
        const poolAddress = event.args.poolId.slice(0, 42).toLowerCase();
        // Only update the _state if we are tracking the pool
        if (poolAddress in _state) {
          _state[poolAddress] = this.handlers[event.name](
            event,
            _state[poolAddress],
            log,
          );
        }
      }
      return _state;
    } catch (e) {
      this.logger.error(
        `Error_${this.parentName}_processLog could not parse the log with topic ${log.topics}:`,
        e,
      );
      return null;
    }
  }

  async fetchAllSubgraphPools(): Promise<SubgraphPoolBase[]> {
    const cacheKey = `${this.parentName}_AllSubgraphPools_${this.network}`;

    const cachedPools = await this.dexHelper.cache.get(cacheKey);
    if (cachedPools) {
      const allPools = JSON.parse(cachedPools);
      this.logger.info(
        `Got ${allPools.length} ${this.parentName}_${this.network} pools from cache`,
      );
      return allPools;
    }

    this.logger.info(
      `Fetching ${this.parentName}_${this.network} Pools from subgraph`,
    );
    const variables = {
      count: MAX_POOL_CNT,
    };
    const { data } = await this.dexHelper.httpRequest.post(
      this.subgraphURL,
      { query: fetchAllPools, variables },
      subgraphTimeout,
    );

    if (!(data && data.pools))
      throw new Error('Unable to fetch pools from the subgraph');

    this.dexHelper.cache.setex(
      cacheKey,
      POOL_CACHE_TTL,
      JSON.stringify(data.pools),
    );
    const allPools = data.pools;
    this.logger.info(
      `Got ${allPools.length} ${this.parentName}_${this.network} pools from subgraph`,
    );
    return allPools;
  }

  async generateState(blockNumber: number): Promise<Readonly<PoolStateMap>> {
    const subgraphPools = await this.fetchAllSubgraphPools();
    // Create the new 'VirtualBoosted' pool types from preconfigured info.
    const virtualPools =
      VirtualBoostedPool.getVirtualBoostedPools(subgraphPools);
    // Add the virtual pools to the list of all pools from the Subgraph
    const allPools = [...virtualPools, ...subgraphPools];
    this.allPools = allPools;
    const eventSupportedPools = allPools.filter(pool =>
      this.eventSupportedPoolTypes.includes(pool.poolType),
    );
    const allPoolsLatestState = await this.getOnChainState(
      eventSupportedPools,
      blockNumber,
    );
    return allPoolsLatestState;
  }

  handleSwap(event: any, pool: PoolState, log: Log): PoolState {
    const tokenIn = event.args.tokenIn.toLowerCase();
    const amountIn = BigInt(event.args.amountIn.toString());
    const tokenOut = event.args.tokenOut.toLowerCase();
    const amountOut = BigInt(event.args.amountOut.toString());
    pool.tokens[tokenIn].balance += amountIn;
    pool.tokens[tokenOut].balance -= amountOut;
    return pool;
  }

  handlePoolBalanceChanged(event: any, pool: PoolState, log: Log): PoolState {
    const tokens = event.args.tokens.map((t: string) => t.toLowerCase());
    const deltas = event.args.deltas.map((d: any) => BigInt(d.toString()));
    const fees = event.args.protocolFeeAmounts.map((d: any) =>
      BigInt(d.toString()),
    ) as bigint[];
    tokens.forEach((t: string, i: number) => {
      const diff = deltas[i] - fees[i];
      pool.tokens[t].balance += diff;
    });
    return pool;
  }

  getPricesPool(
    from: Token,
    to: Token,
    pool: SubgraphPoolBase,
    poolStates: { [address: string]: PoolState },
    amounts: bigint[],
    unitVolume: bigint,
    side: SwapSide,
  ): { unit: bigint; prices: bigint[] } | null {
    // const scaleBN = (val: string, d: number) =>
    //   BigInt(new BigNumber(val).times(10 ** d).toFixed(0));
    const _amounts = [unitVolume, ...amounts.slice(1)];

    switch (pool.poolType) {
      case 'MetaStable':
      case 'Stable': {
<<<<<<< HEAD
        const poolState = poolStates[pool.address];
        const indexIn = pool.tokens.findIndex(
          t => t.address.toLowerCase() === from.address.toLowerCase(),
        );
        const indexOut = pool.tokens.findIndex(
          t => t.address.toLowerCase() === to.address.toLowerCase(),
        );
        const balances = pool.tokens.map(
          t => poolState.tokens[t.address.toLowerCase()].balance,
=======
        const poolPairData = this.poolMaths['Stable'].parsePoolPairData(
          pool,
          poolState,
          from.address,
          to.address,
          pool.poolType === 'MetaStable',
>>>>>>> 1806023f
        );
        if (
          !this.poolMaths['Stable'].checkBalance(
            poolPairData.balances[poolPairData.indexOut],
            poolPairData.scalingFactors[poolPairData.indexOut],
            amounts,
            unitVolume,
          )
        )
          return null;

        const _prices = this.poolMaths['Stable'].onSell(
          _amounts,
          poolPairData.balances,
          poolPairData.indexIn,
          poolPairData.indexOut,
          poolPairData.scalingFactors,
          poolPairData.swapFee,
          poolPairData.amp,
        );
        return { unit: _prices[0], prices: [BigInt(0), ..._prices.slice(1)] };
      }
      case 'Weighted':
      case 'LiquidityBootstrapping':
      case 'Investment': {
<<<<<<< HEAD
        const poolState = poolStates[pool.address];
        const inAddress = from.address.toLowerCase();
        const outAddress = to.address.toLowerCase();

        const tokenIn = pool.tokens.find(
          t => t.address.toLowerCase() === inAddress,
        );
        const tokenOut = pool.tokens.find(
          t => t.address.toLowerCase() === outAddress,
=======
        const poolPairData = this.poolMaths['Weighted'].parsePoolPairData(
          pool,
          poolState,
          from.address,
          to.address,
>>>>>>> 1806023f
        );

        if (
          !this.poolMaths['Weighted'].checkBalance(
            poolPairData.tokenInBalance,
            poolPairData.tokenOutBalance,
            side,
            amounts,
            unitVolume,
          )
        )
          return null;

        const _prices = this.poolMaths['Weighted'].onSell(
          _amounts,
          poolPairData.tokenInBalance,
          poolPairData.tokenOutBalance,
          poolPairData.tokenInScalingFactor,
          poolPairData.tokenOutScalingFactor,
          poolPairData.tokenInWeight,
          poolPairData.tokenOutWeight,
          poolPairData.swapFee,
        );
        return { unit: _prices[0], prices: [BigInt(0), ..._prices.slice(1)] };
      }

      case 'StablePhantom': {
        const poolState = poolStates[pool.address];
        const poolPairData = this.poolMaths['StablePhantom'].parsePoolPairData(
          pool,
          poolState,
          from.address,
          to.address,
        );
        if (
          !this.poolMaths['StablePhantom'].checkBalance(
            poolPairData.balances[poolPairData.indexOut],
            poolPairData.scalingFactors[poolPairData.indexOut],
            amounts,
            unitVolume,
          )
        )
          return null;
        const _prices = this.poolMaths['StablePhantom'].onSell(
          _amounts,
          poolPairData.tokens,
          poolPairData.balances,
          poolPairData.indexIn,
          poolPairData.indexOut,
          poolPairData.bptIndex,
          poolPairData.scalingFactors,
          poolPairData.swapFee,
          poolPairData.amp,
        );
        return { unit: _prices[0], prices: [BigInt(0), ..._prices.slice(1)] };
      }

      case 'AaveLinear': {
        const poolState = poolStates[pool.address];
        const poolPairData = this.poolMaths['AaveLinear'].parsePoolPairData(
          pool,
          poolState,
          from.address,
          to.address,
        );
        if (
          !this.poolMaths['AaveLinear'].checkBalance(
            poolPairData.balances[poolPairData.indexOut],
            poolPairData.scalingFactors[poolPairData.indexOut],
            amounts,
            unitVolume,
          )
        )
          return null;
        const _prices = this.poolMaths['AaveLinear'].onSell(
          _amounts,
          poolPairData.tokens,
          poolPairData.balances,
          poolPairData.indexIn,
          poolPairData.indexOut,
          poolPairData.bptIndex,
          poolPairData.wrappedIndex,
          poolPairData.mainIndex,
          poolPairData.scalingFactors,
          poolPairData.swapFee,
          poolPairData.lowerTarget,
          poolPairData.upperTarget,
        );
        return { unit: _prices[0], prices: [BigInt(0), ..._prices.slice(1)] };
      }

      case 'VirtualBoosted': {
        // TO DO - This is just a rough draft to see if concept is suitable
        // TO DO - Add checkBalance
        // VirtualBoosted pools consist of more than one pool so need all poolStates
        const _prices = this.poolMaths['VirtualBoosted']._calcOutGivenIn(
          from.address,
          to.address,
          pool.address,
          poolStates,
          amounts,
        );
        // TO DO - This returns the price but not sure how Tx/Swaps would be constructed
        // i.e. Will return price for DAI/USDC but this is a swap through 3 pools (tokenIn[Linear]inBpt[PhantomStable]outBpt[Linear]tokenOut)
        return { unit: _prices[0], prices: [BigInt(0), ..._prices.slice(1)] };
      }
    }

    return null;
  }

  async getOnChainState(
    subgraphPoolBase: SubgraphPoolBase[],
    blockNumber: number,
  ): Promise<PoolStateMap> {
    const multiCallData = subgraphPoolBase
      .map(pool => {
        let poolCallData = [];
        if (
          ['Weighted', 'LiquidityBootstrapping', 'Investment'].includes(
            pool.poolType,
          )
        ) {
          // Will create onchain call data for WeightedPool types
          const weightedCalls = WeightedPool.getOnChainCalls(
            pool,
            this.vaultAddress,
            this.vaultInterface,
          );
          poolCallData.push(...weightedCalls);
        }

        if (['Stable'].includes(pool.poolType)) {
          // Will create onchain call data for StablePool
          const stableCalls = StablePool.getOnChainCalls(
            pool,
            this.vaultAddress,
            this.vaultInterface,
          );
          poolCallData.push(...stableCalls);
        }

        if (['AaveLinear'].includes(pool.poolType)) {
          // Will create onchain call data for linearPools
          const linearCalls = LinearPool.getOnChainCalls(
            pool,
            this.vaultAddress,
            this.vaultInterface,
          );
          poolCallData.push(...linearCalls);
        }

<<<<<<< HEAD
        if (['VirtualBoosted'].includes(pool.poolType)) {
          // Will create onchain call data for all phantomStable + linearPools associated with the Virtual Pool
          // Assumes getPoolTokens + getSwapFeePercentage call data is added separately (see above)
          const virtualBoostedCalls = VirtualBoostedPool.getOnChainCalls(
            pool,
            this.vaultAddress,
            this.vaultInterface,
            this.poolInterfaces,
          );
          poolCallData.push(...virtualBoostedCalls);
=======
        if (['MetaStable', 'StablePhantom'].includes(pool.poolType)) {
          // Will create onchain call data for Meta/PhantomStablePool
          const metaStableCalls = PhantomStablePool.getOnChainCalls(
            pool,
            this.vaultAddress,
            this.vaultInterface,
          );
          poolCallData.push(...metaStableCalls);
>>>>>>> 1806023f
        }

        return poolCallData;
      })
      .flat();

    const data = await this.dexHelper.multiContract.callStatic.aggregate(
      multiCallData,
      {
        blockTag: blockNumber,
      },
    );

    let i = 0;
    const onChainStateMap = subgraphPoolBase.reduce(
      (acc: { [address: string]: PoolState }, pool) => {
        if (
          ['Weighted', 'LiquidityBootstrapping', 'Investment'].includes(
            pool.poolType,
          )
        ) {
          // This will decode multicall data for all pools associated with Weighted pools
          const [decoded, newIndex] = WeightedPool.decodeOnChainCalls(
            pool,
            this.vaultInterface,
            data,
            i,
          );
          i = newIndex;
          acc = { ...acc, ...decoded };
          return acc;
        }

        if (['AaveLinear'].includes(pool.poolType)) {
          // This will decode multicall data for all pools associated with linear pool
          const [decoded, newIndex] = LinearPool.decodeOnChainCalls(
            pool,
            this.vaultInterface,
            data,
            i,
          );
          i = newIndex;
          acc = { ...acc, ...decoded };
          return acc;
        }

<<<<<<< HEAD
        if (['VirtualBoosted'].includes(pool.poolType)) {
          // This will decode multicall data for all pools associated with virtual pool
          const [decoded, newIndex] = VirtualBoostedPool.decodeOnChainCalls(
            pool,
            this.poolInterfaces,
=======
        if (['Stable'].includes(pool.poolType)) {
          // This will decode multicall data for Stable pools
          const [decoded, newIndex] = StablePool.decodeOnChainCalls(
            pool,
>>>>>>> 1806023f
            this.vaultInterface,
            data,
            i,
          );
          i = newIndex;
          acc = { ...acc, ...decoded };
          return acc;
        }
<<<<<<< HEAD

        const poolTokens = this.vaultInterface.decodeFunctionResult(
          'getPoolTokens',
          data.returnData[i++],
        );

        const swapFee = this.poolInterfaces['Weighted'].decodeFunctionResult(
          'getSwapFeePercentage',
          data.returnData[i++],
        )[0];

        const scalingFactors = ['MetaStable', 'StablePhantom'].includes(
          pool.poolType,
        )
          ? this.poolInterfaces['MetaStable'].decodeFunctionResult(
              'getScalingFactors',
              data.returnData[i++],
            )[0]
          : undefined;

        const normalisedWeights = [
          'Weighted',
          'LiquidityBootstrapping',
          'Investment',
        ].includes(pool.poolType)
          ? this.poolInterfaces['Weighted'].decodeFunctionResult(
              'getNormalizedWeights',
              data.returnData[i++],
            )[0]
          : undefined;

        const amp = ['Stable', 'MetaStable', 'StablePhantom'].includes(
          pool.poolType,
        )
          ? this.poolInterfaces['Stable'].decodeFunctionResult(
              'getAmplificationParameter',
              data.returnData[i++],
            )
          : undefined;

        let poolState: PoolState = {
          swapFee: BigInt(swapFee.toString()),
          tokens: poolTokens.tokens.reduce(
            (
              ptAcc: { [address: string]: TokenState },
              pt: string,
              j: number,
            ) => {
              let tokenState: TokenState = {
                balance: BigInt(poolTokens.balances[j].toString()),
              };

              if (scalingFactors)
                tokenState.scalingFactor = BigInt(scalingFactors[j].toString());

              if (normalisedWeights)
                tokenState.weight = BigInt(normalisedWeights[j].toString());

              ptAcc[pt.toLowerCase()] = tokenState;
              return ptAcc;
            },
            {},
          ),
        };
=======
>>>>>>> 1806023f

        if (['MetaStable', 'StablePhantom'].includes(pool.poolType)) {
          // This will decode multicall data for Meta/PhantomStable pools
          const [decoded, newIndex] = PhantomStablePool.decodeOnChainCalls(
            pool,
            this.vaultInterface,
            data,
            i,
          );
          i = newIndex;
          acc = { ...acc, ...decoded };
          return acc;
        }

        return acc;
      },
      {},
    );

    return onChainStateMap;
  }
}

export class BalancerV2
  extends SimpleExchange
  implements IDex<BalancerV2Data, BalancerParam, OptimizedBalancerV2Data>
{
  protected eventPools: BalancerV2EventPool;

  readonly hasConstantPriceLargeAmounts = false;

  public static dexKeysWithNetwork: { key: string; networks: Network[] }[] =
    getDexKeysWithNetwork(BalancerConfig);

  logger: Logger;

  constructor(
    protected network: Network,
    protected dexKey: string,
    protected dexHelper: IDexHelper,
    protected vaultAddress: Address = BalancerConfig[dexKey][network]
      .vaultAddress,
    protected subgraphURL: string = BalancerConfig[dexKey][network].subgraphURL,
    protected adapters = Adapters[network],
  ) {
    super(dexHelper.augustusAddress, dexHelper.provider);
    this.logger = dexHelper.getLogger(dexKey);
    this.eventPools = new BalancerV2EventPool(
      dexKey,
      network,
      vaultAddress,
      subgraphURL,
      dexHelper,
      this.logger,
    );
  }

  async setupEventPools(blockNumber: number) {
    const poolState = await this.eventPools.generateState(blockNumber);
    this.eventPools.setState(poolState, blockNumber);
    this.dexHelper.blockManager.subscribeToLogs(
      this.eventPools,
      this.eventPools.addressesSubscribed,
      blockNumber,
    );
  }

  async initializePricing(blockNumber: number) {
    await this.setupEventPools(blockNumber);
  }

  getPools(from: Token, to: Token): SubgraphPoolBase[] {
    return this.eventPools.allPools
      .filter(
        p =>
          p.tokens.some(
            token => token.address.toLowerCase() === from.address.toLowerCase(),
          ) &&
          p.tokens.some(
            token => token.address.toLowerCase() === to.address.toLowerCase(),
          ),
      )
      .slice(0, 10);
  }

  getAdapters(side: SwapSide): { name: string; index: number }[] | null {
    if (side === SwapSide.BUY) return null;
    return this.adapters;
  }

  async getPoolIdentifiers(
    from: Token,
    to: Token,
    side: SwapSide,
    blockNumber: number,
  ): Promise<string[]> {
    if (side === SwapSide.BUY) return [];
    const _from = wrapETH(from, this.network);
    const _to = wrapETH(to, this.network);

    const pools = this.getPools(_from, _to);

    return pools.map(
      ({ address }) => `${this.dexKey}_${address.toLowerCase()}`,
    );
  }

  async getPricesVolume(
    from: Token,
    to: Token,
    amounts: bigint[],
    side: SwapSide,
    blockNumber: number,
    limitPools?: string[],
  ): Promise<null | ExchangePrices<BalancerV2Data>> {
    if (side === SwapSide.BUY) return null;
    try {
      const _from = wrapETH(from, this.network);
      const _to = wrapETH(to, this.network);

      const allPools = this.getPools(_from, _to);
      const allowedPools = limitPools
        ? allPools.filter(({ address }) =>
            limitPools.includes(`${this.dexKey}_${address.toLowerCase()}`),
          )
        : allPools;

      if (!allowedPools.length) return null;

      const unitVolume = BigInt(
        10 ** (side === SwapSide.SELL ? _from : _to).decimals,
      );

      const quoteUnitVolume = BigInt(
        10 ** (side === SwapSide.SELL ? _to : _from).decimals,
      );

      const poolStates = await this.eventPools.getState(blockNumber);
      if (!poolStates) {
        this.logger.error(`getState returned null`);
        return null;
      }

      const missingPools = allowedPools.filter(
        pool => !(pool.address.toLowerCase() in poolStates),
      );

      const missingPoolsStateMap = missingPools.length
        ? await this.eventPools.getOnChainState(missingPools, blockNumber)
        : {};

      const poolPrices = allowedPools
        .map((pool: SubgraphPoolBase) => {
          const poolAddress = pool.address.toLowerCase();
          const poolState =
            poolStates[poolAddress] || missingPoolsStateMap[poolAddress];
          if (!poolState) {
            this.logger.error(`Unable to find the poolState ${poolAddress}`);
            return null;
          }
          // TODO: re-chech what should be the current block time stamp
          try {
            const res = this.eventPools.getPricesPool(
              _from,
              _to,
              pool,
              poolStates[poolAddress] ? poolStates : missingPoolsStateMap,
              amounts,
              unitVolume,
              side,
            );
            if (!res) return;
            return {
              unit: res.unit,
              prices: res.prices,
              data: {
                poolId: pool.id,
              },
              poolAddresses: [poolAddress],
              exchange: this.dexKey,
              gasCost: 150 * 1000,
              poolIdentifier: `${this.dexKey}_${poolAddress}`,
            };
          } catch (e) {
            this.logger.error(
              `Error_getPrices ${from.symbol || from.address}, ${
                to.symbol || to.address
              }, ${side}, ${pool.address}:`,
              e,
            );
            return null;
          }
        })
        .filter(p => !!p);
      return poolPrices as ExchangePrices<BalancerV2Data>;
    } catch (e) {
      this.logger.error(
        `Error_getPrices ${from.symbol || from.address}, ${
          to.symbol || to.address
        }, ${side}:`,
        e,
      );
      return null;
    }
  }

  getAdapterParam(
    srcToken: string,
    destToken: string,
    srcAmount: string,
    destAmount: string,
    data: OptimizedBalancerV2Data,
    side: SwapSide,
  ): AdapterExchangeParam {
    const params = this.getBalancerParam(
      srcToken,
      destToken,
      srcAmount,
      destAmount,
      data,
      side,
    );

    const payload = this.abiCoder.encodeParameter(
      {
        ParentStruct: {
          'swaps[]': {
            poolId: 'bytes32',
            assetInIndex: 'uint256',
            assetOutIndex: 'uint256',
            amount: 'uint256',
            userData: 'bytes',
          },
          assets: 'address[]',
          funds: {
            sender: 'address',
            fromInternalBalance: 'bool',
            recipient: 'address',
            toInternalBalance: 'bool',
          },
          limits: 'int256[]',
          deadline: 'uint256',
        },
      },
      {
        swaps: params[1],
        assets: params[2],
        funds: params[3],
        limits: params[4],
        deadline: params[5],
      },
    );

    return {
      targetExchange: this.vaultAddress,
      payload,
      networkFee: '0',
    };
  }

  private getBalancerParam(
    srcToken: string,
    destToken: string,
    srcAmount: string,
    destAmount: string,
    data: OptimizedBalancerV2Data,
    side: SwapSide,
  ): BalancerParam {
    // BalancerV2 Uses Address(0) as ETH
    const assets = [srcToken, destToken].map(t =>
      t.toLowerCase() === ETHER_ADDRESS.toLowerCase() ? NULL_ADDRESS : t,
    );

    const swaps = data.swaps.map(s => ({
      poolId: s.poolId,
      assetInIndex: 0,
      assetOutIndex: 1,
      amount: s.amount,
      userData: '0x',
    }));

    const funds = {
      sender: this.augustusAddress,
      recipient: this.augustusAddress,
      fromInternalBalance: false,
      toInternalBalance: false,
    };

    const limits = [MAX_INT, MAX_INT];

    const params: BalancerParam = [
      side === SwapSide.SELL ? SwapTypes.SwapExactIn : SwapTypes.SwapExactOut,
      swaps,
      assets,
      funds,
      limits,
      MAX_UINT,
    ];

    return params;
  }

  async getSimpleParam(
    srcToken: string,
    destToken: string,
    srcAmount: string,
    destAmount: string,
    data: OptimizedBalancerV2Data,
    side: SwapSide,
  ): Promise<SimpleExchangeParam> {
    const params = this.getBalancerParam(
      srcToken,
      destToken,
      srcAmount,
      destAmount,
      data,
      side,
    );

    const swapData = this.eventPools.vaultInterface.encodeFunctionData(
      'batchSwap',
      params,
    );

    return this.buildSimpleParamWithoutWETHConversion(
      srcToken,
      srcAmount,
      destToken,
      destAmount,
      swapData,
      this.vaultAddress,
    );
  }

  async getTopPoolsForToken(
    tokenAddress: Address,
    count: number,
  ): Promise<PoolLiquidity[]> {
    const variables = {
      tokens: [tokenAddress],
      count,
    };

    const query = `query ($tokens: [Bytes!], $count: Int) {
      pools (first: $count, orderBy: totalLiquidity, orderDirection: desc, 
           where: {tokensList_contains: $tokens, 
                   swapEnabled: true, 
                   totalLiquidity_gt: 0}) {
        address
        totalLiquidity
        tokens {
          address
          decimals
        }
      }
    }`;
    const { data } = await this.dexHelper.httpRequest.post(this.subgraphURL, {
      query,
      variables,
    });

    if (!(data && data.pools))
      throw new Error(
        `Error_${this.dexKey}_Subgraph: couldn't fetch the pools from the subgraph`,
      );

    const pools = _.map(data.pools, (pool: any) => ({
      exchange: this.dexKey,
      address: pool.address.toLowerCase(),
      connectorTokens: pool.tokens.reduce(
        (
          acc: Token[],
          { decimals, address }: { decimals: number; address: string },
        ) => {
          if (address.toLowerCase() != tokenAddress.toLowerCase())
            acc.push({ decimals, address: address.toLowerCase() });
          return acc;
        },
        [],
      ),
      liquidityUSD: parseFloat(pool.totalLiquidity),
    }));

    return pools;
  }
}<|MERGE_RESOLUTION|>--- conflicted
+++ resolved
@@ -22,14 +22,7 @@
 import { StablePool, WeightedPool } from './balancer-v2-pool';
 import { PhantomStablePool } from './PhantomStablePool';
 import { LinearPool } from './LinearPool';
-<<<<<<< HEAD
 import { VirtualBoostedPool } from './VirtualBoostedPool';
-import StablePoolABI from '../../abi/balancer-v2/stable-pool.json';
-import WeightedPoolABI from '../../abi/balancer-v2/weighted-pool.json';
-import MetaStablePoolABI from '../../abi/balancer-v2/meta-stable-pool.json';
-import LinearPoolABI from '../../abi/balancer-v2/linearPoolAbi.json';
-=======
->>>>>>> 1806023f
 import VaultABI from '../../abi/balancer-v2/vault.json';
 import { StatefulEventSubscriber } from '../../stateful-event-subscriber';
 import { wrapETH, getDexKeysWithNetwork } from '../../utils';
@@ -267,24 +260,13 @@
     switch (pool.poolType) {
       case 'MetaStable':
       case 'Stable': {
-<<<<<<< HEAD
         const poolState = poolStates[pool.address];
-        const indexIn = pool.tokens.findIndex(
-          t => t.address.toLowerCase() === from.address.toLowerCase(),
-        );
-        const indexOut = pool.tokens.findIndex(
-          t => t.address.toLowerCase() === to.address.toLowerCase(),
-        );
-        const balances = pool.tokens.map(
-          t => poolState.tokens[t.address.toLowerCase()].balance,
-=======
         const poolPairData = this.poolMaths['Stable'].parsePoolPairData(
           pool,
           poolState,
           from.address,
           to.address,
           pool.poolType === 'MetaStable',
->>>>>>> 1806023f
         );
         if (
           !this.poolMaths['Stable'].checkBalance(
@@ -310,23 +292,12 @@
       case 'Weighted':
       case 'LiquidityBootstrapping':
       case 'Investment': {
-<<<<<<< HEAD
         const poolState = poolStates[pool.address];
-        const inAddress = from.address.toLowerCase();
-        const outAddress = to.address.toLowerCase();
-
-        const tokenIn = pool.tokens.find(
-          t => t.address.toLowerCase() === inAddress,
-        );
-        const tokenOut = pool.tokens.find(
-          t => t.address.toLowerCase() === outAddress,
-=======
         const poolPairData = this.poolMaths['Weighted'].parsePoolPairData(
           pool,
           poolState,
           from.address,
           to.address,
->>>>>>> 1806023f
         );
 
         if (
@@ -479,7 +450,16 @@
           poolCallData.push(...linearCalls);
         }
 
-<<<<<<< HEAD
+        if (['MetaStable', 'StablePhantom'].includes(pool.poolType)) {
+          // Will create onchain call data for Meta/PhantomStablePool
+          const metaStableCalls = PhantomStablePool.getOnChainCalls(
+            pool,
+            this.vaultAddress,
+            this.vaultInterface,
+          );
+          poolCallData.push(...metaStableCalls);
+        }
+
         if (['VirtualBoosted'].includes(pool.poolType)) {
           // Will create onchain call data for all phantomStable + linearPools associated with the Virtual Pool
           // Assumes getPoolTokens + getSwapFeePercentage call data is added separately (see above)
@@ -487,19 +467,8 @@
             pool,
             this.vaultAddress,
             this.vaultInterface,
-            this.poolInterfaces,
           );
           poolCallData.push(...virtualBoostedCalls);
-=======
-        if (['MetaStable', 'StablePhantom'].includes(pool.poolType)) {
-          // Will create onchain call data for Meta/PhantomStablePool
-          const metaStableCalls = PhantomStablePool.getOnChainCalls(
-            pool,
-            this.vaultAddress,
-            this.vaultInterface,
-          );
-          poolCallData.push(...metaStableCalls);
->>>>>>> 1806023f
         }
 
         return poolCallData;
@@ -546,18 +515,10 @@
           return acc;
         }
 
-<<<<<<< HEAD
-        if (['VirtualBoosted'].includes(pool.poolType)) {
-          // This will decode multicall data for all pools associated with virtual pool
-          const [decoded, newIndex] = VirtualBoostedPool.decodeOnChainCalls(
-            pool,
-            this.poolInterfaces,
-=======
         if (['Stable'].includes(pool.poolType)) {
           // This will decode multicall data for Stable pools
           const [decoded, newIndex] = StablePool.decodeOnChainCalls(
             pool,
->>>>>>> 1806023f
             this.vaultInterface,
             data,
             i,
@@ -566,77 +527,23 @@
           acc = { ...acc, ...decoded };
           return acc;
         }
-<<<<<<< HEAD
-
-        const poolTokens = this.vaultInterface.decodeFunctionResult(
-          'getPoolTokens',
-          data.returnData[i++],
-        );
-
-        const swapFee = this.poolInterfaces['Weighted'].decodeFunctionResult(
-          'getSwapFeePercentage',
-          data.returnData[i++],
-        )[0];
-
-        const scalingFactors = ['MetaStable', 'StablePhantom'].includes(
-          pool.poolType,
-        )
-          ? this.poolInterfaces['MetaStable'].decodeFunctionResult(
-              'getScalingFactors',
-              data.returnData[i++],
-            )[0]
-          : undefined;
-
-        const normalisedWeights = [
-          'Weighted',
-          'LiquidityBootstrapping',
-          'Investment',
-        ].includes(pool.poolType)
-          ? this.poolInterfaces['Weighted'].decodeFunctionResult(
-              'getNormalizedWeights',
-              data.returnData[i++],
-            )[0]
-          : undefined;
-
-        const amp = ['Stable', 'MetaStable', 'StablePhantom'].includes(
-          pool.poolType,
-        )
-          ? this.poolInterfaces['Stable'].decodeFunctionResult(
-              'getAmplificationParameter',
-              data.returnData[i++],
-            )
-          : undefined;
-
-        let poolState: PoolState = {
-          swapFee: BigInt(swapFee.toString()),
-          tokens: poolTokens.tokens.reduce(
-            (
-              ptAcc: { [address: string]: TokenState },
-              pt: string,
-              j: number,
-            ) => {
-              let tokenState: TokenState = {
-                balance: BigInt(poolTokens.balances[j].toString()),
-              };
-
-              if (scalingFactors)
-                tokenState.scalingFactor = BigInt(scalingFactors[j].toString());
-
-              if (normalisedWeights)
-                tokenState.weight = BigInt(normalisedWeights[j].toString());
-
-              ptAcc[pt.toLowerCase()] = tokenState;
-              return ptAcc;
-            },
-            {},
-          ),
-        };
-=======
->>>>>>> 1806023f
 
         if (['MetaStable', 'StablePhantom'].includes(pool.poolType)) {
           // This will decode multicall data for Meta/PhantomStable pools
           const [decoded, newIndex] = PhantomStablePool.decodeOnChainCalls(
+            pool,
+            this.vaultInterface,
+            data,
+            i,
+          );
+          i = newIndex;
+          acc = { ...acc, ...decoded };
+          return acc;
+        }
+
+        if (['VirtualBoosted'].includes(pool.poolType)) {
+          // This will decode multicall data for all pools associated with virtual pool
+          const [decoded, newIndex] = VirtualBoostedPool.decodeOnChainCalls(
             pool,
             this.vaultInterface,
             data,
