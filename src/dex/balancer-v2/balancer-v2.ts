import { Interface } from '@ethersproject/abi';
import { DeepReadonly } from 'ts-essentials';
import _ from 'lodash';
import {
  Token,
  Address,
  ExchangePrices,
  Log,
  AdapterExchangeParam,
  SimpleExchangeParam,
  PoolLiquidity,
  Logger,
} from '../../types';
import {
  SwapSide,
  ETHER_ADDRESS,
  NULL_ADDRESS,
  MAX_INT,
  MAX_UINT,
  Network,
  SUBGRAPH_TIMEOUT,
} from '../../constants';
import { StablePool, WeightedPool } from './balancer-v2-pool';
import { PhantomStablePool } from './PhantomStablePool';
import { LinearPool } from './LinearPool';
import {
  VirtualBoostedPool,
  SwapData,
  BoostedPools,
} from './VirtualBoostedPool';
import VaultABI from '../../abi/balancer-v2/vault.json';
import WeightedPoolABI from '../../abi/balancer-v2/weighted-pool.json';
import StablePoolABI from '../../abi/balancer-v2/stable-pool.json';
import MetaStablePoolABI from '../../abi/balancer-v2/meta-stable-pool.json';
import LinearPoolABI from '../../abi/balancer-v2/linearPoolAbi.json';
import { StatefulEventSubscriber } from '../../stateful-event-subscriber';
import { wrapETH, getDexKeysWithNetwork, getBigIntPow } from '../../utils';
import { IDex } from '../idex';
import { IDexHelper } from '../../dex-helper';
import {
  PoolState,
  SubgraphPoolBase,
  BalancerV2Data,
  BalancerParam,
  OptimizedBalancerV2Data,
  SwapTypes,
  PoolStateMap,
  BalancerSwap,
} from './types';
import { SimpleExchange } from '../simple-exchange';
import { BalancerConfig, Adapters } from './config';

const fetchAllPools = `query ($count: Int) {
  pools: pools(first: $count, orderBy: totalLiquidity, orderDirection: desc, where: {swapEnabled: true, poolType_in: ["MetaStable", "Stable", "Weighted", "LiquidityBootstrapping", "Investment", "StablePhantom", "AaveLinear", "ERC4626Linear"]}) {
    id
    address
    poolType
    tokens {
      address
      decimals
    }
    mainIndex
    wrappedIndex
    totalLiquidity
  }
}`;

// These should match the Balancer Pool types available on Subgraph
export enum BalancerPoolTypes {
  Weighted = 'Weighted',
  Stable = 'Stable',
  MetaStable = 'MetaStable',
  LiquidityBootstrapping = 'LiquidityBootstrapping',
  Investment = 'Investment',
  AaveLinear = 'AaveLinear',
  StablePhantom = 'StablePhantom',
  VirtualBoosted = 'VirtualBoosted',
  ERC4626Linear = 'ERC4626Linear',
}

const BALANCER_V2_CHUNKS = 10;
const MAX_POOL_CNT = 1000; // Taken from SOR
const POOL_CACHE_TTL = 60 * 60; // 1hr

function typecastReadOnlyPoolState(pool: DeepReadonly<PoolState>): PoolState {
  return _.cloneDeep(pool) as PoolState;
}

export class BalancerV2EventPool extends StatefulEventSubscriber<PoolStateMap> {
  public vaultInterface: Interface;

  handlers: {
    [event: string]: (event: any, pool: PoolState, log: Log) => PoolState;
  } = {};

  pools: {
    [type: string]:
      | WeightedPool
      | StablePool
      | LinearPool
      | PhantomStablePool
      | VirtualBoostedPool;
  };

  public allPools: SubgraphPoolBase[] = [];
  public virtualBoostedPools: BoostedPools = {};
  vaultDecoder: (log: Log) => any;

  addressesSubscribed: string[];

  eventSupportedPoolTypes = [
    'Stable',
    'Weighted',
    'LiquidityBootstrapping',
    'Investment',
  ];

  constructor(
    protected parentName: string,
    protected network: number,
    protected vaultAddress: Address,
    protected subgraphURL: string,
    protected dexHelper: IDexHelper,
    logger: Logger,
  ) {
    super(parentName, logger);
    this.vaultInterface = new Interface(VaultABI);
    const weightedPoolInterface = new Interface(WeightedPoolABI);
    const weightedPool = new WeightedPool(
      this.vaultAddress,
      this.vaultInterface,
      weightedPoolInterface,
    );
    const stablePoolInterface = new Interface(StablePoolABI);
    const stablePool = new StablePool(
      this.vaultAddress,
      this.vaultInterface,
      stablePoolInterface,
    );
    const metaStablePoolInterface = new Interface(MetaStablePoolABI);
    const stablePhantomPool = new PhantomStablePool(
      this.vaultAddress,
      this.vaultInterface,
      metaStablePoolInterface,
    );
    const linearPoolInterface = new Interface(LinearPoolABI);
    const linearPool = new LinearPool(
      this.vaultAddress,
      this.vaultInterface,
      linearPoolInterface,
    );

    const virtualBoostedPool = new VirtualBoostedPool(
      this.vaultAddress,
      this.vaultInterface,
      linearPoolInterface,
      metaStablePoolInterface,
    );

    this.pools = {};
    this.pools[BalancerPoolTypes.Weighted] = weightedPool;
    this.pools[BalancerPoolTypes.Stable] = stablePool;
    this.pools[BalancerPoolTypes.MetaStable] = stablePool;
    this.pools[BalancerPoolTypes.LiquidityBootstrapping] = weightedPool;
    this.pools[BalancerPoolTypes.Investment] = weightedPool;
    this.pools[BalancerPoolTypes.AaveLinear] = linearPool;
    // ERC4626Linear has the same maths and ABI as AaveLinear (has different factory)
    this.pools[BalancerPoolTypes.ERC4626Linear] = linearPool;
    this.pools[BalancerPoolTypes.StablePhantom] = stablePhantomPool;
    this.pools[BalancerPoolTypes.VirtualBoosted] = virtualBoostedPool;
    this.vaultDecoder = (log: Log) => this.vaultInterface.parseLog(log);
    this.addressesSubscribed = [vaultAddress];

    // Add default handlers
    this.handlers['Swap'] = this.handleSwap.bind(this);
    this.handlers['PoolBalanceChanged'] =
      this.handlePoolBalanceChanged.bind(this);
  }

  protected processLog(
    state: DeepReadonly<PoolStateMap>,
    log: Readonly<Log>,
  ): DeepReadonly<PoolStateMap> | null {
    const _state: PoolStateMap = {};
    for (const [address, pool] of Object.entries(state))
      _state[address] = typecastReadOnlyPoolState(pool);

    try {
      const event = this.vaultDecoder(log);
      if (event.name in this.handlers) {
        const poolAddress = event.args.poolId.slice(0, 42).toLowerCase();
        // Only update the _state if we are tracking the pool
        if (poolAddress in _state) {
          _state[poolAddress] = this.handlers[event.name](
            event,
            _state[poolAddress],
            log,
          );
        }
      }
      return _state;
    } catch (e) {
      this.logger.error(
        `Error_${this.parentName}_processLog could not parse the log with topic ${log.topics}:`,
        e,
      );
      return null;
    }
  }

  async fetchAllSubgraphPools(): Promise<SubgraphPoolBase[]> {
    const cacheKey = 'AllSubgraphPools';
    const cachedPools = await this.dexHelper.cache.get(
      this.parentName,
      this.network,
      cacheKey,
    );
    if (cachedPools) {
      const allPools = JSON.parse(cachedPools);
      this.logger.info(
        `Got ${allPools.length} ${this.parentName}_${this.network} pools from cache`,
      );
      return allPools;
    }

    this.logger.info(
      `Fetching ${this.parentName}_${this.network} Pools from subgraph`,
    );
    const variables = {
      count: MAX_POOL_CNT,
    };
    const { data } = await this.dexHelper.httpRequest.post(
      this.subgraphURL,
      { query: fetchAllPools, variables },
      SUBGRAPH_TIMEOUT,
    );

    if (!(data && data.pools))
      throw new Error('Unable to fetch pools from the subgraph');

    this.dexHelper.cache.setex(
      this.parentName,
      this.network,
      cacheKey,
      POOL_CACHE_TTL,
      JSON.stringify(data.pools),
    );
    const allPools = data.pools;
    this.logger.info(
      `Got ${allPools.length} ${this.parentName}_${this.network} pools from subgraph`,
    );
    return allPools;
  }

  async generateState(blockNumber: number): Promise<Readonly<PoolStateMap>> {
    const subgraphPools = await this.fetchAllSubgraphPools();
    const virtualBoostedPools = VirtualBoostedPool.createPools(subgraphPools);
    this.virtualBoostedPools = virtualBoostedPools.dictionary;
    // Add the virtual pools to the list of all pools from the Subgraph
    const allPools = [...virtualBoostedPools.subgraph, ...subgraphPools];
    this.allPools = allPools;
    const eventSupportedPools = allPools.filter(pool =>
      this.eventSupportedPoolTypes.includes(pool.poolType),
    );
    const allPoolsLatestState = await this.getOnChainState(
      eventSupportedPools,
      blockNumber,
    );
    return allPoolsLatestState;
  }

  handleSwap(event: any, pool: PoolState, log: Log): PoolState {
    const tokenIn = event.args.tokenIn.toLowerCase();
    const amountIn = BigInt(event.args.amountIn.toString());
    const tokenOut = event.args.tokenOut.toLowerCase();
    const amountOut = BigInt(event.args.amountOut.toString());
    pool.tokens[tokenIn].balance += amountIn;
    pool.tokens[tokenOut].balance -= amountOut;
    return pool;
  }

  handlePoolBalanceChanged(event: any, pool: PoolState, log: Log): PoolState {
    const tokens = event.args.tokens.map((t: string) => t.toLowerCase());
    const deltas = event.args.deltas.map((d: any) => BigInt(d.toString()));
    const fees = event.args.protocolFeeAmounts.map((d: any) =>
      BigInt(d.toString()),
    ) as bigint[];
    tokens.forEach((t: string, i: number) => {
      const diff = deltas[i] - fees[i];
      pool.tokens[t].balance += diff;
    });
    return pool;
  }

  isSupportedPool(poolType: string): boolean {
    const supportedPoolTypes: string[] = Object.values(BalancerPoolTypes);
    return supportedPoolTypes.includes(poolType);
  }

  getPricesPool(
    from: Token,
    to: Token,
    pool: SubgraphPoolBase,
    poolStates: { [address: string]: PoolState },
    amounts: bigint[],
    unitVolume: bigint,
    side: SwapSide,
  ): { unit: bigint; prices: bigint[]; gasCost: number } | null {
    if (!this.isSupportedPool(pool.poolType)) {
      console.error(`Unsupported Pool Type: ${pool.poolType}`);
      return null;
    }

    const _amounts = [unitVolume, ...amounts.slice(1)];

    const poolPairData = this.pools[pool.poolType].parsePoolPairData(
      pool,
      poolStates,
      from.address,
      to.address,
      this.virtualBoostedPools,
    );

    if (
      !this.pools[pool.poolType].checkBalance(
        amounts,
        unitVolume,
        side,
        poolPairData as any,
      )
    )
      return null;

    const _prices = this.pools[pool.poolType].onSell(
      _amounts,
      poolPairData as any,
    );
    return {
      unit: _prices[0],
      prices: [0n, ..._prices.slice(1)],
      gasCost: poolPairData.gasCost,
    };
  }

  async getOnChainState(
    subgraphPoolBase: SubgraphPoolBase[],
    blockNumber: number,
  ): Promise<PoolStateMap> {
    const multiCallData = subgraphPoolBase
      .map(pool => {
        if (!this.isSupportedPool(pool.poolType)) return [];

        return this.pools[pool.poolType].getOnChainCalls(
          pool,
          this.virtualBoostedPools,
        );
      })
      .flat();

    // 500 is an arbitrary number chosen based on the blockGasLimit
    const slicedMultiCallData = _.chunk(multiCallData, 500);

    const returnData = (
      await Promise.all(
        slicedMultiCallData.map(async _multiCallData =>
          this.dexHelper.multiContract.methods
            .tryAggregate(false, _multiCallData)
            .call({}, blockNumber),
        ),
      )
    ).flat();

    let i = 0;
    const onChainStateMap = subgraphPoolBase.reduce(
      (acc: { [address: string]: PoolState }, pool) => {
        if (!this.isSupportedPool(pool.poolType)) return acc;

        const [decoded, newIndex] = this.pools[
          pool.poolType
        ].decodeOnChainCalls(pool, returnData, i, this.virtualBoostedPools);
        i = newIndex;
        acc = { ...acc, ...decoded };
        return acc;
      },
      {},
    );

    return onChainStateMap;
  }
}

export class BalancerV2
  extends SimpleExchange
  implements IDex<BalancerV2Data, BalancerParam, OptimizedBalancerV2Data>
{
  protected eventPools: BalancerV2EventPool;
  // Stores subgraph pools for updatePoolState/getTopPoolsForToken
  allPools?: SubgraphPoolBase[];

  readonly hasConstantPriceLargeAmounts = false;

  public static dexKeysWithNetwork: { key: string; networks: Network[] }[] =
    getDexKeysWithNetwork(BalancerConfig);

  logger: Logger;

  constructor(
    protected network: Network,
    protected dexKey: string,
    protected dexHelper: IDexHelper,
    protected vaultAddress: Address = BalancerConfig[dexKey][network]
      .vaultAddress,
    protected subgraphURL: string = BalancerConfig[dexKey][network].subgraphURL,
    protected adapters = Adapters[network],
  ) {
    super(dexHelper.augustusAddress, dexHelper.provider);
    this.logger = dexHelper.getLogger(dexKey);
    this.eventPools = new BalancerV2EventPool(
      dexKey,
      network,
      vaultAddress,
      subgraphURL,
      dexHelper,
      this.logger,
    );
  }

  async setupEventPools(blockNumber: number) {
    const poolState = await this.eventPools.generateState(blockNumber);
    this.eventPools.setState(poolState, blockNumber);
    this.dexHelper.blockManager.subscribeToLogs(
      this.eventPools,
      this.eventPools.addressesSubscribed,
      blockNumber,
    );
  }

  async initializePricing(blockNumber: number) {
    await this.setupEventPools(blockNumber);
  }

  getPools(from: Token, to: Token): SubgraphPoolBase[] {
    return this.eventPools.allPools
      .filter(
        p =>
          p.tokens.some(
            token => token.address.toLowerCase() === from.address.toLowerCase(),
          ) &&
          p.tokens.some(
            token => token.address.toLowerCase() === to.address.toLowerCase(),
          ),
      )
      .slice(0, 10);
  }

  getAdapters(side: SwapSide): { name: string; index: number }[] | null {
    if (side === SwapSide.BUY) return null;
    return this.adapters;
  }

  async getPoolIdentifiers(
    from: Token,
    to: Token,
    side: SwapSide,
    blockNumber: number,
  ): Promise<string[]> {
    if (side === SwapSide.BUY) return [];
    const _from = wrapETH(from, this.network);
    const _to = wrapETH(to, this.network);

    const pools = this.getPools(_from, _to);

    const identifiers: string[] = [];

    pools.forEach(p => {
      identifiers.push(`${this.dexKey}_${p.address.toLowerCase()}`);
      if (p.poolType === 'VirtualBoosted') {
        identifiers.push(
          `${this.dexKey}_${p.address.toLowerCase()}virtualboosted`,
        );
        // VirtualBoosted pool should return identifiers for all the internal pools
        // e.g. for bbausd this is 3 Linear pools and the PhantomStable linking them
        p.tokens.forEach(t =>
          identifiers.push(`${this.dexKey}_${t.linearPoolAddr?.toLowerCase()}`),
        );
      }
    });

    return identifiers;
  }

  async getPricesVolume(
    from: Token,
    to: Token,
    amounts: bigint[],
    side: SwapSide,
    blockNumber: number,
    limitPools?: string[],
  ): Promise<null | ExchangePrices<BalancerV2Data>> {
    if (side === SwapSide.BUY) return null;
    try {
      const _from = wrapETH(from, this.network);
      const _to = wrapETH(to, this.network);

      const poolsWithTokens = this.getPools(_from, _to);

      // limit pools are IDS of pools we can use (preceded with BalancerV2_)
      // poolsWithTokens contains pool data for pools with tokenIn/Out
      // allowedPools contains pool data for pools with tokenIn/Out that are in limit list
      const allowedPools = limitPools
        ? poolsWithTokens.filter(pool => {
            if (
              !limitPools.includes(
                `${this.dexKey}_${pool.address.toLowerCase()}`,
              )
            )
              return false;

            const id = pool.id.split(pool.poolType.toLowerCase())[0];
            // VirtualPools must have all their internal pools in limitPools
            if (this.eventPools.virtualBoostedPools[id]) {
              if (
                !limitPools.includes(
                  `${this.dexKey}_${pool.address.toLowerCase()}virtualboosted`,
                )
              )
                return false;

              for (let t of this.eventPools.virtualBoostedPools[id]
                .mainTokens) {
                if (
                  !limitPools.includes(
                    `${this.dexKey}_${t.linearPoolAddr.toLowerCase()}`,
                  )
                )
                  return false;
              }
            }

            return true;
          })
        : poolsWithTokens;

      if (!allowedPools.length) return null;

      const unitVolume = getBigIntPow(
        (side === SwapSide.SELL ? _from : _to).decimals,
      );

      const quoteUnitVolume = getBigIntPow(
        (side === SwapSide.SELL ? _to : _from).decimals,
      );

      // poolStates contains all pools that are part of event system
      const allPoolStates = await this.eventPools.getState(blockNumber);
      if (!allPoolStates) {
        this.logger.error(`getState returned null`);
        return null;
      }

      const missingPools = allowedPools.filter(
        pool => !(pool.address.toLowerCase() in allPoolStates),
      );

      const missingPoolsStateMap = missingPools.length
        ? await this.eventPools.getOnChainState(missingPools, blockNumber)
        : {};

      const completePoolStates = { ...allPoolStates, ...missingPoolsStateMap };

      const poolPrices = allowedPools
        .map((pool: SubgraphPoolBase) => {
          const poolAddress = pool.address.toLowerCase();
          const poolState = completePoolStates[poolAddress];
          if (!poolState) {
            this.logger.error(`Unable to find the poolState ${poolAddress}`);
            return null;
          }
          // TODO: re-check what should be the current block time stamp
          try {
            const res = this.eventPools.getPricesPool(
              _from,
              _to,
              pool,
              completePoolStates,
              amounts,
              unitVolume,
              side,
            );
            if (!res) return null;

            let poolAddresses = [poolAddress];
            const id = pool.id.split(pool.poolType.toLowerCase())[0];
            if (this.eventPools.virtualBoostedPools[id]) {
              this.eventPools.virtualBoostedPools[id].mainTokens.forEach(t => {
                poolAddresses.push(t.linearPoolAddr.toLowerCase());
              });
            }

            return {
              unit: res.unit,
              prices: res.prices,
              data: {
                poolId: pool.id,
              },
              poolAddresses,
              exchange: this.dexKey,
              gasCost: res.gasCost,
              poolIdentifier: `${this.dexKey}_${pool.id}`,
            };
          } catch (e) {
            this.logger.error(
              `Error_getPrices ${from.symbol || from.address}, ${
                to.symbol || to.address
              }, ${side}, ${pool.address}:`,
              e,
            );
            return null;
          }
        })
        .filter(p => !!p);
      return poolPrices as ExchangePrices<BalancerV2Data>;
    } catch (e) {
      this.logger.error(
        `Error_getPrices ${from.symbol || from.address}, ${
          to.symbol || to.address
        }, ${side}:`,
        e,
      );
      return null;
    }
  }

  getAdapterParam(
    srcToken: string,
    destToken: string,
    srcAmount: string,
    destAmount: string,
    data: OptimizedBalancerV2Data,
    side: SwapSide,
  ): AdapterExchangeParam {
    const params = this.getBalancerParam(
      srcToken,
      destToken,
      srcAmount,
      destAmount,
      data,
      side,
    );

    const payload = this.abiCoder.encodeParameter(
      {
        ParentStruct: {
          'swaps[]': {
            poolId: 'bytes32',
            assetInIndex: 'uint256',
            assetOutIndex: 'uint256',
            amount: 'uint256',
            userData: 'bytes',
          },
          assets: 'address[]',
          funds: {
            sender: 'address',
            fromInternalBalance: 'bool',
            recipient: 'address',
            toInternalBalance: 'bool',
          },
          limits: 'int256[]',
          deadline: 'uint256',
        },
      },
      {
        swaps: params[1],
        assets: params[2],
        funds: params[3],
        limits: params[4],
        deadline: params[5],
      },
    );

    return {
      targetExchange: this.vaultAddress,
      payload,
      networkFee: '0',
    };
  }

  updateSwapAsset(
    tokenIndex: number,
    swapAssets: string[],
    currentAssets: string[],
  ): number {
    const token = swapAssets[tokenIndex];
    const currentIndex = currentAssets.indexOf(token);
    if (currentIndex === -1) {
      currentAssets.push(token);
      return currentAssets.length - 1;
    } else {
      return currentIndex;
    }
  }

  updateSwapAssets(swapData: SwapData, currentAssets: string[]): SwapData {
    // Update currentAssets. By the end it will contain all assets from all swaps.
    // Update each swap index to match currentAsset
    swapData.swaps.forEach(swap => {
      swap.assetInIndex = this.updateSwapAsset(
        swap.assetInIndex,
        swapData.assets,
        currentAssets,
      );
      swap.assetOutIndex = this.updateSwapAsset(
        swap.assetOutIndex,
        swapData.assets,
        currentAssets,
      );
    });
    return swapData;
  }

  getBalancerParam(
    srcToken: string,
    destToken: string,
    srcAmount: string,
    destAmount: string,
    data: OptimizedBalancerV2Data,
    side: SwapSide,
  ): BalancerParam {
    // assets array will contain list of all assets used in all swaps
    let assets: string[] = [srcToken, destToken];
    // swap asset indices will be match to assets array
    let swaps: BalancerSwap[] = [];

    // swaps contains poolId and amount data
    data.swaps.forEach(swap => {
      if (swap.poolId.includes(VirtualBoostedPool.poolType.toLowerCase())) {
        // VirtualBoostedPools swaps will consist of multihops.
        // getSwapData will construct the relevant swaps, assets and limits
        const swapData = VirtualBoostedPool.getSwapData(
          srcToken,
          destToken,
          swap.poolId,
          swap.amount,
          this.eventPools.virtualBoostedPools,
        );

        // Update assets and swaps with any new assets or indices
        const updatedSwaps = this.updateSwapAssets(swapData, assets);
        swaps = [...swaps, ...updatedSwaps.swaps];
      } else {
        // Non-virtual pools will be a direct swap src>dst
        swaps.push({
          poolId: swap.poolId,
          assetInIndex: 0,
          assetOutIndex: 1,
          amount: swap.amount,
          userData: '0x',
        });
      }
    });

    // BalancerV2 Uses Address(0) as ETH
    assets = assets.map(t =>
      t.toLowerCase() === ETHER_ADDRESS.toLowerCase() ? NULL_ADDRESS : t,
    );

    const limits: string[] = Array(assets.length).fill(MAX_INT);

    const funds = {
      sender: this.augustusAddress,
      recipient: this.augustusAddress,
      fromInternalBalance: false,
      toInternalBalance: false,
    };

    const params: BalancerParam = [
      side === SwapSide.SELL ? SwapTypes.SwapExactIn : SwapTypes.SwapExactOut,
      swaps,
      assets,
      funds,
      limits,
      MAX_UINT,
    ];

    return params;
  }

  async getSimpleParam(
    srcToken: string,
    destToken: string,
    srcAmount: string,
    destAmount: string,
    data: OptimizedBalancerV2Data,
    side: SwapSide,
  ): Promise<SimpleExchangeParam> {
    const params = this.getBalancerParam(
      srcToken,
      destToken,
      srcAmount,
      destAmount,
      data,
      side,
    );

    const swapData = this.eventPools.vaultInterface.encodeFunctionData(
      'batchSwap',
      params,
    );

    return this.buildSimpleParamWithoutWETHConversion(
      srcToken,
      srcAmount,
      destToken,
      destAmount,
      swapData,
      this.vaultAddress,
    );
  }

  // This is called once before getTopPoolsForToken is
  // called for multiple tokens. This can be helpful to
  // update common state required for calculating
  // getTopPoolsForToken. It is optional for a DEX
  // to implement this
  async updatePoolState(): Promise<void> {
    const query = `
      query {
          pools: pools(first: 1000, orderBy: totalLiquidity, orderDirection: desc, where: {swapEnabled: true, poolType_in: ["MetaStable", "Stable", "Weighted", "LiquidityBootstrapping", "Investment", "StablePhantom", "AaveLinear", "ERC4626Linear"]}) {
            id
            address
            poolType
            tokens {
              address
              decimals
            }
            mainIndex
            wrappedIndex
            totalLiquidity
            tokensList
          }
      }`;

    const { data } = await this.dexHelper.httpRequest.post(
      this.subgraphURL,
<<<<<<< HEAD
      { query },
      subgraphTimeout,
=======
      {
        query,
        variables,
      },
      SUBGRAPH_TIMEOUT,
>>>>>>> d1f66b68
    );

    if (!(data && data.pools))
      throw new Error(
        `Error_${this.dexKey}_Subgraph: couldn't fetch the pools from the subgraph`,
      );

    // Create virtual pool info
    const virtualBoostedPools = VirtualBoostedPool.createPools(data.pools);

    // Combine virtual pools with sg pools and order by liquidity
    this.allPools = [...data.pools, ...virtualBoostedPools.subgraph].sort(
      (a, b) => b.totalLiquidity - a.totalLiquidity,
    );
  }

  async getTopPoolsForToken(
    tokenAddress: Address,
    count: number,
  ): Promise<PoolLiquidity[]> {
    if (!this.allPools) await this.updatePoolState();

    const poolsWithToken = this.allPools
      ?.filter(p =>
        p.tokens.some(
          token => token.address.toLowerCase() === tokenAddress.toLowerCase(),
        ),
      )
      .slice(0, count);

    const pools = _.map(poolsWithToken, (pool: any) => ({
      exchange: this.dexKey,
      address: pool.address.toLowerCase(),
      connectorTokens: pool.tokens.reduce(
        (
          acc: Token[],
          { decimals, address }: { decimals: number; address: string },
        ) => {
          if (address.toLowerCase() != tokenAddress.toLowerCase())
            acc.push({ decimals, address: address.toLowerCase() });
          return acc;
        },
        [],
      ),
      liquidityUSD: parseFloat(pool.totalLiquidity),
    }));

    return pools;
  }
}<|MERGE_RESOLUTION|>--- conflicted
+++ resolved
@@ -842,16 +842,8 @@
 
     const { data } = await this.dexHelper.httpRequest.post(
       this.subgraphURL,
-<<<<<<< HEAD
       { query },
-      subgraphTimeout,
-=======
-      {
-        query,
-        variables,
-      },
       SUBGRAPH_TIMEOUT,
->>>>>>> d1f66b68
     );
 
     if (!(data && data.pools))
