import { Interface } from '@ethersproject/abi';
import { BigNumber } from '@ethersproject/bignumber';
import { MathSol } from './balancer-v2-math';
import { SwapSide } from '../../constants';
import {
  callData,
  SubgraphPoolBase,
  PoolState,
  TokenState,
  PoolBase,
} from './types';
import { getTokenScalingFactor, decodeThrowError } from './utils';
<<<<<<< HEAD
=======
import WeightedPoolABI from '../../abi/balancer-v2/weighted-pool.json';
import StablePoolABI from '../../abi/balancer-v2/stable-pool.json';
import MetaStablePoolABI from '../../abi/balancer-v2/meta-stable-pool.json';
>>>>>>> bb8a9b3e
import { BI_POWS } from '../../bigint-constants';

const _require = (b: boolean, message: string) => {
  if (!b) throw new Error(message);
};

export class BasePool {
  _subtractSwapFeeAmount(amount: bigint, _swapFeePercentage: bigint): bigint {
    // This returns amount - fee amount, so we round up (favoring a higher fee amount).
    const feeAmount = MathSol.mulUpFixed(amount, _swapFeePercentage);
    return amount - feeAmount;
  }

  // These methods use fixed versions to match SC scaling
  _upscaleArray(amounts: bigint[], scalingFactors: bigint[]): bigint[] {
    return amounts.map((a, i) => MathSol.mulUpFixed(a, scalingFactors[i]));
  }

  _upscale(amount: bigint, scalingFactor: bigint): bigint {
    return MathSol.mulUpFixed(amount, scalingFactor);
  }

  _downscaleDown(amount: bigint, scalingFactor: bigint): bigint {
    return MathSol.divDownFixed(amount, scalingFactor);
  }
}

type WeightedPoolPairData = {
  tokenInBalance: bigint;
  tokenOutBalance: bigint;
  tokenInScalingFactor: bigint;
  tokenOutScalingFactor: bigint;
  tokenInWeight: bigint;
  tokenOutWeight: bigint;
  swapFee: bigint;
  gasCost: number;
};

type StablePoolPairData = {
  balances: bigint[];
  indexIn: number;
  indexOut: number;
  scalingFactors: bigint[];
  swapFee: bigint;
  amp: bigint;
  gasCost: number;
};

abstract class BaseGeneralPool extends BasePool {
  // Swap Hooks

  // Modification: this is inspired from the function onSwap which is in the original contract
  onSell(amounts: bigint[], poolPairData: StablePoolPairData): bigint[] {
    // _validateIndexes(indexIn, indexOut, _getTotalTokens());
    // uint256[] memory scalingFactors = _scalingFactors();
    return this._swapGivenIn(
      amounts,
      poolPairData.balances,
      poolPairData.indexIn,
      poolPairData.indexOut,
      poolPairData.scalingFactors,
      poolPairData.swapFee,
      poolPairData.amp,
    );
  }

  _swapGivenIn(
    tokenAmountsIn: bigint[],
    balances: bigint[],
    indexIn: number,
    indexOut: number,
    scalingFactors: bigint[],
    _swapFeePercentage: bigint,
    _amplificationParameter: bigint,
  ): bigint[] {
    // Fees are subtracted before scaling, to reduce the complexity of the rounding direction analysis.
    const tokenAmountsInWithFee = tokenAmountsIn.map(a =>
      this._subtractSwapFeeAmount(a, _swapFeePercentage),
    );

    const balancesUpscaled = this._upscaleArray(balances, scalingFactors);
    const tokenAmountsInScaled = tokenAmountsInWithFee.map(a =>
      this._upscale(a, scalingFactors[indexIn]),
    );

    const amountsOut = this._onSwapGivenIn(
      tokenAmountsInScaled,
      balancesUpscaled,
      indexIn,
      indexOut,
      _amplificationParameter,
    );

    // amountOut tokens are exiting the Pool, so we round down.
    return amountsOut.map(a =>
      this._downscaleDown(a, scalingFactors[indexOut]),
    );
  }

  /*
   * @dev Called when a swap with the Pool occurs, where the amount of tokens entering the Pool is known.
   *
   * Returns the amount of tokens that will be taken from the Pool in return.
   *
   * All amounts inside `swapRequest` and `balances` are upscaled. The swap fee has already been deducted from
   * `swapRequest.amount`.
   *
   * The return value is also considered upscaled, and will be downscaled (rounding down) before returning it to the
   * Vault.
   */
  abstract _onSwapGivenIn(
    tokenAmountsIn: bigint[],
    balances: bigint[],
    indexIn: number,
    indexOut: number,
    _amplificationParameter: bigint,
  ): bigint[];
}

abstract class BaseMinimalSwapInfoPool extends BasePool {
  // Swap Hooks

  // Modification: this is inspired from the function onSwap which is in the original contract
  onSell(
    tokenAmountsIn: bigint[],
    poolPairData: WeightedPoolPairData,
  ): bigint[] {
    // uint256 _scalingFactorTokenIn = _scalingFactor(request.tokenIn);
    // uint256 _scalingFactorTokenOut = _scalingFactor(request.tokenOut);

    // Fees are subtracted before scaling, to reduce the complexity of the rounding direction analysis.
    const tokenAmountsInWithFee = tokenAmountsIn.map(a =>
      this._subtractSwapFeeAmount(a, poolPairData.swapFee),
    );

    // All token amounts are upscaled.
    const balanceTokenIn = this._upscale(
      poolPairData.tokenInBalance,
      poolPairData.tokenInScalingFactor,
    );
    const balanceTokenOut = this._upscale(
      poolPairData.tokenOutBalance,
      poolPairData.tokenOutScalingFactor,
    );
    const tokenAmountsInScaled = tokenAmountsInWithFee.map(a =>
      this._upscale(a, poolPairData.tokenInScalingFactor),
    );

    const amountsOut = this._onSwapGivenIn(
      tokenAmountsInScaled,
      balanceTokenIn,
      balanceTokenOut,
      poolPairData.tokenInWeight,
      poolPairData.tokenOutWeight,
    );

    // amountOut tokens are exiting the Pool, so we round down.
    return amountsOut.map(a =>
      this._downscaleDown(a, poolPairData.tokenOutScalingFactor),
    );
  }

  abstract _onSwapGivenIn(
    tokenAmountsIn: bigint[],
    currentBalanceTokenIn: bigint,
    currentBalanceTokenOut: bigint,
    _weightIn: bigint,
    _weightOut: bigint,
  ): bigint[];
}

class StableMath {
  static _AMP_PRECISION = BI_POWS[3];

  static _calculateInvariant(
    amplificationParameter: bigint,
    balances: bigint[],
    roundUp: boolean,
  ): bigint {
    /**********************************************************************************************
      // invariant                                                                                 //
      // D = invariant                                                  D^(n+1)                    //
      // A = amplification coefficient      A  n^n S + D = A D n^n + -----------                   //
      // S = sum of balances                                             n^n P                     //
      // P = product of balances                                                                   //
      // n = number of tokens                                                                      //
      *********x************************************************************************************/

    // We support rounding up or down.

    let sum = 0n;
    const numTokens = balances.length;
    for (let i = 0; i < numTokens; i++) {
      sum = sum + balances[i];
    }
    if (sum == 0n) {
      return 0n;
    }

    let prevInvariant = 0n;
    let invariant = sum;
    const ampTimesTotal = amplificationParameter * BigInt(numTokens);

    for (let i = 0; i < 255; i++) {
      let P_D = balances[0] * BigInt(numTokens);
      for (let j = 1; j < numTokens; j++) {
        P_D = MathSol.div(
          MathSol.mul(MathSol.mul(P_D, balances[j]), BigInt(numTokens)),
          invariant,
          roundUp,
        );
      }
      prevInvariant = invariant;
      invariant = MathSol.div(
        MathSol.mul(MathSol.mul(BigInt(numTokens), invariant), invariant) +
          MathSol.div(
            MathSol.mul(MathSol.mul(ampTimesTotal, sum), P_D),
            this._AMP_PRECISION,
            roundUp,
          ),
        MathSol.mul(BigInt(numTokens + 1), invariant) +
          // No need to use checked arithmetic for the amp precision, the amp is guaranteed to be at least 1
          MathSol.div(
            MathSol.mul(ampTimesTotal - this._AMP_PRECISION, P_D),
            this._AMP_PRECISION,
            !roundUp,
          ),
        roundUp,
      );

      if (invariant > prevInvariant) {
        if (invariant - prevInvariant <= 1) {
          return invariant;
        }
      } else if (prevInvariant - invariant <= 1) {
        return invariant;
      }
    }

    throw new Error('Errors.STABLE_INVARIANT_DIDNT_CONVERGE');
  }

  static _calcOutGivenIn(
    amplificationParameter: bigint,
    balances: bigint[],
    tokenIndexIn: number,
    tokenIndexOut: number,
    tokenAmountsIn: bigint[],
  ): bigint[] {
    /**************************************************************************************************************
    // outGivenIn token x for y - polynomial equation to solve                                                   //
    // ay = amount out to calculate                                                                              //
    // by = balance token out                                                                                    //
    // y = by - ay (finalBalanceOut)                                                                             //
    // D = invariant                                               D                     D^(n+1)                 //
    // A = amplification coefficient               y^2 + ( S - ----------  - D) * y -  ------------- = 0         //
    // n = number of tokens                                    (A * n^n)               A * n^2n * P              //
    // S = sum of final balances but y                                                                           //
    // P = product of final balances but y                                                                       //
    **************************************************************************************************************/

    // Amount out, so we round down overall.

    // Given that we need to have a greater final balance out, the invariant needs to be rounded up
    const invariant = this._calculateInvariant(
      amplificationParameter,
      balances,
      true,
    );

    const initBalance = balances[tokenIndexIn];
    // Modification: The original code was implemented for a single tokenAmountsIn
    return tokenAmountsIn.map(a => {
      balances[tokenIndexIn] = initBalance + a;

      const finalBalanceOut =
        this._getTokenBalanceGivenInvariantAndAllOtherBalances(
          amplificationParameter,
          balances,
          invariant,
          tokenIndexOut,
        );

      // No need to use checked arithmetic since `tokenAmountIn` was actually added to the same balance right before
      // calling `_getTokenBalanceGivenInvariantAndAllOtherBalances` which doesn't alter the balances array.
      // balances[tokenIndexIn] = balances[tokenIndexIn] - tokenAmountIn;
      return balances[tokenIndexOut] - finalBalanceOut - 1n;
    });
  }

  static _getTokenBalanceGivenInvariantAndAllOtherBalances(
    amplificationParameter: bigint,
    balances: bigint[],
    invariant: bigint,
    tokenIndex: number,
  ): bigint {
    // Rounds result up overall

    const ampTimesTotal = amplificationParameter * BigInt(balances.length);
    let sum = balances[0];
    let P_D = balances[0] * BigInt(balances.length);
    for (let j = 1; j < balances.length; j++) {
      P_D = MathSol.divDown(
        MathSol.mul(MathSol.mul(P_D, balances[j]), BigInt(balances.length)),
        invariant,
      );
      sum = sum + balances[j];
    }
    // No need to use safe math, based on the loop above `sum` is greater than or equal to `balances[tokenIndex]`
    sum = sum - balances[tokenIndex];

    const inv2 = MathSol.mul(invariant, invariant);
    // We remove the balance fromm c by multiplying it
    const c = MathSol.mul(
      MathSol.mul(
        MathSol.divUp(inv2, MathSol.mul(ampTimesTotal, P_D)),
        this._AMP_PRECISION,
      ),
      balances[tokenIndex],
    );
    const b =
      sum +
      MathSol.mul(
        MathSol.divDown(invariant, ampTimesTotal),
        this._AMP_PRECISION,
      );

    // We iterate to find the balance
    let prevTokenBalance = 0n;
    // We multiply the first iteration outside the loop with the invariant to set the value of the
    // initial approximation.
    let tokenBalance = MathSol.divUp(inv2 + c, invariant + b);

    for (let i = 0; i < 255; i++) {
      prevTokenBalance = tokenBalance;

      tokenBalance = MathSol.divUp(
        MathSol.mul(tokenBalance, tokenBalance) + c,
        MathSol.mul(tokenBalance, 2n) + b - invariant,
      );

      if (tokenBalance > prevTokenBalance) {
        if (tokenBalance - prevTokenBalance <= 1) {
          return tokenBalance;
        }
      } else if (prevTokenBalance - tokenBalance <= 1) {
        return tokenBalance;
      }
    }

    throw new Error('Errors.STABLE_GET_BALANCE_DIDNT_CONVERGE');
  }
}

export class StablePool extends BaseGeneralPool implements PoolBase {
  vaultAddress: string;
  vaultInterface: Interface;
  poolInterface: Interface;
<<<<<<< HEAD
  gasCost = 150000; // TO DO - Get accurate
=======
  metaPoolInterface: Interface;
>>>>>>> bb8a9b3e

  constructor(
    vaultAddress: string,
    vaultInterface: Interface,
    poolInterface: Interface,
  ) {
    super();
    this.vaultAddress = vaultAddress;
    this.vaultInterface = vaultInterface;
<<<<<<< HEAD
    this.poolInterface = poolInterface;
=======
    this.poolInterface = new Interface(StablePoolABI);
    this.metaPoolInterface = new Interface(MetaStablePoolABI);
>>>>>>> bb8a9b3e
  }

  _onSwapGivenIn(
    tokenAmountsIn: bigint[],
    balances: bigint[],
    indexIn: number,
    indexOut: number,
    _amplificationParameter: bigint,
  ): bigint[] {
    return StableMath._calcOutGivenIn(
      _amplificationParameter,
      balances,
      indexIn,
      indexOut,
      tokenAmountsIn,
    );
  }

  /*
  Helper function to parse pool data into params for onSell function.
  */
  parsePoolPairData(
    pool: SubgraphPoolBase,
    poolStates: { [address: string]: PoolState },
    tokenIn: string,
    tokenOut: string,
  ): StablePoolPairData {
    const poolState = poolStates[pool.address];
    let indexIn = 0,
      indexOut = 0;
    const scalingFactors: bigint[] = [];
    const balances = pool.tokens.map((t, i) => {
      if (t.address.toLowerCase() === tokenIn.toLowerCase()) indexIn = i;
      if (t.address.toLowerCase() === tokenOut.toLowerCase()) indexOut = i;
      if (pool.poolType === 'MetaStable')
        scalingFactors.push(
          poolState.tokens[t.address.toLowerCase()].scalingFactor || 0n,
        );
      else scalingFactors.push(getTokenScalingFactor(t.decimals));
      return poolState.tokens[t.address.toLowerCase()].balance;
    });

    const poolPairData: StablePoolPairData = {
      balances,
      indexIn,
      indexOut,
      scalingFactors,
      swapFee: poolState.swapFee,
      amp: poolState.amp ? poolState.amp : 0n,
      gasCost: poolState.gasCost,
    };
    return poolPairData;
  }

  /*
  Helper function to construct onchain multicall data for StablePool.
  */
  getOnChainCalls(pool: SubgraphPoolBase): callData[] {
    const poolCallData: callData[] = [
      {
        target: this.vaultAddress,
        callData: this.vaultInterface.encodeFunctionData('getPoolTokens', [
          pool.id,
        ]),
      },
      {
        target: pool.address,
        callData: this.poolInterface.encodeFunctionData('getSwapFeePercentage'),
      },
      {
        target: pool.address,
        callData: this.poolInterface.encodeFunctionData(
          'getAmplificationParameter',
        ),
      },
    ];
    if (pool.poolType === 'MetaStable') {
      poolCallData.push({
        target: pool.address,
        callData:
          this.metaPoolInterface.encodeFunctionData('getScalingFactors'),
      });
    }
    return poolCallData;
  }

  /*
  Helper function to decodes multicall data for a Stable Pool.
  data must contain returnData
  startIndex is where to start in returnData. Allows this decode function to be called along with other pool types.
  */
  decodeOnChainCalls(
    pool: SubgraphPoolBase,
    data: { success: boolean; returnData: any }[],
    startIndex: number,
  ): [{ [address: string]: PoolState }, number] {
    const pools = {} as { [address: string]: PoolState };

    const poolTokens = decodeThrowError(
      this.vaultInterface,
      'getPoolTokens',
      data[startIndex++],
      pool.address,
    );
    const swapFee = decodeThrowError(
      this.poolInterface,
      'getSwapFeePercentage',
      data[startIndex++],
      pool.address,
    )[0];
    const amp = decodeThrowError(
      this.poolInterface,
      'getAmplificationParameter',
      data[startIndex++],
      pool.address,
    );
    let scalingFactors: BigNumber[] | undefined;
    if (pool.poolType === 'MetaStable') {
      scalingFactors = decodeThrowError(
        this.metaPoolInterface,
        'getScalingFactors',
        data[startIndex++],
        pool.address,
      )[0];
    }

    const poolState: PoolState = {
      swapFee: BigInt(swapFee.toString()),
      tokens: poolTokens.tokens.reduce(
        (ptAcc: { [address: string]: TokenState }, pt: string, j: number) => {
          const tokenState: TokenState = {
            balance: BigInt(poolTokens.balances[j].toString()),
          };

          if (scalingFactors)
            tokenState.scalingFactor = BigInt(scalingFactors[j].toString());

          ptAcc[pt.toLowerCase()] = tokenState;
          return ptAcc;
        },
        {},
      ),
      gasCost: this.gasCost,
    };

    if (amp) {
      poolState.amp = BigInt(amp.value.toString());
    }

    pools[pool.address] = poolState;

    return [pools, startIndex];
  }

  /*
  For stable pools there is no Swap limit. As an approx - use almost the total balance of token out as we can add any amount of tokenIn and expect some back.
  */
  checkBalance(
    amounts: bigint[],
    unitVolume: bigint,
    side: SwapSide,
    poolPairData: StablePoolPairData,
  ): boolean {
    const swapMax =
      (this._upscale(
        poolPairData.balances[poolPairData.indexOut],
        poolPairData.scalingFactors[poolPairData.indexOut],
      ) *
        99n) /
      100n;
    const swapAmount =
      amounts[amounts.length - 1] > unitVolume
        ? amounts[amounts.length - 1]
        : unitVolume;
    return swapMax > swapAmount;
  }
}

export class WeightedMath {
  static _MAX_IN_RATIO = 300000000000000000n;
  static _MAX_OUT_RATIO = 300000000000000000n;
  // Computes how many tokens can be taken out of a pool if `amountIn` are sent, given the
  // current balances and weights.
  static _calcOutGivenIn(
    balanceIn: bigint,
    weightIn: bigint,
    balanceOut: bigint,
    weightOut: bigint,
    amountsIn: bigint[],
  ): bigint[] {
    /**********************************************************************************************
    // outGivenIn                                                                                //
    // aO = amountOut                                                                            //
    // bO = balanceOut                                                                           //
    // bI = balanceIn              /      /            bI             \    (wI / wO) \           //
    // aI = amountIn    aO = bO * |  1 - | --------------------------  | ^            |          //
    // wI = weightIn               \      \       ( bI + aI )         /              /           //
    // wO = weightOut                                                                            //
    **********************************************************************************************/

    // Amount out, so we round down overall.

    // The multiplication rounds down, and the subtrahend (power) rounds up (so the base rounds up too).
    // Because bI / (bI + aI) <= 1, the exponent rounds down.

    // Cannot exceed maximum in ratio

    const exponent = MathSol.divDownFixed(weightIn, weightOut);
    return amountsIn.map(amountIn => {
      _require(
        amountIn <= MathSol.mulDownFixed(balanceIn, this._MAX_IN_RATIO),
        'Errors.MAX_IN_RATIO',
      );
      const denominator = balanceIn + amountIn;
      const base = MathSol.divUpFixed(balanceIn, denominator);
      const power = MathSol.powUpFixed(base, exponent);

      return MathSol.mulDownFixed(balanceOut, MathSol.complementFixed(power));
    });
  }
}

export class WeightedPool extends BaseMinimalSwapInfoPool implements PoolBase {
  vaultAddress: string;
  vaultInterface: Interface;
  poolInterface: Interface;
  gasCost = 150000; // TO DO

  constructor(
    vaultAddress: string,
    vaultInterface: Interface,
    poolInterface: Interface,
  ) {
    super();
    this.vaultAddress = vaultAddress;
    this.vaultInterface = vaultInterface;
    this.poolInterface = poolInterface;
  }

  _onSwapGivenIn(
    tokenAmountsIn: bigint[],
    currentBalanceTokenIn: bigint,
    currentBalanceTokenOut: bigint,
    _weightIn: bigint,
    _weightOut: bigint,
  ): bigint[] {
    return WeightedMath._calcOutGivenIn(
      currentBalanceTokenIn,
      _weightIn,
      currentBalanceTokenOut,
      _weightOut,
      tokenAmountsIn,
    );
  }

  /*
  Helper function to parse pool data into params for onSell function.
  */
  parsePoolPairData(
    pool: SubgraphPoolBase,
    poolStates: { [address: string]: PoolState },
    tokenIn: string,
    tokenOut: string,
  ): WeightedPoolPairData {
    const poolState = poolStates[pool.address];
    const inAddress = tokenIn.toLowerCase();
    const outAddress = tokenOut.toLowerCase();

    const tIn = pool.tokens.find(t => t.address.toLowerCase() === inAddress);
    const tOut = pool.tokens.find(t => t.address.toLowerCase() === outAddress);

    if (!tIn || !tOut) return {} as WeightedPoolPairData;

    const tokenInBalance = poolState.tokens[inAddress].balance;
    const tokenOutBalance = poolState.tokens[outAddress].balance;
    const tokenInWeight = poolState.tokens[inAddress].weight || 0n;
    const tokenOutWeight = poolState.tokens[outAddress].weight || 0n;
    const tokenInScalingFactor = getTokenScalingFactor(tIn.decimals);
    const tokenOutScalingFactor = getTokenScalingFactor(tOut.decimals);

    const poolPairData: WeightedPoolPairData = {
      tokenInBalance,
      tokenOutBalance,
      tokenInScalingFactor,
      tokenOutScalingFactor,
      tokenInWeight,
      tokenOutWeight,
      swapFee: poolState.swapFee,
      gasCost: poolState.gasCost,
    };
    return poolPairData;
  }

  /*
  Helper function to construct onchain multicall data for WeightedPool (also 'LiquidityBootstrapping' and 'Investment' pool types).
  */
  getOnChainCalls(pool: SubgraphPoolBase): callData[] {
    return [
      {
        target: this.vaultAddress,
        callData: this.vaultInterface.encodeFunctionData('getPoolTokens', [
          pool.id,
        ]),
      },
      {
        target: pool.address,
        callData: this.poolInterface.encodeFunctionData('getSwapFeePercentage'),
      },
      {
        target: pool.address,
        callData: this.poolInterface.encodeFunctionData('getNormalizedWeights'),
      },
    ];
  }

  /*
  Helper function to decodes multicall data for a Weighted Pool.
  data must contain returnData
  startIndex is where to start in returnData. Allows this decode function to be called along with other pool types.
  */
  decodeOnChainCalls(
    pool: SubgraphPoolBase,
    data: { success: boolean; returnData: any }[],
    startIndex: number,
  ): [{ [address: string]: PoolState }, number] {
    const pools = {} as { [address: string]: PoolState };

    const poolTokens = decodeThrowError(
      this.vaultInterface,
      'getPoolTokens',
      data[startIndex++],
      pool.address,
    );
    const swapFee = decodeThrowError(
      this.poolInterface,
      'getSwapFeePercentage',
      data[startIndex++],
      pool.address,
    )[0];
    const normalisedWeights = decodeThrowError(
      this.poolInterface,
      'getNormalizedWeights',
      data[startIndex++],
      pool.address,
    )[0];

    const poolState: PoolState = {
      swapFee: BigInt(swapFee.toString()),
      tokens: poolTokens.tokens.reduce(
        (ptAcc: { [address: string]: TokenState }, pt: string, j: number) => {
          const tokenState: TokenState = {
            balance: BigInt(poolTokens.balances[j].toString()),
          };

          if (normalisedWeights)
            tokenState.weight = BigInt(normalisedWeights[j].toString());

          ptAcc[pt.toLowerCase()] = tokenState;
          return ptAcc;
        },
        {},
      ),
      gasCost: this.gasCost,
    };

    pools[pool.address] = poolState;

    return [pools, startIndex];
  }

  /*
  For weighted pools there is a Swap limit of 30%: amounts swapped may not be larger than this percentage of total balance.
  */
  checkBalance(
    amounts: bigint[],
    unitVolume: bigint,
    side: SwapSide,
    poolPairData: WeightedPoolPairData,
  ): boolean {
    const swapMax =
      ((side === SwapSide.SELL
        ? poolPairData.tokenInBalance
        : poolPairData.tokenOutBalance) *
        3n) /
      10n;
    const swapAmount =
      amounts[amounts.length - 1] > unitVolume
        ? amounts[amounts.length - 1]
        : unitVolume;
    return swapMax > swapAmount;
  }
}<|MERGE_RESOLUTION|>--- conflicted
+++ resolved
@@ -10,12 +10,9 @@
   PoolBase,
 } from './types';
 import { getTokenScalingFactor, decodeThrowError } from './utils';
-<<<<<<< HEAD
-=======
 import WeightedPoolABI from '../../abi/balancer-v2/weighted-pool.json';
 import StablePoolABI from '../../abi/balancer-v2/stable-pool.json';
 import MetaStablePoolABI from '../../abi/balancer-v2/meta-stable-pool.json';
->>>>>>> bb8a9b3e
 import { BI_POWS } from '../../bigint-constants';
 
 const _require = (b: boolean, message: string) => {
@@ -374,11 +371,8 @@
   vaultAddress: string;
   vaultInterface: Interface;
   poolInterface: Interface;
-<<<<<<< HEAD
   gasCost = 150000; // TO DO - Get accurate
-=======
   metaPoolInterface: Interface;
->>>>>>> bb8a9b3e
 
   constructor(
     vaultAddress: string,
@@ -388,12 +382,9 @@
     super();
     this.vaultAddress = vaultAddress;
     this.vaultInterface = vaultInterface;
-<<<<<<< HEAD
     this.poolInterface = poolInterface;
-=======
     this.poolInterface = new Interface(StablePoolABI);
     this.metaPoolInterface = new Interface(MetaStablePoolABI);
->>>>>>> bb8a9b3e
   }
 
   _onSwapGivenIn(
