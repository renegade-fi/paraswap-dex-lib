--- conflicted
+++ resolved
@@ -38,9 +38,7 @@
   'jetswap',
   'pantherswap',
   'uniswapforkoptimized',
-<<<<<<< HEAD
   'polycat',
-=======
   'pangolin',
   'traderjoe',
   'lydiafinance',
@@ -51,7 +49,6 @@
   'olive',
   'yetiswap',
   'zero',
->>>>>>> 80d93c27
 ];
 
 type UniswapDataLegacy = {
