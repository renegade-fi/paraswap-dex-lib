import { BufferState, GyroECLPImmutable } from '@balancer-labs/balancer-maths';
import { Address } from '../../types';
import { HookConfig } from './hooks/balancer-hook-event-subscriber';
<<<<<<< HEAD
import { QauntAMMPoolState } from './quantAMMPool';
=======
import { ReClammPoolState } from './reClammPool';
>>>>>>> 85cd022f

// Immutable data types available on all pools (Available from API)
export type CommonImmutablePoolState = {
  poolAddress: string;
  poolType: string;
  // For boosted pools tokens is the actual pool token wrapped, e.g. aUSDC/aDAI
  tokens: string[];
  // For boosted pools underlying is the unwrapped token, e.g. USDC/DAI
  tokensUnderlying: (string | null)[];
  weights: bigint[];
  // TODO re-introduce this once added to API
  // scalingFactors: bigint[];
  hookAddress: string | undefined;
  hookType: string | undefined;
  supportsUnbalancedLiquidity: boolean;
} & GyroECLPImmutable;

// Mutable data types available on all pools (Available via onchain calls/events)
export interface CommonMutableState {
  tokenRates: bigint[];
  erc4626Rates: (bigint | null)[];
  erc4626MaxDeposit: (bigint | null)[];
  erc4626MaxMint: (bigint | null)[];
  balancesLiveScaled18: bigint[];
  swapFee: bigint;
  aggregateSwapFee: bigint;
  totalSupply: bigint;
  isPoolPaused: boolean;
  // TODO remove this once API provides it
  scalingFactors: bigint[];
}

export type CommonPoolState = CommonImmutablePoolState & CommonMutableState;

export type PoolState =
  | CommonPoolState
  | (CommonPoolState & StableMutableState)
<<<<<<< HEAD
  | QauntAMMPoolState;
=======
  | ReClammPoolState;
>>>>>>> 85cd022f

// Stable Pool specific mutable data
export interface StableMutableState {
  amp: bigint;
  ampIsUpdating: boolean;
  ampStartValue: bigint;
  ampEndValue: bigint;
  ampStartTime: bigint;
  ampStopTime: bigint;
}

export type PoolStateMap = {
  [address: string]: PoolState;
};

export type ImmutablePoolStateMap = {
  [address: string]: CommonImmutablePoolState;
};

export type Step = {
  pool: Address;
  isBuffer: boolean;
  swapInput: {
    tokenIn: Address;
    tokenOut: Address;
  };
  poolState: PoolState | BufferState;
};

export type BalancerV3Data = {
  steps: Step[];
};

export type DexParams = {
  // Used to map network > API Name, e.g. 11155111>SEPOLIA
  apiNetworkName: string;
  vaultAddress: string;
  // This router handles single swaps
  // https://github.com/balancer/balancer-v3-monorepo/blob/main/pkg/interfaces/contracts/vault/IRouter.sol
  balancerRouterAddress: string;
  balancerBatchRouterAddress: string;
  hooks?: HookConfig[];
  quantAmmUpdateWeightRunnerAddress?: string;
};

export type TokenInfo = {
  isBoosted: boolean;
  underlyingToken: string | null;
  mainToken: string;
  index: number;
  rate: bigint;
  maxDeposit: bigint;
  maxMint: bigint;
};<|MERGE_RESOLUTION|>--- conflicted
+++ resolved
@@ -1,11 +1,8 @@
 import { BufferState, GyroECLPImmutable } from '@balancer-labs/balancer-maths';
 import { Address } from '../../types';
 import { HookConfig } from './hooks/balancer-hook-event-subscriber';
-<<<<<<< HEAD
 import { QauntAMMPoolState } from './quantAMMPool';
-=======
 import { ReClammPoolState } from './reClammPool';
->>>>>>> 85cd022f
 
 // Immutable data types available on all pools (Available from API)
 export type CommonImmutablePoolState = {
@@ -43,11 +40,8 @@
 export type PoolState =
   | CommonPoolState
   | (CommonPoolState & StableMutableState)
-<<<<<<< HEAD
-  | QauntAMMPoolState;
-=======
+  | QauntAMMPoolState
   | ReClammPoolState;
->>>>>>> 85cd022f
 
 // Stable Pool specific mutable data
 export interface StableMutableState {
