--- conflicted
+++ resolved
@@ -22,11 +22,8 @@
   thresholdSurgePercentageChangedEvent,
 } from './stableSurgeHook';
 import stableSurgeHookAbi from '../../../abi/balancer-v3/stableSurgeHook.json';
-<<<<<<< HEAD
 import { combineInterfaces } from '../utils';
-=======
 import { AkronHookState, AkronConfig, Akron } from './akronHook';
->>>>>>> b082cf1b
 
 // Add each supported hook state here
 export type HookState =
