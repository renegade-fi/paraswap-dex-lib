import _ from 'lodash';
import { Interface, defaultAbiCoder } from '@ethersproject/abi';
import { DeepReadonly } from 'ts-essentials';
import { Log, Logger } from '../../types';
import { catchParseLogError } from '../../utils';
import { StatefulEventSubscriber } from '../../stateful-event-subscriber';
import { IDexHelper } from '../../dex-helper/idex-helper';
import {
  PoolState,
  PoolStateMap,
  StableMutableState,
  Step,
  TokenInfo,
} from './types';
import { getPoolsApi } from './getPoolsApi';
import vaultExtensionAbi_V3 from '../../abi/balancer-v3/vault-extension.json';
import {
  decodeErc4626MultiCallData,
  decodeThrowError,
  getErc4626MultiCallData,
  getOnChainState,
} from './getOnChainState';
import { BalancerV3Config } from './config';
import { SwapKind, Vault } from '@balancer-labs/balancer-maths';
import {
  ampUpdateStartedEvent,
  ampUpdateStoppedEvent,
  getAmplificationParameter,
  isStableMutableState,
} from './stablePool';
import { BI_POWS } from '../../bigint-constants';
import {
  HookStateMap,
  HooksConfigMap,
} from './hooks/balancer-hook-event-subscriber';
import { StableSurge, StableSurgeHookState } from './hooks/stableSurgeHook';

export const WAD = BI_POWS[18];
const FEE_SCALING_FACTOR = BI_POWS[11];

export class BalancerV3EventPool extends StatefulEventSubscriber<PoolStateMap> {
  handlers: {
    [event: string]: (
      event: any,
      state: DeepReadonly<PoolStateMap>,
      log: Readonly<Log>,
    ) => DeepReadonly<PoolStateMap> | null;
  } = {};

  logDecoder: (log: Log) => any;

  addressesSubscribed: string[];

  interfaces: {
    [name: string]: Interface;
  };
  vault: Vault;
  hooksConfigMap: HooksConfigMap = {};

  constructor(
    readonly parentName: string,
    protected network: number,
    protected dexHelper: IDexHelper,
    logger: Logger,
  ) {
    super(
      parentName,
      BalancerV3Config.BalancerV3[network].vaultAddress,
      dexHelper,
      logger,
    );

    this.interfaces = {
      ['VAULT']: new Interface(vaultExtensionAbi_V3),
      ['STABLE']: new Interface([
        'function getAmplificationParameter() external view returns (uint256 value, bool isUpdating, uint256 precision)',
        'function getAmplificationState() external view returns (tuple(uint64 startValue, uint64 endValue, uint32 startTime, uint32 endTime) amplificationState, uint256 precision)',
      ]),
      ['ERC4626']: new Interface([
        'function convertToAssets(uint256 shares) external view returns (uint256 assets)',
        'function maxDeposit(address receiver) external view returns (uint256 maxAssets)',
        'function maxMint(address receiver) external view returns (uint256 maxShares)',
      ]),
    };

    this.logDecoder = (log: Log) => this.interfaces['VAULT'].parseLog(log);
    this.addressesSubscribed = [
      BalancerV3Config.BalancerV3[network].vaultAddress,
    ];

    // Add handlers
    this.handlers['LiquidityAdded'] = this.liquidityAddedEvent.bind(this);
    this.handlers['LiquidityRemoved'] = this.liquidityRemovedEvent.bind(this);
    this.handlers['Swap'] = this.swapEvent.bind(this);
    this.handlers['VaultAuxiliary'] = this.vaultAuxiliaryEvent.bind(this);
    this.handlers['AggregateSwapFeePercentageChanged'] =
      this.poolAggregateSwapFeePercentageEvent.bind(this);
    this.handlers['SwapFeePercentageChanged'] =
      this.poolSwapFeePercentageChangedEvent.bind(this);
    this.handlers['PoolPausedStateChanged'] =
      this.poolPausedStateChanged.bind(this);

    // replicates V3 maths with fees, pool and hook logic
    this.vault = new Vault();
  }

  setHooksConfigMap(hooksConfigMap: HooksConfigMap) {
    this.hooksConfigMap = hooksConfigMap;
  }

  /**
   * The function is called every time any of the subscribed
   * addresses release log. The function accepts the current
   * state, updates the state according to the log, and returns
   * the updated state.
   * @param state - Current state of event subscriber
   * @param log - Log released by one of the subscribed addresses
   * @returns Updates state of the event subscriber after the log
   */
  protected processLog(
    state: DeepReadonly<PoolStateMap>,
    log: Readonly<Log>,
  ): DeepReadonly<PoolStateMap> | null {
    try {
      const event = this.logDecoder(log);
      if (event.name in this.handlers) {
        return this.handlers[event.name](event, state, log);
      }
    } catch (e) {
      catchParseLogError(e, this.logger);
    }

    return null;
  }

  /**
   * The function generates state using on-chain calls. This
   * function is called to regenerate state if the event based
   * system fails to fetch events and the local state is no
   * more correct.
   * @param blockNumber - Blocknumber for which the state should
   * should be generated
   * @returns state of the event subscriber at blocknumber
   */
  async generateState(
    blockNumber: number,
  ): Promise<DeepReadonly<PoolStateMap>> {
    const block = await this.dexHelper.provider.getBlock(blockNumber);
    const apiPoolStateMap = await getPoolsApi(
      this.network,
      this.hooksConfigMap,
      block.timestamp,
    );
    const allOnChainPools = await getOnChainState(
      this.network,
      apiPoolStateMap,
      this.dexHelper,
      this.interfaces,
      blockNumber,
    );

    // Filter out all paused pools
    const filteredPools = Object.entries(allOnChainPools)
      .filter(([address, pool]) => {
        return !pool.isPoolPaused;
      })
      .reduce((acc, [address, pool]) => {
        acc[address] = pool;
        return acc;
      }, {} as PoolStateMap);

    return filteredPools;
  }

  async getUpdatedPoolState(
<<<<<<< HEAD
    existingPoolState: DeepReadonly<PoolStateMap>,
=======
>>>>>>> 48119558
    blockNumber: number,
  ): Promise<DeepReadonly<PoolStateMap> | null> {
    // Get all latest pools from API
    const apiPoolStateMap = await getPoolsApi(
      this.network,
      this.hooksConfigMap,
    );

<<<<<<< HEAD
    // Filter out pools that already exist in existing state
    const newApiPools = Object.entries(apiPoolStateMap).reduce(
      (acc, [address, pool]) => {
        if (!existingPoolState[address]) {
          acc[address] = pool;
        }
        return acc;
      },
      {} as typeof apiPoolStateMap,
    );

    // If no new pools return
    if (Object.keys(newApiPools).length === 0) {
      return null;
    }

=======
>>>>>>> 48119558
    // Get on-chain state for all pools to ensure correct state
    const latestOnChainPools = await getOnChainState(
      this.network,
      apiPoolStateMap,
      this.dexHelper,
      this.interfaces,
      blockNumber,
    );

    return latestOnChainPools;
  }

  liquidityAddedEvent(
    event: any,
    state: DeepReadonly<PoolStateMap>,
    log: Readonly<Log>,
  ): DeepReadonly<PoolStateMap> | null {
    const poolAddress = event.args.pool.toLowerCase();
    // Vault will send events from all pools, some of which are not officially supported by Balancer
    if (!state[poolAddress]) {
      return null;
    }
    const newState = _.cloneDeep(state) as PoolStateMap;
    for (
      let i = 0;
      i < newState[poolAddress].balancesLiveScaled18.length;
      i++
    ) {
      const totalSwapFeeAmountRaw = BigInt(event.args.swapFeeAmountsRaw[i]);
      const aggregateSwapFeeAmountRaw = this.mulDown(
        totalSwapFeeAmountRaw,
        newState[poolAddress].aggregateSwapFee,
      );
      newState[poolAddress].balancesLiveScaled18[i] +=
        this.toScaled18ApplyRateRoundDown(
          BigInt(event.args.amountsAddedRaw[i]) - aggregateSwapFeeAmountRaw,
          newState[poolAddress].scalingFactors[i],
          newState[poolAddress].tokenRates[i] || WAD,
        );
    }
    newState[poolAddress].totalSupply = BigInt(event.args.totalSupply);

    return newState;
  }

  liquidityRemovedEvent(
    event: any,
    state: DeepReadonly<PoolStateMap>,
    log: Readonly<Log>,
  ): DeepReadonly<PoolStateMap> | null {
    const poolAddress = event.args.pool.toLowerCase();
    // Vault will send events from all pools, some of which are not officially supported by Balancer
    if (!state[poolAddress]) {
      return null;
    }
    const newState = _.cloneDeep(state) as PoolStateMap;
    for (
      let i = 0;
      i < newState[poolAddress].balancesLiveScaled18.length;
      i++
    ) {
      const totalSwapFeeAmountRaw = BigInt(event.args.swapFeeAmountsRaw[i]);
      const aggregateSwapFeeAmountRaw = this.mulDown(
        totalSwapFeeAmountRaw,
        newState[poolAddress].aggregateSwapFee,
      );
      newState[poolAddress].balancesLiveScaled18[i] -=
        this.toScaled18ApplyRateRoundDown(
          BigInt(event.args.amountsRemovedRaw[i]) + aggregateSwapFeeAmountRaw,
          newState[poolAddress].scalingFactors[i],
          newState[poolAddress].tokenRates[i] || WAD,
        );
    }
    newState[poolAddress].totalSupply = BigInt(event.args.totalSupply);

    return newState;
  }

  swapEvent(
    event: any,
    state: DeepReadonly<PoolStateMap>,
    log: Readonly<Log>,
  ): DeepReadonly<PoolStateMap> | null {
    const poolAddress = event.args.pool.toLowerCase();
    // Vault will send events from all pools, some of which are not officially supported by Balancer
    if (!state[poolAddress]) {
      return null;
    }
    const newState = _.cloneDeep(state) as PoolStateMap;
    const tokenInIndex = newState[poolAddress].tokens.findIndex(
      address => address.toLowerCase() === event.args.tokenIn.toLowerCase(),
    );
    const tokenOutIndex = newState[poolAddress].tokens.findIndex(
      address => address.toLowerCase() === event.args.tokenOut.toLowerCase(),
    );
    if (tokenInIndex === -1 || tokenOutIndex === -1) {
      this.logger.error(`swapEvent - token index not found in pool state`);
      return null;
    }
    const totalSwapFeeAmountRaw = BigInt(event.args.swapFeeAmount);
    const aggregateSwapFeeAmountRaw = this.mulDown(
      totalSwapFeeAmountRaw,
      newState[poolAddress].aggregateSwapFee,
    );
    newState[poolAddress].balancesLiveScaled18[tokenInIndex] +=
      this.toScaled18ApplyRateRoundDown(
        BigInt(event.args.amountIn) - aggregateSwapFeeAmountRaw,
        newState[poolAddress].scalingFactors[tokenInIndex],
        newState[poolAddress].tokenRates[tokenInIndex] || WAD,
      );
    newState[poolAddress].balancesLiveScaled18[tokenOutIndex] -=
      this.toScaled18ApplyRateRoundDown(
        BigInt(event.args.amountOut),
        newState[poolAddress].scalingFactors[tokenOutIndex],
        newState[poolAddress].tokenRates[tokenOutIndex] || WAD,
      );

    return newState;
  }

  vaultAuxiliaryEvent(
    event: any,
    state: DeepReadonly<PoolStateMap>,
    log: Readonly<Log>,
  ): DeepReadonly<PoolStateMap> | null {
    // In SC Pools can use this event to emit event data from the Vault.
    // Allows us to track pool specific events using only the Vault subscription.
    // https://github.com/balancer/balancer-v3-monorepo/blob/main/pkg/interfaces/contracts/vault/IVaultExtension.sol
    const poolAddress = event.args.pool.toLowerCase();
    // Vault will send events from all pools, some of which are not officially supported by Balancer
    if (!state[poolAddress]) {
      return null;
    }

    const newState = _.cloneDeep(state) as PoolStateMap;
    switch (event.args.eventKey) {
      case 'AmpUpdateStarted':
        ampUpdateStartedEvent(newState[poolAddress], event.args.eventData);
        return newState;
      case 'AmpUpdateStopped':
        ampUpdateStoppedEvent(newState[poolAddress], event.args.eventData);
        return newState;
      default:
        return null;
    }
  }

  poolAggregateSwapFeePercentageEvent(
    event: any,
    state: DeepReadonly<PoolStateMap>,
    log: Readonly<Log>,
  ): DeepReadonly<PoolStateMap> | null {
    const poolAddress = event.args.pool.toLowerCase();
    // Vault will send events from all pools, some of which are not officially supported by Balancer
    if (!state[poolAddress]) {
      return null;
    }
    const newState = _.cloneDeep(state) as PoolStateMap;
    newState[poolAddress].aggregateSwapFee = BigInt(
      event.args.aggregateSwapFeePercentage,
    );
    return newState;
  }

  poolSwapFeePercentageChangedEvent(
    event: any,
    state: DeepReadonly<PoolStateMap>,
    log: Readonly<Log>,
  ): DeepReadonly<PoolStateMap> | null {
    const poolAddress = event.args.pool.toLowerCase();
    // Vault will send events from all pools, some of which are not officially supported by Balancer
    if (!state[poolAddress]) {
      return null;
    }
    const newState = _.cloneDeep(state) as PoolStateMap;
    // The contract is truncating the value before storing and will have a min step of 0.0000001% (effectively 5 decimal places of precision)
    // See: https://github.com/balancer/balancer-v3-monorepo/blob/2f8cf5c78adef2a8b35beae0c90b590eb9f4f865/pkg/interfaces/contracts/vault/VaultTypes.sol#L436
    const value = BigInt(event.args.swapFeePercentage);
    newState[poolAddress].swapFee =
      (value / FEE_SCALING_FACTOR) * FEE_SCALING_FACTOR;
    return newState;
  }

  poolPausedStateChanged(
    event: any,
    state: DeepReadonly<PoolStateMap>,
    log: Readonly<Log>,
  ): DeepReadonly<PoolStateMap> | null {
    // Unpaused pools will be added with correct state during updateStatePools
    if (event.args.paused === false) return null;
    const poolAddress = event.args.pool.toLowerCase();
    // Vault will send events from all pools, some of which are not officially supported by Balancer
    if (!state[poolAddress]) {
      return null;
    }
    // Remove paused pool from state as it can't be swapped against
    const newState = _.cloneDeep(state) as PoolStateMap;
    delete newState[poolAddress];
    return newState;
  }

  getMaxSwapAmount(
    pool: PoolState,
    tokenIn: TokenInfo,
    tokenOut: TokenInfo,
    swapKind: SwapKind,
  ): bigint {
    // Find the maximum swap amount the pool will support
    const maxSwapAmount = this.vault.getMaxSwapAmount(
      {
        swapKind,
        balancesLiveScaled18: pool.balancesLiveScaled18,
        tokenRates: pool.tokenRates,
        scalingFactors: pool.scalingFactors,
        indexIn: tokenIn.index,
        indexOut: tokenOut.index,
      },
      pool,
    );
    return maxSwapAmount;
  }

  getSwapResult(
    steps: Step[],
    amountRaw: bigint,
    swapKind: SwapKind,
    timestamp: number,
    hookStateMap: HookStateMap,
  ): bigint {
    if (amountRaw === 0n) return 0n;

    // A GivenOut needs to use steps in reverse during calculation
    const indices =
      swapKind === SwapKind.GivenIn
        ? steps.keys()
        : Array.from(steps.keys()).reverse();

    let amount = amountRaw;
    let outputAmountRaw = 0n;
    for (const i of indices) {
      const step = steps[i];

      // If the pool has a hook we fetch latest hook state for use in maths
      let hookState = undefined;
      if ('hookAddress' in step.poolState && step.poolState.hookAddress) {
        hookState = hookStateMap[step.poolState.hookAddress];
        if (!hookState) {
          this.logger.error(
            `getSwapResult hookState not found ${step.poolState.hookAddress}`,
          );
          return 0n;
        }
      }

      // If its a Stable Pool with an updating Amp factor calculate current Amp value
      if (
        step.poolState.poolType === 'STABLE' &&
        isStableMutableState(step.poolState)
      ) {
        if (step.poolState.ampIsUpdating) {
          step.poolState.amp = getAmplificationParameter(
            step.poolState.ampStartValue,
            step.poolState.ampEndValue,
            step.poolState.ampStartTime,
            step.poolState.ampStopTime,
            BigInt(timestamp),
          );
        }
        // StableSurge hook uses Amp as part of maths
        if (step.poolState.hookType === StableSurge.type && hookState) {
          const poolHookState = (hookState as StableSurgeHookState)[
            step.poolState.poolAddress.toLowerCase()
          ];
          if (!poolHookState) {
            this.logger.error(
              `getSwapResult StableSurge hookState not found ${step.poolState.hookAddress}`,
            );
            return 0n;
          }
          hookState = {
            ...poolHookState,
            amp: step.poolState.amp,
          };
        }
      }
      // try/catch as the swap can fail for e.g. wrapAmountTooSmall, etc
      try {
        outputAmountRaw = this.vault.swap(
          {
            ...step.swapInput,
            amountRaw: amount,
            swapKind,
          },
          step.poolState,
          hookState,
        );
      } catch (err) {
        outputAmountRaw = 0n;
      }
      // Next step uses output from previous step as input
      amount = outputAmountRaw;
    }
    return outputAmountRaw;
  }

  /**
   * Retrieves any new pools via API/multicall and adds to state
   */
  async updateStatePools(): Promise<void> {
    const blockNumber = await this.dexHelper.provider.getBlockNumber();
<<<<<<< HEAD
    // We just want the current saved state
    const currentState = this.getStaleState() || {};
    const updatedPoolState = await this.getUpdatedPoolState(
      currentState,
      blockNumber,
    );
=======
    const updatedPoolState = await this.getUpdatedPoolState(blockNumber);
>>>>>>> 48119558
    if (updatedPoolState) this.setState(updatedPoolState, blockNumber);
  }

  /**
   * Uses multicall to get onchain token rate for each pool then updates pool state
   */
  async updateStatePoolRates(): Promise<void> {
    // Get existing state
    const poolState = _.cloneDeep(this.getStaleState()) as PoolStateMap;
    if (!poolState) return;

    // Fetch onchain pool rates
    const poolRates = await this.getPoolRates(poolState);

    // Update each pools rate
    poolRates.forEach(
      (
        {
          poolAddress,
          tokenRates,
          erc4626Rates,
          erc4626MaxDeposit,
          erc4626MaxMint,
        },
        i,
      ) => {
        poolState[poolAddress].tokenRates = tokenRates;
        poolState[poolAddress].erc4626Rates = erc4626Rates;
        poolState[poolAddress].erc4626MaxDeposit = erc4626MaxDeposit;
        poolState[poolAddress].erc4626MaxMint = erc4626MaxMint;
      },
    );

    // Update state
    const blockNumber = await this.dexHelper.provider.getBlockNumber();
    this.setState(poolState, blockNumber);
  }

  private async getPoolRates(poolState: PoolStateMap) {
    const erc4626MultiCallData = getErc4626MultiCallData(
      this.interfaces['ERC4626'],
      poolState,
    );

    const poolAddresses = Object.keys(poolState);
    // For each pool make the getPoolTokenRates call
    const poolsMultiCallData = poolAddresses.map(address => {
      return {
        target: BalancerV3Config.BalancerV3[this.network].vaultAddress,
        callData: this.interfaces['VAULT'].encodeFunctionData(
          'getPoolTokenRates',
          [address],
        ),
      };
    });
    // 500 is an arbitrary number chosen based on the blockGasLimit
    const slicedMultiCallData = _.chunk(
      [...erc4626MultiCallData, ...poolsMultiCallData],
      500,
    );

    // Make the multicall
    const multicallDataResult = (
      await Promise.all(
        slicedMultiCallData.map(async _multiCallData =>
          this.dexHelper.multiContract.methods
            .tryAggregate(false, _multiCallData)
            .call({}),
        ),
      )
    ).flat();

    const dataResultErc4626 = multicallDataResult.slice(
      0,
      erc4626MultiCallData.length,
    );
    const dataResultPools = multicallDataResult.slice(
      erc4626MultiCallData.length,
    );

    const tokensWithRates = decodeErc4626MultiCallData(
      this.interfaces['ERC4626'],
      erc4626MultiCallData,
      dataResultErc4626,
    );

    return poolAddresses.map((address, i) => {
      const tokenRateResult = decodeThrowError(
        this.interfaces['VAULT'],
        'getPoolTokenRates',
        dataResultPools[i],
        address,
      );
      return {
        poolAddress: address,
        tokenRates: tokenRateResult.tokenRates.map((r: string) => BigInt(r)),
        erc4626Rates: poolState[address].tokens.map(t => {
          if (!tokensWithRates[t]) return null;
          return tokensWithRates[t].rate;
        }),
        erc4626MaxDeposit: poolState[address].tokens.map(t => {
          if (!tokensWithRates[t]) return null;
          return tokensWithRates[t].maxDeposit;
        }),
        erc4626MaxMint: poolState[address].tokens.map(t => {
          if (!tokensWithRates[t]) return null;
          return tokensWithRates[t].maxMint;
        }),
      };
    });
  }

  // If a token is "boosted" it can be auto wrapped/unwrapped by Vault, e.g. aDAI<>DAI
  // mainToken is the actual token the pool would contain, e.g. in a bbausd type setup it would be aDAI/aUSDC/aUSDT
  // underlyingToken would be the unwrapped, e.g. DAI/USDC/USDT
  // need rate info to calculate wrap/unwrap
  getTokenInfo(poolState: PoolState, tokenAddress: string): TokenInfo | null {
    // Check in main tokens
    let tokenIndex = poolState.tokens.findIndex(
      address => address.toLowerCase() === tokenAddress.toLowerCase(),
    );
    if (tokenIndex !== -1) {
      return {
        isBoosted: false,
        mainToken: tokenAddress,
        underlyingToken: null,
        index: tokenIndex,
        rate: poolState.tokenRates[tokenIndex],
        maxDeposit: 0n, // N/A As non-erc4626
        maxMint: 0n,
      };
    }

    // Check in underlying tokens if available
    if (poolState.tokensUnderlying) {
      tokenIndex = poolState.tokensUnderlying.findIndex(
        address =>
          address && address.toLowerCase() === tokenAddress.toLowerCase(),
      );
      if (tokenIndex !== -1) {
        if (poolState.erc4626Rates[tokenIndex] === null) {
          this.logger.error(
            `missing erc4626 token rate ${poolState.tokens[tokenIndex]}`,
          );
          return null;
        }
        return {
          isBoosted: true,
          mainToken: poolState.tokens[tokenIndex],
          underlyingToken: tokenAddress,
          index: tokenIndex,
          rate: poolState.erc4626Rates[tokenIndex]!,
          maxDeposit: poolState.erc4626MaxDeposit[tokenIndex]!,
          maxMint: poolState.erc4626MaxMint[tokenIndex]!,
        };
      }
    }

    // Token not found
    this.logger.error(`getTokenInfo token not found`);
    return null;
  }

  /**
   * Prepares all the step data required to simulate maths and construct swap transaction.
   * Balancer V3 has the concepts of Boosted Pools and ERC4626 Liquidity Buffers.
   * These enable highly capital efficient pools and gas efficient swaps.
   * To swap via a buffer we must provide the correct ""steps" to the router transaction.
   * Wrap: e.g. USDC>aUSDC
   * Unwrap: e.g. aUSDC>USDC
   * A full swap between USDC>DAI for an example bbausd pool consisting of aDAI/aUSDC/aUSDT would look like:
   * USDC[wrap-buffer]aUSDC[swap-pool]aDAI[unwrap-buffer]USDC
   * See docs for further info:
   * https://docs-v3.balancer.fi/concepts/explore-available-balancer-pools/boosted-pool.html
   * https://docs-v3.balancer.fi/concepts/vault/buffer.html
   */
  getSteps(pool: PoolState, tokenIn: TokenInfo, tokenOut: TokenInfo): Step[] {
    if (tokenIn.isBoosted && tokenOut.isBoosted) {
      return [
        // Wrap tokenIn underlying to main token
        this.getWrapStep(tokenIn),
        // Swap main > main
        this.getSwapStep(pool, tokenIn, tokenOut),
        // Unwrap tokenOut main to underlying token
        this.getUnwrapStep(tokenOut),
      ];
    } else if (tokenIn.isBoosted) {
      if (
        tokenIn.mainToken.toLowerCase() === tokenOut.mainToken.toLowerCase()
      ) {
        // wrap, token > erc4626
        // tokenIn is boosted, e.g. isn't pool token and must be wrapped
        return [this.getWrapStep(tokenIn)];
      }
      return [
        // Wrap tokenIn underlying to main token
        this.getWrapStep(tokenIn),
        // Swap main > main
        this.getSwapStep(pool, tokenIn, tokenOut),
      ];
    } else if (tokenOut.isBoosted) {
      if (
        tokenIn.mainToken.toLowerCase() === tokenOut.mainToken.toLowerCase()
      ) {
        // unwrap, stata > token
        // token out is boosted, e.g. isn't pool token
        return [this.getUnwrapStep(tokenOut)];
      }
      return [
        // Swap main > main
        this.getSwapStep(pool, tokenIn, tokenOut),
        // Unwrap tokenOut main to underlying token
        this.getUnwrapStep(tokenOut),
      ];
    } else {
      return [
        // Swap main > main
        this.getSwapStep(pool, tokenIn, tokenOut),
      ];
    }
  }

  getWrapStep(token: TokenInfo): Step {
    if (!token.underlyingToken)
      throw new Error(
        `Buffer wrap: token has no underlying. ${token.mainToken}`,
      );
    // Vault expects pool to be the ERC4626 wrapped token, e.g. aUSDC
    return {
      pool: token.mainToken,
      isBuffer: true,
      swapInput: {
        tokenIn: token.underlyingToken,
        tokenOut: token.mainToken,
      },
      poolState: {
        poolType: 'Buffer',
        rate: token.rate,
        poolAddress: token.mainToken,
        tokens: [token.mainToken, token.underlyingToken], // staticToken & underlying
        maxDeposit: token.maxDeposit,
        maxMint: token.maxMint,
      },
    };
  }

  getUnwrapStep(token: TokenInfo): Step {
    if (!token.underlyingToken)
      throw new Error(
        `Buffer unwrap: token has no underlying. ${token.mainToken}`,
      );
    // Vault expects pool to be the ERC4626 wrapped token, e.g. aUSDC
    return {
      pool: token.mainToken,
      isBuffer: true,
      swapInput: {
        tokenIn: token.mainToken,
        tokenOut: token.underlyingToken,
      },
      poolState: {
        poolType: 'Buffer',
        // TODO: for ERC4626 fetch the wrap/unwrap rate
        rate: token.rate,
        poolAddress: token.mainToken,
        tokens: [token.mainToken, token.underlyingToken], // staticToken & underlying
        maxDeposit: token.maxDeposit,
        maxMint: token.maxMint,
      },
    };
  }

  getSwapStep(pool: PoolState, tokenIn: TokenInfo, tokenOut: TokenInfo): Step {
    // A normal swap between two tokens in a pool
    return {
      pool: pool.poolAddress,
      isBuffer: false,
      swapInput: {
        tokenIn: tokenIn.mainToken,
        tokenOut: tokenOut.mainToken,
      },
      poolState: pool,
    };
  }

  toScaled18(amount: bigint, scalingFactor: bigint): bigint {
    // (amount * scalingFactor).mulUp(tokenRate);
    return (amount * scalingFactor * WAD) / WAD;
  }

  toScaled18ApplyRateRoundDown(
    amount: bigint,
    scalingFactor: bigint,
    tokenRate: bigint,
  ): bigint {
    return this.mulDown(amount * scalingFactor, tokenRate);
  }

  mulDown(a: bigint, b: bigint): bigint {
    return (a * b) / WAD;
  }
}<|MERGE_RESOLUTION|>--- conflicted
+++ resolved
@@ -173,10 +173,6 @@
   }
 
   async getUpdatedPoolState(
-<<<<<<< HEAD
-    existingPoolState: DeepReadonly<PoolStateMap>,
-=======
->>>>>>> 48119558
     blockNumber: number,
   ): Promise<DeepReadonly<PoolStateMap> | null> {
     // Get all latest pools from API
@@ -185,25 +181,6 @@
       this.hooksConfigMap,
     );
 
-<<<<<<< HEAD
-    // Filter out pools that already exist in existing state
-    const newApiPools = Object.entries(apiPoolStateMap).reduce(
-      (acc, [address, pool]) => {
-        if (!existingPoolState[address]) {
-          acc[address] = pool;
-        }
-        return acc;
-      },
-      {} as typeof apiPoolStateMap,
-    );
-
-    // If no new pools return
-    if (Object.keys(newApiPools).length === 0) {
-      return null;
-    }
-
-=======
->>>>>>> 48119558
     // Get on-chain state for all pools to ensure correct state
     const latestOnChainPools = await getOnChainState(
       this.network,
@@ -514,16 +491,7 @@
    */
   async updateStatePools(): Promise<void> {
     const blockNumber = await this.dexHelper.provider.getBlockNumber();
-<<<<<<< HEAD
-    // We just want the current saved state
-    const currentState = this.getStaleState() || {};
-    const updatedPoolState = await this.getUpdatedPoolState(
-      currentState,
-      blockNumber,
-    );
-=======
     const updatedPoolState = await this.getUpdatedPoolState(blockNumber);
->>>>>>> 48119558
     if (updatedPoolState) this.setState(updatedPoolState, blockNumber);
   }
 
