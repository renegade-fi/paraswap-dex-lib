--- conflicted
+++ resolved
@@ -200,11 +200,7 @@
     });
 }
 
-<<<<<<< HEAD
 export function allPricesAreZero(arr: { prices: bigint[] }[]): boolean {
-=======
-function allPricesAreZero(arr: { prices: bigint[] }[]): boolean {
->>>>>>> e5127d54
   // Check if the array is empty first
   if (arr.length === 0) return false;
 
@@ -221,8 +217,6 @@
 
   // If we got here, all prices in all objects are 0n
   return true;
-<<<<<<< HEAD
-=======
 }
 
 export async function testPricesVsOnchain(
@@ -254,5 +248,4 @@
     prices as ExchangePrices<BalancerV3Data>,
     amounts,
   );
->>>>>>> e5127d54
 }