/* eslint-disable no-console */
import dotenv from 'dotenv';
dotenv.config();

import { BalancerV3EventPool } from './balancer-v3-pool';
import { Network } from '../../constants';
import { Address } from '../../types';
import { DummyDexHelper } from '../../dex-helper/index';
import { testEventSubscriber } from '../../../tests/utils-events';
import { PoolStateMap, StableMutableState } from './types';
import { BalancerV3Config } from './config';
import _ from 'lodash';

/*
  README
  ======

  This test script adds unit tests for BalancerV3 event based
  system. This is done by fetching the state on-chain before the
  event block, manually pushing the block logs to the event-subscriber,
  comparing the local state with on-chain state.

  Most of the logic for testing is abstracted by `testEventSubscriber`.
  You need to do two things to make the tests work:

  1. Fetch the block numbers where certain events were released. You
  can modify the `./scripts/fetch-event-blocknumber.ts` to get the
  block numbers for different events. Make sure to get sufficient
  number of blockNumbers to cover all possible cases for the event
  mutations.

  2. Complete the implementation for fetchPoolState function. The
  function should fetch the on-chain state of the event subscriber
  using just the blocknumber.

  The template tests only include the test for a single event
  subscriber. There can be cases where multiple event subscribers
  exist for a single DEX. In such cases additional tests should be
  added.

  You can run this individual test script by running:
  `npx jest src/dex/balancer-v3/balancer-v3-events.test.ts`

  (This comment should be removed from the final implementation)
*/

jest.setTimeout(50 * 1000);

async function fetchPoolState(
  balancerV3Pools: BalancerV3EventPool,
  blockNumber: number,
  poolAddress: string,
): Promise<PoolStateMap> {
  const pools = await balancerV3Pools.generateState(blockNumber);
  // Filter to pool of interest
  return Object.entries(_.cloneDeep(pools) as PoolStateMap)
    .filter(([address]) => {
      return address.toLowerCase() === poolAddress.toLowerCase();
    })
    .reduce((acc, [address, pool]) => {
      acc[address] = pool;
      return acc;
    }, {} as PoolStateMap);
}

function stateCompare(state: PoolStateMap, expectedState: PoolStateMap) {
  if (state['0xd63db0b88dca565633fb8d70a70b9b8093d34a7e']) {
    if (
      (
        expectedState[
          '0xd63db0b88dca565633fb8d70a70b9b8093d34a7e'
        ] as StableMutableState
      ).ampIsUpdating
    ) {
      compareAmpUpdating(state, expectedState);
    } else compareAmpStopped(state, expectedState);
  } else expect(state).toEqual(expectedState);
}

function compareAmpUpdating(state: PoolStateMap, expectedState: PoolStateMap) {
  // tokenRates and balancesLiveScaled18 are gradually increasing between blocks due to tokenRate (and can't be tracked via event) so will be ignored
  const compare = {
    ...state,
    ['0xd63db0b88dca565633fb8d70a70b9b8093d34a7e']: _.omit(
      state['0xd63db0b88dca565633fb8d70a70b9b8093d34a7e'],
      ['balancesLiveScaled18', 'tokenRates'],
    ),
  };
  const expectedCompare = {
    ...expectedState,
    ['0xd63db0b88dca565633fb8d70a70b9b8093d34a7e']: _.omit(
      expectedState['0xd63db0b88dca565633fb8d70a70b9b8093d34a7e'],
      ['balancesLiveScaled18', 'tokenRates'],
    ),
  };
  expect(compare).toEqual(expectedCompare);
}

function compareAmpStopped(state: PoolStateMap, expectedState: PoolStateMap) {
  if (state['0xd63db0b88dca565633fb8d70a70b9b8093d34a7e']) {
    // tokenRates and balancesLiveScaled18 are gradually increasing between blocks due to tokenRate (and can't be tracked via event) so will be ignored
    // In Contract ampStartTime & ampStopTime are updated to timestamp event is called.
    // There doesn't appear to be a way to easily get timestamp non-async so we default to 0n which should have no effect.
    const compare = {
      ...state,
      ['0xd63db0b88dca565633fb8d70a70b9b8093d34a7e']: _.omit(
        state['0xd63db0b88dca565633fb8d70a70b9b8093d34a7e'],
        ['balancesLiveScaled18', 'tokenRates'],
      ),
    };
    const expectedCompare = {
      ...expectedState,
      ['0xd63db0b88dca565633fb8d70a70b9b8093d34a7e']: {
        ..._.omit(expectedState['0xd63db0b88dca565633fb8d70a70b9b8093d34a7e'], [
          'balancesLiveScaled18',
          'tokenRates',
        ]),
        ampStartTime: 0n,
        ampStopTime: 0n,
      },
    };
    expect(compare).toEqual(expectedCompare);
  } else expect(state).toEqual(expectedState);
}

// eventName -> blockNumbers
type EventMappings = Record<string, EventData>;
type EventData = { blockNumbers: number[]; poolAddress: string[] };

describe('BalancerV3 EventPool', function () {
  const dexKey = 'BalancerV3';

  describe.skip('Sepolia', function () {
    const network = Network.SEPOLIA;
    const dexHelper = new DummyDexHelper(network);
    const logger = dexHelper.getLogger(dexKey);
    let balancerV3Pool: BalancerV3EventPool;

    // vault -> EventMappings
    // TODO once we have a new test deployment add tests for: AggregateSwapFeePercentageChanged, SwapFeePercentageChanged, PoolPausedStateChanged
    const eventsToTest: Record<Address, EventMappings> = {
      [BalancerV3Config.BalancerV3[network].vaultAddress]: {
        // https://eth-sepolia.blockscout.com/tx/0xc417d38ad6e21250c9ddded37680b40f0991cfd3f8ae2d8b5800507a58d48c44
        LiquidityAdded: {
          blockNumbers: [7170937],
          poolAddress: ['0x2ff3b96e0057a1f25f1d62ab800554ccdb268ab8'],
        },
        // https://sepolia.etherscan.io/tx/0xc1596e26d51104b9236a0debc3e1946b30b82f92b8331639ad6f6aea2ff2decc
        LiquidityRemoved: {
          blockNumbers: [7170957],
          poolAddress: ['0x2ff3b96e0057a1f25f1d62ab800554ccdb268ab8'],
        },
        // https://sepolia.etherscan.io/tx/0x78d18503c2dd4458c94ec916b10c088bb4e8b90059676d00dbcec83f763d8c0e
        Swap: {
          blockNumbers: [7175721],
          poolAddress: ['0x2ff3b96e0057a1f25f1d62ab800554ccdb268ab8'],
        },
        // 7170034, AmpUpdateStarted, https://eth-sepolia.blockscout.com/tx/0xfbe2e53d9cede1dc900100a1d6e809a89d909746ac7b8cc011e93227af8dda8b?tab=logs
        // 7170069, AmpUpdateStopped, https://eth-sepolia.blockscout.com/tx/0x2ee2e1d5980013fdf1cf9c3789e0321fb598c2412db8ee8057fcfaffd1c792ab?tab=logs
        VaultAuxiliary: {
          blockNumbers: [7170034, 7170069],
          poolAddress: [
            '0xD63dB0B88dca565633fB8d70a70b9b8093d34A7E',
            '0xD63dB0B88dca565633fB8d70a70b9b8093d34A7E',
          ],
        },
        // https://sepolia.etherscan.io/tx/0x71f9879485f4e4cf97aa42381988ffe277f05a872d6b507cfa007cec1239a3f8#eventlog
        SwapFeePercentageChanged: {
          blockNumbers: [7206571],
          poolAddress: ['0xe69b70a86A4e1fD33dA95693A1aE12Be1c26C8ea'],
        },
        // https://sepolia.etherscan.io/tx/0xaf232ca2df59ba5fad38d74e9b54ec2ae1ad2e6abca8348f107cf3fd94c787c7#eventlog
        // Should remove pool from state as its paused and no longer supports swaps
        PoolPausedStateChanged: {
          blockNumbers: [7206586],
          poolAddress: ['0xe69b70a86A4e1fD33dA95693A1aE12Be1c26C8ea'],
        },
        // https://sepolia.etherscan.io/tx/0xa23dc10bd0fbed7ffffe867766d9b0d7670ca4a0bc352669f547bc7775644349#eventlog
        AggregateSwapFeePercentageChanged: {
          blockNumbers: [7206701],
          poolAddress: ['0xe69b70a86A4e1fD33dA95693A1aE12Be1c26C8ea'],
        },
      },
    };

    beforeEach(async () => {
      balancerV3Pool = new BalancerV3EventPool(
        dexKey,
        network,
        dexHelper,
        logger,
      );
    });

    Object.entries(eventsToTest).forEach(
      ([vaultAddress, events]: [string, EventMappings]) => {
        describe(`Events for Vault: ${vaultAddress}`, () => {
          Object.entries(events).forEach(
            ([eventName, eventData]: [string, EventData]) => {
              describe(`${eventName}`, () => {
                eventData.blockNumbers.forEach((blockNumber: number, i) => {
                  it(`Pool: ${eventData.poolAddress[i]} State after ${blockNumber}`, async function () {
                    await testEventSubscriber(
                      balancerV3Pool,
                      balancerV3Pool.addressesSubscribed,
                      (_blockNumber: number) =>
                        fetchPoolState(
                          balancerV3Pool,
                          _blockNumber,
                          eventData.poolAddress[i],
                        ),
                      blockNumber,
                      `${dexKey}_${vaultAddress}`,
                      dexHelper.provider,
                      stateCompare,
                    );
                  });
                });
              });
            },
          );
        });
      },
    );
  });

  describe('Mainnet', function () {
    const network = Network.MAINNET;
    const dexHelper = new DummyDexHelper(network);
    const logger = dexHelper.getLogger(dexKey);
    let balancerV3Pool: BalancerV3EventPool;

    // vault -> EventMappings
    // TODO once we have a new test deployment add tests for: AggregateSwapFeePercentageChanged, SwapFeePercentageChanged, PoolPausedStateChanged
    const eventsToTest: Record<Address, EventMappings> = {
      [BalancerV3Config.BalancerV3[network].vaultAddress]: {
        LiquidityAdded: {
          blockNumbers: [21774068],
          poolAddress: ['0x8523bcadcda4bd329435940dcc49a7c4c0a14d94'],
        },
        LiquidityRemoved: {
          blockNumbers: [21788910],
          poolAddress: ['0x8523bcadcda4bd329435940dcc49a7c4c0a14d94'],
        },
        Swap: {
          blockNumbers: [21788638, 21791514, 21791514],
          poolAddress: [
            '0x8523bcadcda4bd329435940dcc49a7c4c0a14d94',
            '0x8523bcadcda4bd329435940dcc49a7c4c0a14d94',
            '0x8523bcadcda4bd329435940dcc49a7c4c0a14d94',
          ],
        },
      },
    };

    beforeEach(async () => {
      balancerV3Pool = new BalancerV3EventPool(
        dexKey,
        network,
        dexHelper,
        logger,
      );
    });

    Object.entries(eventsToTest).forEach(
      ([vaultAddress, events]: [string, EventMappings]) => {
        describe(`Events for Vault: ${vaultAddress}`, () => {
          Object.entries(events).forEach(
            ([eventName, eventData]: [string, EventData]) => {
              describe(`${eventName}`, () => {
                eventData.blockNumbers.forEach((blockNumber: number, i) => {
                  it(`Pool: ${eventData.poolAddress[i]} State after ${blockNumber}`, async function () {
                    await testEventSubscriber(
                      balancerV3Pool,
                      balancerV3Pool.addressesSubscribed,
                      (_blockNumber: number) =>
                        fetchPoolState(
                          balancerV3Pool,
                          _blockNumber,
                          eventData.poolAddress[i],
                        ),
                      blockNumber,
                      `${dexKey}_${vaultAddress}`,
                      dexHelper.provider,
                      stateCompare,
                    );
                  });
                });
              });
            },
          );
        });
      },
    );
  });

  describe('Mainnet:0x6b49054c350b47ca9aa1331ab156a1eedbe94e79', function () {
    const network = Network.MAINNET;
    const dexHelper = new DummyDexHelper(network);
    const logger = dexHelper.getLogger(dexKey);
    let balancerV3Pool: BalancerV3EventPool;

    // vault -> EventMappings
    // TODO once we have a new test deployment add tests for: AggregateSwapFeePercentageChanged, SwapFeePercentageChanged, PoolPausedStateChanged
    const eventsToTest: Record<Address, EventMappings> = {
      [BalancerV3Config.BalancerV3[network].vaultAddress]: {
        LiquidityAdded: {
          blockNumbers: [21774068],
          poolAddress: ['0x6b49054c350b47ca9aa1331ab156a1eedbe94e79'],
        },
        LiquidityRemoved: {
          blockNumbers: [21788910],
          poolAddress: ['0x6b49054c350b47ca9aa1331ab156a1eedbe94e79'],
        },
        Swap: {
          blockNumbers: [21788638, 21791514, 21791514],
          poolAddress: [
            '0x6b49054c350b47ca9aa1331ab156a1eedbe94e79',
            '0x6b49054c350b47ca9aa1331ab156a1eedbe94e79',
            '0x6b49054c350b47ca9aa1331ab156a1eedbe94e79',
          ],
        },
      },
    };

    beforeEach(async () => {
      balancerV3Pool = new BalancerV3EventPool(
        dexKey,
        network,
        dexHelper,
        logger,
      );
    });

    Object.entries(eventsToTest).forEach(
      ([vaultAddress, events]: [string, EventMappings]) => {
        describe(`Events for Vault: ${vaultAddress}`, () => {
          Object.entries(events).forEach(
            ([eventName, eventData]: [string, EventData]) => {
              describe(`${eventName}`, () => {
                eventData.blockNumbers.forEach((blockNumber: number, i) => {
                  it(`Pool: ${eventData.poolAddress[i]} State after ${blockNumber}`, async function () {
                    await testEventSubscriber(
                      balancerV3Pool,
                      balancerV3Pool.addressesSubscribed,
                      (_blockNumber: number) =>
                        fetchPoolState(
                          balancerV3Pool,
                          _blockNumber,
                          eventData.poolAddress[i],
                        ),
                      blockNumber,
                      `${dexKey}_${vaultAddress}`,
                      dexHelper.provider,
                      stateCompare,
                    );
                  });
                });
              });
            },
          );
        });
      },
    );
  });

  describe('Base_selected_blocks', function () {
    const network = Network.BASE;
    const dexHelper = new DummyDexHelper(network);
    const logger = dexHelper.getLogger(dexKey);
    let balancerV3Pool: BalancerV3EventPool;

    const blocksToCheck = [
      27674270, 27674570, 27674574, 27674788, 27674853, 27674886, 27674931,
    ];

    const vaultAddress = BalancerV3Config.BalancerV3[network].vaultAddress;

    beforeEach(async () => {
      balancerV3Pool = new BalancerV3EventPool(
        dexKey,
        network,
        dexHelper,
        logger,
      );
    });

    describe(`Events for Vault: ${vaultAddress} ${blocksToCheck.length} blocks`, () => {
      for (const blockNumber of blocksToCheck) {
        it(`Check state for block ${blockNumber}`, async function () {
          await testEventSubscriber(
            balancerV3Pool,
            balancerV3Pool.addressesSubscribed,
            (_blockNumber: number) =>
              fetchPoolState(
                balancerV3Pool,
                _blockNumber,
                '0x0657c3467f3bf465fab59b10f1453d665abe507e',
              ),
            blockNumber,
            `${dexKey}_${vaultAddress}`,
            dexHelper.provider,
            stateCompare,
          );
        });
      }
    });
  });

  // This test uses a pool with no rates which means it should match 100%
  describe.only('Mainnet - Test Aggregate Fee (Pool with no rates)', function () {
    const network = Network.MAINNET;
    const dexHelper = new DummyDexHelper(network);
    const logger = dexHelper.getLogger(dexKey);
    let balancerV3Pool: BalancerV3EventPool;

    // vault -> EventMappings
    const eventsToTest: Record<Address, EventMappings> = {
      [BalancerV3Config.BalancerV3[network].vaultAddress]: {
        // https://etherscan.io/tx/0x95f9899688fc8fff88bb12e979cdf0fb525b0d3898ab8ba1926ad0561fe035f3
        LiquidityAdded: {
          blockNumbers: [22230469],
          poolAddress: ['0xecd2978447367ec0c944af58c3b8a7b52acfd7a4'],
        },
        // https://etherscan.io/tx/0xed51ddc25384dd5ea91c4c9d5739dcf7ed52d23cb31aa3788b69f2ddbb769f83
        LiquidityRemoved: {
          blockNumbers: [22230647],
          poolAddress: ['0xecd2978447367ec0c944af58c3b8a7b52acfd7a4'],
        },
        Swap: {
          // https://etherscan.io/tx/0xea581b88747c630b49b1f28c45d1d4056a3f97cafd1cce9ce69ec09cfa897db5#eventlog
          blockNumbers: [22230504],
          poolAddress: ['0xecd2978447367ec0c944af58c3b8a7b52acfd7a4'],
        },
      },
    };

    beforeEach(async () => {
      balancerV3Pool = new BalancerV3EventPool(
        dexKey,
        network,
        dexHelper,
        logger,
      );
    });

    Object.entries(eventsToTest).forEach(
      ([vaultAddress, events]: [string, EventMappings]) => {
        describe(`Events for Vault: ${vaultAddress}`, () => {
          Object.entries(events).forEach(
            ([eventName, eventData]: [string, EventData]) => {
              describe(`${eventName}`, () => {
                eventData.blockNumbers.forEach((blockNumber: number, i) => {
                  it(`Pool: ${eventData.poolAddress[i]} State after ${blockNumber}`, async function () {
                    await testEventSubscriber(
                      balancerV3Pool,
                      balancerV3Pool.addressesSubscribed,
                      (_blockNumber: number) =>
                        fetchPoolState(
                          balancerV3Pool,
                          _blockNumber,
                          eventData.poolAddress[i],
                        ),
                      blockNumber,
                      `${dexKey}_${vaultAddress}`,
                      dexHelper.provider,
                      stateCompare,
                    );
                  });
                });
              });
            },
          );
        });
      },
    );
  });

  describe.only('Base SwapFeePercentageChanged', function () {
    const network = Network.BASE;
    const dexHelper = new DummyDexHelper(network);
    const logger = dexHelper.getLogger(dexKey);
    let balancerV3Pool: BalancerV3EventPool;

    // vault -> EventMappings
    const eventsToTest: Record<Address, EventMappings> = {
      [BalancerV3Config.BalancerV3[network].vaultAddress]: {
        SwapFeePercentageChanged: {
          blockNumbers: [28785522, 28787443, 28789357],
          poolAddress: [
            '0x81a85b9ec797110f2ee665c119e8f28a2456d6f1',
            '0x81a85b9ec797110f2ee665c119e8f28a2456d6f1',
            '0x81a85b9ec797110f2ee665c119e8f28a2456d6f1',
          ],
        },
      },
    };

    beforeEach(async () => {
      balancerV3Pool = new BalancerV3EventPool(
        dexKey,
        network,
        dexHelper,
        logger,
      );
    });

    Object.entries(eventsToTest).forEach(
      ([vaultAddress, events]: [string, EventMappings]) => {
        describe(`Events for Vault: ${vaultAddress}`, () => {
          Object.entries(events).forEach(
            ([eventName, eventData]: [string, EventData]) => {
              describe(`${eventName}`, () => {
                eventData.blockNumbers.forEach((blockNumber: number, i) => {
                  it(`Pool: ${eventData.poolAddress[i]} State after ${blockNumber}`, async function () {
                    await testEventSubscriber(
                      balancerV3Pool,
                      balancerV3Pool.addressesSubscribed,
                      (_blockNumber: number) =>
                        fetchPoolState(
                          balancerV3Pool,
                          _blockNumber,
                          eventData.poolAddress[i],
                        ),
                      blockNumber,
                      `${dexKey}_${vaultAddress}`,
                      dexHelper.provider,
                      stateCompare,
                    );
                  });
                });
              });
            },
          );
        });
      },
    );
  });

<<<<<<< HEAD
  describe.only('QuantAMM WeightsUpdated', function () {
    const network = Network.MAINNET;
=======
  describe.only('ReClamm - Base', function () {
    const network = Network.BASE;
>>>>>>> 85cd022f
    const dexHelper = new DummyDexHelper(network);
    const logger = dexHelper.getLogger(dexKey);
    let balancerV3Pool: BalancerV3EventPool;

<<<<<<< HEAD
    // UpdateWeightRunner -> EventMappings
    const eventsToTest: Record<Address, EventMappings> = {
      [BalancerV3Config.BalancerV3[network].quantAmmUpdateWeightRunnerAddress!]:
        {
          WeightsUpdated: {
            blockNumbers: [22371000, 22385295],
            poolAddress: [
              '0xd4ed17bbf48af09b87fd7d8c60970f5da79d4852',
              '0xd4Ed17bBF48Af09B87fD7d8C60970f5Da79D4852',
            ],
          },
        },
=======
    // vault -> EventMappings
    const eventsToTest: Record<Address, EventMappings> = {
      [BalancerV3Config.BalancerV3[network].vaultAddress]: {
        VaultAuxiliary: {
          // 31484163: LastTimestampUpdated, DailyPriceShiftExponentUpdated, https://basescan.org/tx/0x5fe5278427b2df26242347d94e3530b4a87bda39efb7f367cc1416edc3db5021
          // 31484217: LastTimestampUpdated, PriceRatioStateUpdated, https://basescan.org/tx/0xade7cb54cb09e874737c2172ef74927e062cf8a5a6ac3bb6d8ae8efee5faf355
          // 31483951: CenterednessMarginUpdated, VirtualBalancesUpdated, PriceRatioStateUpdated, DailyPriceShiftExponentUpdated, LastTimestampUpdated, https://basescan.org/tx/0x2ad9d79feae679cdf3b104643899501a1c44e56d19b06be59872ed0ae87b992c
          blockNumbers: [31484163, 31484217, 31483951],
          poolAddress: [
            '0x97c4B3E63566D6Ece3c9BCE535EDc2CA52FC6d5B',
            '0x97c4B3E63566D6Ece3c9BCE535EDc2CA52FC6d5B',
            '0x97c4B3E63566D6Ece3c9BCE535EDc2CA52FC6d5B',
          ],
        },
      },
>>>>>>> 85cd022f
    };

    beforeEach(async () => {
      balancerV3Pool = new BalancerV3EventPool(
        dexKey,
        network,
        dexHelper,
        logger,
      );
    });

    Object.entries(eventsToTest).forEach(
<<<<<<< HEAD
      ([weightRunnerAddress, events]: [string, EventMappings]) => {
        describe(`Events for WeightRunner: ${weightRunnerAddress}`, () => {
=======
      ([vaultAddress, events]: [string, EventMappings]) => {
        describe(`Events for Vault: ${vaultAddress}`, () => {
>>>>>>> 85cd022f
          Object.entries(events).forEach(
            ([eventName, eventData]: [string, EventData]) => {
              describe(`${eventName}`, () => {
                eventData.blockNumbers.forEach((blockNumber: number, i) => {
                  it(`Pool: ${eventData.poolAddress[i]} State after ${blockNumber}`, async function () {
                    await testEventSubscriber(
                      balancerV3Pool,
                      balancerV3Pool.addressesSubscribed,
                      (_blockNumber: number) =>
                        fetchPoolState(
                          balancerV3Pool,
                          _blockNumber,
                          eventData.poolAddress[i],
                        ),
                      blockNumber,
<<<<<<< HEAD
                      `${dexKey}_${weightRunnerAddress}`,
=======
                      `${dexKey}_${vaultAddress}`,
>>>>>>> 85cd022f
                      dexHelper.provider,
                      stateCompare,
                    );
                  });
                });
              });
            },
          );
        });
      },
    );
  });

  // If need to run through block interval up to a block number
  // describe.skip('Base', function () {
  //   const network = Network.BASE;
  //   const dexHelper = new DummyDexHelper(network);
  //   const logger = dexHelper.getLogger(dexKey);
  //   let balancerV3Pool: BalancerV3EventPool;

  //   const END_BLOCK = 27675048;
  //   const BLOCKS_TO_CHECK = 1000;
  //   const START_BLOCK = END_BLOCK - BLOCKS_TO_CHECK;

  //   const vaultAddress = BalancerV3Config.BalancerV3[network].vaultAddress;

  //   beforeEach(async () => {
  //     balancerV3Pool = new BalancerV3EventPool(
  //       dexKey,
  //       network,
  //       dexHelper,
  //       logger,
  //     );
  //   });

  //   describe(`Events for Vault: ${vaultAddress} blocks ${START_BLOCK} to ${END_BLOCK}`, () => {
  //     for (
  //       let blockNumber = START_BLOCK;
  //       blockNumber <= END_BLOCK;
  //       blockNumber++
  //     ) {
  //       it(`Check state for block ${blockNumber}`, async function () {
  //         await testEventSubscriber(
  //           balancerV3Pool,
  //           balancerV3Pool.addressesSubscribed,
  //           (_blockNumber: number) =>
  //             fetchPoolState(
  //               balancerV3Pool,
  //               _blockNumber,
  //               '0x0657c3467f3bf465fab59b10f1453d665abe507e',
  //             ),
  //           blockNumber,
  //           `${dexKey}_${vaultAddress}`,
  //           dexHelper.provider,
  //           stateCompare,
  //         );
  //       });
  //     }
  //   });
  // });
});<|MERGE_RESOLUTION|>--- conflicted
+++ resolved
@@ -537,31 +537,12 @@
     );
   });
 
-<<<<<<< HEAD
-  describe.only('QuantAMM WeightsUpdated', function () {
-    const network = Network.MAINNET;
-=======
   describe.only('ReClamm - Base', function () {
     const network = Network.BASE;
->>>>>>> 85cd022f
     const dexHelper = new DummyDexHelper(network);
     const logger = dexHelper.getLogger(dexKey);
     let balancerV3Pool: BalancerV3EventPool;
 
-<<<<<<< HEAD
-    // UpdateWeightRunner -> EventMappings
-    const eventsToTest: Record<Address, EventMappings> = {
-      [BalancerV3Config.BalancerV3[network].quantAmmUpdateWeightRunnerAddress!]:
-        {
-          WeightsUpdated: {
-            blockNumbers: [22371000, 22385295],
-            poolAddress: [
-              '0xd4ed17bbf48af09b87fd7d8c60970f5da79d4852',
-              '0xd4Ed17bBF48Af09B87fD7d8C60970f5Da79D4852',
-            ],
-          },
-        },
-=======
     // vault -> EventMappings
     const eventsToTest: Record<Address, EventMappings> = {
       [BalancerV3Config.BalancerV3[network].vaultAddress]: {
@@ -577,7 +558,6 @@
           ],
         },
       },
->>>>>>> 85cd022f
     };
 
     beforeEach(async () => {
@@ -590,13 +570,8 @@
     });
 
     Object.entries(eventsToTest).forEach(
-<<<<<<< HEAD
-      ([weightRunnerAddress, events]: [string, EventMappings]) => {
-        describe(`Events for WeightRunner: ${weightRunnerAddress}`, () => {
-=======
       ([vaultAddress, events]: [string, EventMappings]) => {
         describe(`Events for Vault: ${vaultAddress}`, () => {
->>>>>>> 85cd022f
           Object.entries(events).forEach(
             ([eventName, eventData]: [string, EventData]) => {
               describe(`${eventName}`, () => {
@@ -612,11 +587,68 @@
                           eventData.poolAddress[i],
                         ),
                       blockNumber,
-<<<<<<< HEAD
+                      `${dexKey}_${vaultAddress}`,
+                      dexHelper.provider,
+                      stateCompare,
+                    );
+                  });
+                });
+              });
+            },
+          );
+        });
+      },
+    );
+  });
+
+  describe.only('QuantAMM WeightsUpdated', function () {
+    const network = Network.MAINNET;
+    const dexHelper = new DummyDexHelper(network);
+    const logger = dexHelper.getLogger(dexKey);
+    let balancerV3Pool: BalancerV3EventPool;
+
+    // UpdateWeightRunner -> EventMappings
+    const eventsToTest: Record<Address, EventMappings> = {
+      [BalancerV3Config.BalancerV3[network].quantAmmUpdateWeightRunnerAddress!]:
+        {
+          WeightsUpdated: {
+            blockNumbers: [22371000, 22385295],
+            poolAddress: [
+              '0xd4ed17bbf48af09b87fd7d8c60970f5da79d4852',
+              '0xd4Ed17bBF48Af09B87fD7d8C60970f5Da79D4852',
+            ],
+          },
+        },
+    };
+
+    beforeEach(async () => {
+      balancerV3Pool = new BalancerV3EventPool(
+        dexKey,
+        network,
+        dexHelper,
+        logger,
+      );
+    });
+
+    Object.entries(eventsToTest).forEach(
+      ([weightRunnerAddress, events]: [string, EventMappings]) => {
+        describe(`Events for WeightRunner: ${weightRunnerAddress}`, () => {
+          Object.entries(events).forEach(
+            ([eventName, eventData]: [string, EventData]) => {
+              describe(`${eventName}`, () => {
+                eventData.blockNumbers.forEach((blockNumber: number, i) => {
+                  it(`Pool: ${eventData.poolAddress[i]} State after ${blockNumber}`, async function () {
+                    await testEventSubscriber(
+                      balancerV3Pool,
+                      balancerV3Pool.addressesSubscribed,
+                      (_blockNumber: number) =>
+                        fetchPoolState(
+                          balancerV3Pool,
+                          _blockNumber,
+                          eventData.poolAddress[i],
+                        ),
+                      blockNumber,
                       `${dexKey}_${weightRunnerAddress}`,
-=======
-                      `${dexKey}_${vaultAddress}`,
->>>>>>> 85cd022f
                       dexHelper.provider,
                       stateCompare,
                     );
