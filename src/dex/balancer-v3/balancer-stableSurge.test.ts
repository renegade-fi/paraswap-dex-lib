// npx jest src/dex/balancer-v3/balancer-stableSurge.test.ts
import dotenv from 'dotenv';
dotenv.config();
import { Tokens } from '../../../tests/constants-e2e';
import { Network, SwapSide } from '../../constants';
import { DummyDexHelper } from '../../dex-helper';
import { BalancerV3 } from './balancer-v3';
import { testPricesVsOnchain } from './balancer-test-helpers';

const dexKey = 'BalancerV3';
<<<<<<< HEAD
const network = Network.MAINNET;
const dexHelper = new DummyDexHelper(network);
const tokens = Tokens[network];
=======
const blockNumber = 22630600;
let balancerV3: BalancerV3;
const network = Network.MAINNET;
const dexHelper = new DummyDexHelper(network);
const tokens = Tokens[network];
const tBTC = tokens['tBTCv2'];
const baoBTC = tokens['baoBTC'];
// https://balancer.fi/pools/ethereum/v3/0xb22bd670c6e57c5fb486914dc478ae668507ddc8
const stableSurgePool =
  '0xb22bd670c6e57c5fb486914dc478ae668507ddc8'.toLowerCase();
>>>>>>> 85cd022f

describe('BalancerV3 stableSurge V1 hook tests', function () {
  const blockNumber = 22086000;
  let balancerV3: BalancerV3;
  const tBTC = tokens['tBTCv2'];
  const baoBTC = tokens['baoBTC'];
  // https://balancer.fi/pools/ethereum/v3/0xb22bd670c6e57c5fb486914dc478ae668507ddc8
  const stableSurgeV1Pool =
    '0xb22bd670c6e57c5fb486914dc478ae668507ddc8'.toLowerCase();

  beforeAll(async () => {
    balancerV3 = new BalancerV3(network, dexKey, dexHelper);
    if (balancerV3.initializePricing) {
      await balancerV3.initializePricing(blockNumber);
    }
  });

  describe('pool with stableSurge hook should be returned', function () {
    it('getPoolIdentifiers', async function () {
      const pools = await balancerV3.getPoolIdentifiers(
        tBTC,
        baoBTC,
        SwapSide.SELL,
        blockNumber,
      );
      expect(pools.some(pool => pool === stableSurgeV1Pool)).toBe(true);
    });

    it('getTopPoolsForToken', async function () {
<<<<<<< HEAD
      const pools = await balancerV3.getTopPoolsForToken(baoBTC.address, 100);
      expect(pools.some(pool => pool.address === stableSurgeV1Pool)).toBe(true);
=======
      const pools = await balancerV3.getTopPoolsForToken(baoBTC.address, 10);
      expect(pools.some(pool => pool.address === stableSurgePool)).toBe(true);
>>>>>>> 85cd022f
    });
  });

  describe('should match onchain pricing', function () {
    describe('using staticFee', function () {
      it('SELL', async function () {
        const amounts = [0n, 100000000n];
        const side = SwapSide.SELL;
        await testPricesVsOnchain(
          balancerV3,
          network,
          amounts,
          tBTC,
          baoBTC,
          side,
          blockNumber,
          [stableSurgeV1Pool],
        );
      });
      it('BUY', async function () {
        const amounts = [0n, 50000000n];
        const side = SwapSide.BUY;
        await testPricesVsOnchain(
          balancerV3,
          network,
          amounts,
<<<<<<< HEAD
          tBTC,
          baoBTC,
=======
          baoBTC,
          tBTC,
>>>>>>> 85cd022f
          side,
          blockNumber,
          [stableSurgeV1Pool],
        );
      });
    });
    describe('using surge fee', function () {
      it('SELL', async function () {
        const amounts = [0n, 1000000000000000000n];
        const side = SwapSide.SELL;
        await testPricesVsOnchain(
          balancerV3,
          network,
          amounts,
          baoBTC,
          tBTC,
          side,
          blockNumber,
          [stableSurgeV1Pool],
        );
      });
      it('BUY', async function () {
        const amounts = [0n, 1976459205n];
        const side = SwapSide.BUY;
        await testPricesVsOnchain(
          balancerV3,
          network,
          amounts,
          baoBTC,
          tBTC,
          side,
          blockNumber,
          [stableSurgeV1Pool],
        );
      });
    });
  });
});

describe('BalancerV3 stableSurge V2 hook tests', function () {
  const blockNumber = 22466700;
  let balancerV3: BalancerV3;
  const EURC = tokens['EUROC'];
  const RLUSD = tokens['RLUSD'];
  // https://etherscan.io/address/0x0629e9703f0447402158eedca5148fe98df6d7a3
  const stableSurgeV2Pool =
    '0x0629e9703f0447402158eedca5148fe98df6d7a3'.toLowerCase();

  beforeAll(async () => {
    balancerV3 = new BalancerV3(network, dexKey, dexHelper);
    if (balancerV3.initializePricing) {
      await balancerV3.initializePricing(blockNumber);
    }
  });

  describe('pool with stableSurge hook should be returned', function () {
    it('getPoolIdentifiers', async function () {
      const pools = await balancerV3.getPoolIdentifiers(
        EURC,
        RLUSD,
        SwapSide.SELL,
        blockNumber,
      );
      expect(pools.some(pool => pool === stableSurgeV2Pool)).toBe(true);
    });

    it('getTopPoolsForToken', async function () {
      const pools = await balancerV3.getTopPoolsForToken(RLUSD.address, 100);
      expect(pools.some(pool => pool.address === stableSurgeV2Pool)).toBe(true);
    });
  });

  describe('should match onchain pricing', function () {
    it('SELL', async function () {
      const amounts = [0n, 100000000n];
      const side = SwapSide.SELL;
      await testPricesVsOnchain(
        balancerV3,
        network,
        amounts,
        EURC,
        RLUSD,
        side,
        blockNumber,
        [stableSurgeV2Pool],
      );
    });
    it('BUY', async function () {
      const amounts = [0n, 700000000n];
      const side = SwapSide.BUY;
      await testPricesVsOnchain(
        balancerV3,
        network,
        amounts,
        RLUSD,
        EURC,
        side,
        blockNumber,
        [stableSurgeV2Pool],
      );
    });
  });
});<|MERGE_RESOLUTION|>--- conflicted
+++ resolved
@@ -8,22 +8,9 @@
 import { testPricesVsOnchain } from './balancer-test-helpers';
 
 const dexKey = 'BalancerV3';
-<<<<<<< HEAD
 const network = Network.MAINNET;
 const dexHelper = new DummyDexHelper(network);
 const tokens = Tokens[network];
-=======
-const blockNumber = 22630600;
-let balancerV3: BalancerV3;
-const network = Network.MAINNET;
-const dexHelper = new DummyDexHelper(network);
-const tokens = Tokens[network];
-const tBTC = tokens['tBTCv2'];
-const baoBTC = tokens['baoBTC'];
-// https://balancer.fi/pools/ethereum/v3/0xb22bd670c6e57c5fb486914dc478ae668507ddc8
-const stableSurgePool =
-  '0xb22bd670c6e57c5fb486914dc478ae668507ddc8'.toLowerCase();
->>>>>>> 85cd022f
 
 describe('BalancerV3 stableSurge V1 hook tests', function () {
   const blockNumber = 22086000;
@@ -53,13 +40,8 @@
     });
 
     it('getTopPoolsForToken', async function () {
-<<<<<<< HEAD
       const pools = await balancerV3.getTopPoolsForToken(baoBTC.address, 100);
       expect(pools.some(pool => pool.address === stableSurgeV1Pool)).toBe(true);
-=======
-      const pools = await balancerV3.getTopPoolsForToken(baoBTC.address, 10);
-      expect(pools.some(pool => pool.address === stableSurgePool)).toBe(true);
->>>>>>> 85cd022f
     });
   });
 
@@ -86,13 +68,8 @@
           balancerV3,
           network,
           amounts,
-<<<<<<< HEAD
           tBTC,
           baoBTC,
-=======
-          baoBTC,
-          tBTC,
->>>>>>> 85cd022f
           side,
           blockNumber,
           [stableSurgeV1Pool],
