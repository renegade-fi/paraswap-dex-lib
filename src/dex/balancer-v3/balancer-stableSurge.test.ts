// npx jest src/dex/balancer-v3/balancer-stableSurge.test.ts
import dotenv from 'dotenv';
dotenv.config();
import { Tokens } from '../../../tests/constants-e2e';
import { Network, SwapSide } from '../../constants';
import { DummyDexHelper } from '../../dex-helper';
import { BalancerV3 } from './balancer-v3';
<<<<<<< HEAD
import {
  allPricesAreZero,
  checkOnChainPricingNonMulti,
} from './balancer-test-helpers';
import { ExchangePrices, Token } from '../../types';
import { BalancerV3Data } from './types';
=======
import { testPricesVsOnchain } from './balancer-test-helpers';
>>>>>>> e5127d54

const dexKey = 'BalancerV3';
const blockNumber = 22086000;
let balancerV3: BalancerV3;
const network = Network.MAINNET;
const dexHelper = new DummyDexHelper(network);
const tokens = Tokens[network];
const usdc = tokens['USDC'];
const weth = tokens['WETH'];
// https://etherscan.io/address/0x6b49054c350b47ca9aa1331ab156a1eedbe94e79
const stableSurgePool =
  '0x6b49054c350b47ca9aa1331ab156a1eedbe94e79'.toLowerCase();

describe('BalancerV3 stableSurge hook tests', function () {
  beforeAll(async () => {
    balancerV3 = new BalancerV3(network, dexKey, dexHelper);
    if (balancerV3.initializePricing) {
      await balancerV3.initializePricing(blockNumber);
    }
  });

  describe('pool with stableSurge hook should be returned', function () {
    it('getPoolIdentifiers', async function () {
      const pools = await balancerV3.getPoolIdentifiers(
        usdc,
        weth,
        SwapSide.SELL,
        blockNumber,
      );
      expect(pools.some(pool => pool === stableSurgePool)).toBe(true);
    });

    it('getTopPoolsForToken', async function () {
      const pools = await balancerV3.getTopPoolsForToken(weth.address, 10);
      expect(pools.some(pool => pool.address === stableSurgePool)).toBe(true);
    });
  });

  describe('should match onchain pricing', function () {
    describe('using staticFee', function () {
      it('SELL', async function () {
        const amounts = [0n, 100000000n];
        const side = SwapSide.SELL;
<<<<<<< HEAD
        await testPricesVsOnchain(amounts, usdc, weth, side, blockNumber, [
          stableSurgePool,
        ]);
=======
        await testPricesVsOnchain(
          balancerV3,
          network,
          amounts,
          weth,
          bal,
          side,
          blockNumber,
          [stableSurgePool],
        );
>>>>>>> e5127d54
      });
      it('BUY', async function () {
        const amounts = [0n, 500000n];
        const side = SwapSide.BUY;
<<<<<<< HEAD
        await testPricesVsOnchain(amounts, weth, usdc, side, blockNumber, [
          stableSurgePool,
        ]);
=======
        await testPricesVsOnchain(
          balancerV3,
          network,
          amounts,
          weth,
          bal,
          side,
          blockNumber,
          [stableSurgePool],
        );
>>>>>>> e5127d54
      });
    });
    describe('using surge fee', function () {
      it('SELL', async function () {
        const amounts = [0n, 1000000000000000000n];
        const side = SwapSide.SELL;
<<<<<<< HEAD
        await testPricesVsOnchain(amounts, weth, usdc, side, blockNumber, [
          stableSurgePool,
        ]);
=======
        await testPricesVsOnchain(
          balancerV3,
          network,
          amounts,
          bal,
          weth,
          side,
          blockNumber,
          [stableSurgePool],
        );
>>>>>>> e5127d54
      });
      it('BUY', async function () {
        const amounts = [0n, 1976459205n];
        const side = SwapSide.BUY;
<<<<<<< HEAD
        await testPricesVsOnchain(amounts, weth, usdc, side, blockNumber, [
          stableSurgePool,
        ]);
      });
    });
  });
});

async function testPricesVsOnchain(
  amounts: bigint[],
  srcToken: Token,
  dstToken: Token,
  side: SwapSide,
  blockNumber: number,
  limitPools: string[],
) {
  const prices = await balancerV3.getPricesVolume(
    srcToken,
    dstToken,
    amounts,
    side,
    blockNumber,
    limitPools,
  );
  expect(prices).not.toBeNull();
  expect(prices?.length).toBeGreaterThan(0);
  expect(allPricesAreZero(prices!)).toBe(false);
  await checkOnChainPricingNonMulti(
    network,
    side,
    balancerV3,
    blockNumber,
    prices as ExchangePrices<BalancerV3Data>,
    amounts,
  );
}
=======
        await testPricesVsOnchain(
          balancerV3,
          network,
          amounts,
          bal,
          weth,
          side,
          blockNumber,
          [stableSurgePool],
        );
      });
    });
  });
});
>>>>>>> e5127d54
<|MERGE_RESOLUTION|>--- conflicted
+++ resolved
@@ -5,16 +5,7 @@
 import { Network, SwapSide } from '../../constants';
 import { DummyDexHelper } from '../../dex-helper';
 import { BalancerV3 } from './balancer-v3';
-<<<<<<< HEAD
-import {
-  allPricesAreZero,
-  checkOnChainPricingNonMulti,
-} from './balancer-test-helpers';
-import { ExchangePrices, Token } from '../../types';
-import { BalancerV3Data } from './types';
-=======
 import { testPricesVsOnchain } from './balancer-test-helpers';
->>>>>>> e5127d54
 
 const dexKey = 'BalancerV3';
 const blockNumber = 22086000;
@@ -58,112 +49,59 @@
       it('SELL', async function () {
         const amounts = [0n, 100000000n];
         const side = SwapSide.SELL;
-<<<<<<< HEAD
-        await testPricesVsOnchain(amounts, usdc, weth, side, blockNumber, [
-          stableSurgePool,
-        ]);
-=======
+        // await testPricesVsOnchain(amounts, usdc, weth, side, blockNumber, [
+        //   stableSurgePool,
+        // ]);
+        await testPricesVsOnchain(
+          balancerV3,
+          network,
+          amounts,
+          usdc,
+          weth,
+          side,
+          blockNumber,
+          [stableSurgePool],
+        );
+      });
+      it('BUY', async function () {
+        const amounts = [0n, 500000n];
+        const side = SwapSide.BUY;
         await testPricesVsOnchain(
           balancerV3,
           network,
           amounts,
           weth,
-          bal,
+          usdc,
           side,
           blockNumber,
           [stableSurgePool],
         );
->>>>>>> e5127d54
-      });
-      it('BUY', async function () {
-        const amounts = [0n, 500000n];
-        const side = SwapSide.BUY;
-<<<<<<< HEAD
-        await testPricesVsOnchain(amounts, weth, usdc, side, blockNumber, [
-          stableSurgePool,
-        ]);
-=======
-        await testPricesVsOnchain(
-          balancerV3,
-          network,
-          amounts,
-          weth,
-          bal,
-          side,
-          blockNumber,
-          [stableSurgePool],
-        );
->>>>>>> e5127d54
       });
     });
     describe('using surge fee', function () {
       it('SELL', async function () {
         const amounts = [0n, 1000000000000000000n];
         const side = SwapSide.SELL;
-<<<<<<< HEAD
-        await testPricesVsOnchain(amounts, weth, usdc, side, blockNumber, [
-          stableSurgePool,
-        ]);
-=======
         await testPricesVsOnchain(
           balancerV3,
           network,
           amounts,
-          bal,
           weth,
+          usdc,
           side,
           blockNumber,
           [stableSurgePool],
         );
->>>>>>> e5127d54
       });
       it('BUY', async function () {
         const amounts = [0n, 1976459205n];
         const side = SwapSide.BUY;
-<<<<<<< HEAD
-        await testPricesVsOnchain(amounts, weth, usdc, side, blockNumber, [
-          stableSurgePool,
-        ]);
-      });
-    });
-  });
-});
-
-async function testPricesVsOnchain(
-  amounts: bigint[],
-  srcToken: Token,
-  dstToken: Token,
-  side: SwapSide,
-  blockNumber: number,
-  limitPools: string[],
-) {
-  const prices = await balancerV3.getPricesVolume(
-    srcToken,
-    dstToken,
-    amounts,
-    side,
-    blockNumber,
-    limitPools,
-  );
-  expect(prices).not.toBeNull();
-  expect(prices?.length).toBeGreaterThan(0);
-  expect(allPricesAreZero(prices!)).toBe(false);
-  await checkOnChainPricingNonMulti(
-    network,
-    side,
-    balancerV3,
-    blockNumber,
-    prices as ExchangePrices<BalancerV3Data>,
-    amounts,
-  );
-}
-=======
         await testPricesVsOnchain(
           balancerV3,
           network,
           amounts,
-          bal,
           weth,
+          usdc,
           side,
           blockNumber,
           [stableSurgePool],
@@ -171,5 +109,4 @@
       });
     });
   });
-});
->>>>>>> e5127d54
+});