<<<<<<< HEAD
import { Interface, JsonFragment } from '@ethersproject/abi';
import { NumberAsString, SwapSide } from 'paraswap-core';
import { AdapterExchangeParam, Address, SimpleExchangeParam } from '../types';
import { IDex } from './idex';
import { SimpleExchange } from './simple-exchange';
import ERC20 from '../abi/erc20.json';
import { isETHAddress } from '../utils';
=======
import { Interface } from '@ethersproject/abi';
import ERC20_ABI from '../abi/erc20.json';
import { SwapSide } from '../constants';
import {
  AdapterExchangeParam,
  Address,
  NumberAsString,
  SimpleExchangeParam,
} from '../types';
import { isETHAddress } from '../utils';
import { IDex } from './idex';
import { SimpleExchange } from './simple-exchange';
>>>>>>> 457124e1

const addresses: any = {
  1: '0xc02aaa39b223fe8d0a0e5c4f27ead9083c756cc2',
  3: '0xc778417e063141139fce010982780140aa0cd5ab',
  4: '0xc778417e063141139fce010982780140aa0cd5ab',
  42: '0xd0a1e359811322d97991e03f863a0c30c2cf029c',
  56: '0xbb4CdB9CBd36B01bD1cBaEBF2De08d9173bc095c',
  137: '0x0d500b1d8e8ef31e21c99d1db9a6444d3adf1270',
};

<<<<<<< HEAD
export enum WethFunctions {
  withdrawAllWETH = 'withdrawAllWETH',
  deposit = 'deposit',
}

type DepositWithdrawReturn = {
  opType: WethFunctions;
  callee: string;
  calldata: string;
  value: string;
};
export interface IWethDepositorWithdrawer {
  getDepositWithdrawParam(
    srcToken: Address,
    destToken: Address,
    srcAmount: NumberAsString,
    destAmount: NumberAsString,
    side: SwapSide,
  ): DepositWithdrawReturn | undefined;
}

export class Weth
  extends SimpleExchange
  implements IDex<void, void>, IWethDepositorWithdrawer
{
  erc20Interface: Interface;

  constructor(augustusAddress: Address, public network: number) {
    super(augustusAddress);
    this.erc20Interface = new Interface(ERC20 as JsonFragment[]);
  }
=======
export type WData = {};

export class Weth extends SimpleExchange implements IDex<WData, any> {
  private exchangeRouterInterface: Interface;
  protected dexKeys = ['wmatic', 'weth', 'wbnb'];
>>>>>>> 457124e1

  static getAddress(network: number = 1): Address {
    return addresses[network];
  }

<<<<<<< HEAD
  getAdapterParam(
    srcToken: string,
    destToken: string,
    srcAmount: string,
    destAmount: string,
    data: void,
    side: SwapSide,
  ): AdapterExchangeParam {
    /** IMPLEMENTED IN CONCURRENT BRANCH % RESOLVE CONFLICT PROPERLY */

    return {
      targetExchange: '0',
=======
  constructor(augustusAddress: Address, protected network: number) {
    super(augustusAddress);
    this.exchangeRouterInterface = new Interface(ERC20_ABI);
  }

  getAdapterParam(
    srcToken: Address,
    destToken: Address,
    srcAmount: NumberAsString,
    destAmount: NumberAsString,
    data: WData,
    side: SwapSide,
  ): AdapterExchangeParam {
    return {
      targetExchange: Weth.getAddress(this.network),
>>>>>>> 457124e1
      payload: '0x',
      networkFee: '0',
    };
  }

  getSimpleParam(
<<<<<<< HEAD
    srcToken: string,
    destToken: string,
    srcAmount: string,
    destAmount: string,
    data: void,
    side: SwapSide,
  ): SimpleExchangeParam {
    /** IMPLEMENTED IN CONCURRENT BRANCH % RESOLVE CONFLICT PROPERLY */

    return {
      calldata: [],
      callees: [],
      values: [],
      networkFee: '0',
    };
  }

  getDepositWithdrawParam(
    srcToken: string,
    destToken: string,
    srcAmount: string,
    destAmount: string,
    side: SwapSide,
  ): DepositWithdrawReturn | undefined {
    const wethToken = Weth.getAddress(this.network);

    if (isETHAddress(srcToken)) {
      const opType = WethFunctions.deposit;
      const depositWethData = this.erc20Interface.encodeFunctionData(opType);

      return {
        opType,
        callee: wethToken,
        calldata: depositWethData,
        value: srcAmount,
      };
    }

    if (isETHAddress(destToken) && destAmount !== '0') {
      const opType = WethFunctions.withdrawAllWETH;
      const withdrawWethData = this.simpleSwapHelper.encodeFunctionData(
        opType,
        [wethToken],
      );

      return {
        opType,
        callee: this.augustusAddress,
        calldata: withdrawWethData,
        value: '0',
      };
    }
=======
    srcToken: Address,
    destToken: Address,
    srcAmount: NumberAsString,
    destAmount: NumberAsString,
    data: WData,
    side: SwapSide,
  ): SimpleExchangeParam {
    const address = Weth.getAddress(this.network);

    const swapData = isETHAddress(srcToken)
      ? this.exchangeRouterInterface.encodeFunctionData('deposit')
      : this.exchangeRouterInterface.encodeFunctionData('withdraw', [
          srcAmount,
        ]);

    return this.buildSimpleParamWithoutWETHConversion(
      srcToken,
      srcAmount,
      destToken,
      destAmount,
      swapData,
      address,
    );
>>>>>>> 457124e1
  }
}<|MERGE_RESOLUTION|>--- conflicted
+++ resolved
@@ -1,4 +1,3 @@
-<<<<<<< HEAD
 import { Interface, JsonFragment } from '@ethersproject/abi';
 import { NumberAsString, SwapSide } from 'paraswap-core';
 import { AdapterExchangeParam, Address, SimpleExchangeParam } from '../types';
@@ -6,20 +5,6 @@
 import { SimpleExchange } from './simple-exchange';
 import ERC20 from '../abi/erc20.json';
 import { isETHAddress } from '../utils';
-=======
-import { Interface } from '@ethersproject/abi';
-import ERC20_ABI from '../abi/erc20.json';
-import { SwapSide } from '../constants';
-import {
-  AdapterExchangeParam,
-  Address,
-  NumberAsString,
-  SimpleExchangeParam,
-} from '../types';
-import { isETHAddress } from '../utils';
-import { IDex } from './idex';
-import { SimpleExchange } from './simple-exchange';
->>>>>>> 457124e1
 
 const addresses: any = {
   1: '0xc02aaa39b223fe8d0a0e5c4f27ead9083c756cc2',
@@ -30,10 +15,10 @@
   137: '0x0d500b1d8e8ef31e21c99d1db9a6444d3adf1270',
 };
 
-<<<<<<< HEAD
 export enum WethFunctions {
   withdrawAllWETH = 'withdrawAllWETH',
   deposit = 'deposit',
+  withdraw = 'withdraw',
 }
 
 type DepositWithdrawReturn = {
@@ -52,45 +37,22 @@
   ): DepositWithdrawReturn | undefined;
 }
 
+export type WData = {};
+
 export class Weth
   extends SimpleExchange
-  implements IDex<void, void>, IWethDepositorWithdrawer
+  implements IDex<WData, any>, IWethDepositorWithdrawer
 {
+  protected dexKeys = ['wmatic', 'weth', 'wbnb'];
   erc20Interface: Interface;
 
   constructor(augustusAddress: Address, public network: number) {
     super(augustusAddress);
     this.erc20Interface = new Interface(ERC20 as JsonFragment[]);
   }
-=======
-export type WData = {};
-
-export class Weth extends SimpleExchange implements IDex<WData, any> {
-  private exchangeRouterInterface: Interface;
-  protected dexKeys = ['wmatic', 'weth', 'wbnb'];
->>>>>>> 457124e1
 
   static getAddress(network: number = 1): Address {
     return addresses[network];
-  }
-
-<<<<<<< HEAD
-  getAdapterParam(
-    srcToken: string,
-    destToken: string,
-    srcAmount: string,
-    destAmount: string,
-    data: void,
-    side: SwapSide,
-  ): AdapterExchangeParam {
-    /** IMPLEMENTED IN CONCURRENT BRANCH % RESOLVE CONFLICT PROPERLY */
-
-    return {
-      targetExchange: '0',
-=======
-  constructor(augustusAddress: Address, protected network: number) {
-    super(augustusAddress);
-    this.exchangeRouterInterface = new Interface(ERC20_ABI);
   }
 
   getAdapterParam(
@@ -103,29 +65,35 @@
   ): AdapterExchangeParam {
     return {
       targetExchange: Weth.getAddress(this.network),
->>>>>>> 457124e1
       payload: '0x',
       networkFee: '0',
     };
   }
 
   getSimpleParam(
-<<<<<<< HEAD
-    srcToken: string,
-    destToken: string,
-    srcAmount: string,
-    destAmount: string,
-    data: void,
+    srcToken: Address,
+    destToken: Address,
+    srcAmount: NumberAsString,
+    destAmount: NumberAsString,
+    data: WData,
     side: SwapSide,
   ): SimpleExchangeParam {
-    /** IMPLEMENTED IN CONCURRENT BRANCH % RESOLVE CONFLICT PROPERLY */
+    const address = Weth.getAddress(this.network);
 
-    return {
-      calldata: [],
-      callees: [],
-      values: [],
-      networkFee: '0',
-    };
+    const swapData = isETHAddress(srcToken)
+      ? this.erc20Interface.encodeFunctionData(WethFunctions.deposit)
+      : this.erc20Interface.encodeFunctionData(WethFunctions.withdraw, [
+          srcAmount,
+        ]);
+
+    return this.buildSimpleParamWithoutWETHConversion(
+      srcToken,
+      srcAmount,
+      destToken,
+      destAmount,
+      swapData,
+      address,
+    );
   }
 
   getDepositWithdrawParam(
@@ -163,30 +131,5 @@
         value: '0',
       };
     }
-=======
-    srcToken: Address,
-    destToken: Address,
-    srcAmount: NumberAsString,
-    destAmount: NumberAsString,
-    data: WData,
-    side: SwapSide,
-  ): SimpleExchangeParam {
-    const address = Weth.getAddress(this.network);
-
-    const swapData = isETHAddress(srcToken)
-      ? this.exchangeRouterInterface.encodeFunctionData('deposit')
-      : this.exchangeRouterInterface.encodeFunctionData('withdraw', [
-          srcAmount,
-        ]);
-
-    return this.buildSimpleParamWithoutWETHConversion(
-      srcToken,
-      srcAmount,
-      destToken,
-      destAmount,
-      swapData,
-      address,
-    );
->>>>>>> 457124e1
   }
 }