import { BytesLike } from 'ethers/lib/utils';
import { Interface } from '@ethersproject/abi';
import {
  Token,
  Address,
  ExchangePrices,
  PoolPrices,
  AdapterExchangeParam,
  PoolLiquidity,
  DexExchangeParam,
  Logger,
} from '../../types';
import { SwapSide, Network } from '../../constants';
import * as CALLDATA_GAS_COST from '../../calldata-gas-cost';
import { Context, IDex } from '../../dex/idex';
import { IDexHelper } from '../../dex-helper/idex-helper';
import {
  CollateralReserves,
  DebtReserves,
  FluidDexData,
  FluidDexPool,
  FluidDexPoolState,
  Pool,
} from './types';
import { SimpleExchange } from '../simple-exchange';
import FluidDexPoolABI from '../../abi/fluid-dex/fluid-dex.abi.json';
import { FluidDexConfig, Adapters, FLUID_DEX_GAS_COST } from './config';
import { FluidDexEventPool } from './fluid-dex-pool';
import { FluidDexCommonAddresses } from './fluid-dex-generate-pool';
import { getDexKeysWithNetwork, getBigIntPow } from '../../utils';
import { extractReturnAmountPosition } from '../../executor/utils';
import { MultiResult } from '../../lib/multi-wrapper';
import { generalDecoder } from '../../lib/decoders';
// @ts-ignore
import { Tokens } from '../../../tests/constants-e2e';

export class FluidDex extends SimpleExchange implements IDex<FluidDexData> {
  eventPools: { [id: string]: FluidDexEventPool } = {};
  readonly hasConstantPriceLargeAmounts = false;
  readonly needWrapNative = false;
  readonly isFeeOnTransferSupported = false;
  public static dexKeysWithNetwork: { key: string; networks: Network[] }[] =
    getDexKeysWithNetwork(FluidDexConfig);

  logger: Logger;

  pools: FluidDexPool[];

  readonly fluidCommonAddresses: FluidDexCommonAddresses;

  readonly fluidDexPoolIface: Interface;

  protected adapters;

  FEE_100_PERCENT = BigInt(1000000);

  constructor(
    readonly network: Network,
    readonly dexKey: string,
    readonly dexHelper: IDexHelper,
  ) {
    super(dexHelper, dexKey);
    this.logger = dexHelper.getLogger(dexKey);
    this.fluidCommonAddresses = new FluidDexCommonAddresses(
      'FluidDex',
      FluidDexConfig['FluidDex'][network].commonAddresses,
      network,
      dexHelper,
      this.logger,
    );
    this.pools = FluidDexConfig['FluidDex'][network].pools;
    this.adapters = Adapters[network] || {};
    this.fluidDexPoolIface = new Interface(FluidDexPoolABI);
  }

  private async fetchFluidDexPools(
    blockNumber: number,
  ): Promise<FluidDexPool[]> {
    const poolsFromResolver =
<<<<<<< HEAD
      await this.FluidCommonAddresses.getStateOrGenerate(blockNumber, false);
=======
      await this.fluidCommonAddresses.getStateOrGenerate(blockNumber, false);

>>>>>>> b6d039de
    return poolsFromResolver.map(pool => ({
      id: `FluidDex_${pool.address.toLowerCase()}`,
      address: pool.address.toLowerCase(),
      token0: pool.token0.toLowerCase(),
      token1: pool.token1.toLowerCase(),
    }));
  }

  async updatePoolAndEventPool(blockNumber: number) {
    this.pools = await this.fetchFluidDexPools(blockNumber);
    for (const pool of this.pools) {
      if (!this.eventPools[pool.id]) {
        this.eventPools[pool.id] = new FluidDexEventPool(
          'FluidDex',
          pool.address,
          this.fluidCommonAddresses.commonAddresses,
          this.network,
          this.dexHelper,
          this.logger,
        );
      }
    }
  }

  // Initialize pricing is called once in the start of
  // pricing service. It is intended to setup the integration
  // for pricing requests. It is optional for a DEX to
  // implement this function
  async initializePricing(blockNumber: number) {
    await this.updatePoolAndEventPool(blockNumber);
  }

  // Returns the list of contract adapters (name and index)
  // for a buy/sell. Return null if there are no adapters.
  getAdapters(side: SwapSide): { name: string; index: number }[] | null {
    return this.adapters[side] ? this.adapters[side] : null;
  }

  decodePools = (result: MultiResult<BytesLike> | BytesLike): Pool[] => {
    return generalDecoder(
      result,
      ['tuple(address pool, address token0, address token1)[]'],
      undefined,
      decoded => {
        return decoded.map((decodedPool: any) => ({
          address: decodedPool[0][0].toLowerCase(),
          token0: decodedPool[0][1].toLowerCase(),
          token1: decodedPool[0][2].toLowerCase(),
        }));
      },
    );
  };

  // Returns list of pool identifiers that can be used
  // for a given swap. poolIdentifiers must be unique
  // across DEXes. It is recommended to use
  // ${dexKey}_${poolAddress} as a poolIdentifier
  async getPoolIdentifiers(
    srcToken: Token,
    destToken: Token,
    side: SwapSide,
    blockNumber: number,
  ): Promise<string[]> {
    await this.updatePoolAndEventPool(blockNumber);
    const pool = await this.getPoolByTokenPair(
      srcToken.address,
      destToken.address,
    );
    return pool ? [pool.id] : [];
  }

  async getPoolByTokenPair(
    srcToken: Address,
    destToken: Address,
  ): Promise<FluidDexPool | null> {
    const srcAddress = srcToken.toLowerCase();
    const destAddress = destToken.toLowerCase();

    // A pair must have 2 different tokens.
    if (srcAddress === destAddress) return null;

    for (const pool of this.pools) {
      if (
        (srcAddress === pool.token0 && destAddress === pool.token1) ||
        (srcAddress === pool.token1 && destAddress === pool.token0)
      ) {
        return pool;
      }
    }
    return null;
  }

  // Returns pool prices for amounts.
  // If limitPools is defined only pools in limitPools
  // should be used. If limitPools is undefined then
  // any pools can be used.
  async getPricesVolume(
    srcToken: Token,
    destToken: Token,
    amounts: bigint[],
    side: SwapSide,
    blockNumber: number,
    limitPools?: string[],
  ): Promise<null | ExchangePrices<FluidDexData>> {
    await this.updatePoolAndEventPool(blockNumber);
    try {
      if (side === SwapSide.BUY) throw new Error(`Buy not supported`);
      // Get the pool to use.
      const pool = await this.getPoolByTokenPair(
        srcToken.address,
        destToken.address,
      );
      if (!pool) return null;

      // Make sure the pool meets the optional limitPools filter.
      if (limitPools && !limitPools.includes(pool.id)) return null;

      const eventPool = this.eventPools[pool.id];

      if (!eventPool) {
        this.logger.error(`fluid-dex pool ${pool.id}: No EventPool found.`);

        return null;
      }

      const state = await eventPool.getStateOrGenerate(blockNumber);

      const prices = amounts.map(amount => {
        return this.swapIn(
          srcToken.address.toLowerCase() === pool.token0.toLowerCase(),
          amount,
          state.collateralReserves,
          state.debtReserves,
          srcToken.decimals,
          destToken.decimals,
          BigInt(state.fee),
        );
      });

      return [
        {
<<<<<<< HEAD
          prices: prices,
          unit: getBigIntPow(
            (side === SwapSide.SELL ? destToken : srcToken).decimals,
          ),
=======
          prices: prices.filter((price): price is bigint => price !== null), // to be done
          unit: getBigIntPow(destToken.decimals),
>>>>>>> b6d039de
          data: {
            colReserves: state.collateralReserves,
            debtReserves: state.debtReserves,
            exchange: this.dexKey,
          },
          exchange: this.dexKey,
          poolIdentifier: pool.id,
          gasCost: FLUID_DEX_GAS_COST,
          poolAddresses: [pool.address],
        },
      ];
    } catch (e) {
      this.logger.error(
        `Error_getPricesVolume ${srcToken.address || srcToken.symbol}, ${
          destToken.address || destToken.symbol
        }, ${side}:`,
        e,
      );

      return null;
    }
  }

  // Returns estimated gas cost of calldata for this DEX in multiSwap
  getCalldataGasCost(poolPrices: PoolPrices<FluidDexData>): number | number[] {
    return CALLDATA_GAS_COST.DEX_NO_PAYLOAD;
  }

  // Encode params required by the exchange adapter
  // V5: Used for multiSwap, buy & megaSwap
  // V6: Not used, can be left blank
  // Hint: abiCoder.encodeParameter() could be useful
  getAdapterParam(
    srcToken: string,
    destToken: string,
    srcAmount: string,
    destAmount: string,
    data: FluidDexData,
    side: SwapSide,
  ): AdapterExchangeParam {
    if (side === SwapSide.BUY) throw new Error(`Buy not supported`);
    const { exchange } = data;

    // Encode here the payload for adapter
    const payload = '';

    return {
      targetExchange: exchange,
      payload,
      networkFee: '0',
    };
  }

  // This is called once before getTopPoolsForToken is
  // called for multiple tokens. This can be helpful to
  // update common state required for calculating
  // getTopPoolsForToken. It is optional for a DEX
  // to implement this
  async updatePoolState(): Promise<void> {
    this.initializePricing(await this.dexHelper.provider.getBlockNumber());
  }

  // Returns list of top pools based on liquidity. Max
  // limit number pools should be returned.
  async getTopPoolsForToken(
    tokenAddress: Address,
    limit: number,
  ): Promise<PoolLiquidity[]> {
    const latestBlockNumber_ = await this.dexHelper.provider.getBlockNumber();
    let liquidityAmounts: { [id: string]: bigint } = {};
    for (const pool of this.pools) {
      if (
        pool.token0 === tokenAddress.toLowerCase() ||
        pool.token1 === tokenAddress.toLowerCase()
      ) {
        const state: FluidDexPoolState = await this.eventPools[
          pool.id
        ].getStateOrGenerate(latestBlockNumber_, false);

        liquidityAmounts[pool.id] =
          pool.token0 === tokenAddress
            ? state.collateralReserves.token0RealReserves +
              state.debtReserves.token0RealReserves
            : state.collateralReserves.token1RealReserves +
              state.debtReserves.token1RealReserves;
      }
    }

    const entries = Object.entries(liquidityAmounts);

    // Sort the entries based on the values in descending order
    entries.sort((a, b) => {
      if (b[1] > a[1]) return 1;
      if (b[1] < a[1]) return -1;
      return 0;
    });

    // Take the top k entries
    const topKEntries = entries.slice(0, limit);

    // Convert the array back to an object
    const sortedAmounts = Object.fromEntries(topKEntries);

    const poolLiquidities: PoolLiquidity[] = [];

    for (const [id, amount] of Object.entries(sortedAmounts)) {
      const pool = this.pools.find(p => p.id === id);
      if (!pool) continue; // Skip if pool not found

      const state: FluidDexPoolState = await this.eventPools[
        pool.id
      ].getStateOrGenerate(latestBlockNumber_, false);

      let token0decimals: number;
      for (const [networkStr, symbolMapping] of Object.entries(Tokens)) {
        let found = false;
        for (const [symbol, tokenParams] of Object.entries(symbolMapping)) {
          if (tokenParams.address.toLowerCase() === pool.token0.toLowerCase()) {
            token0decimals = tokenParams.decimals;
            found = true;
            break;
          }
          if (found) break;
        }
      }

      let token1decimals: number;
      for (const [networkStr, symbolMapping] of Object.entries(Tokens)) {
        let found = false;
        for (const [symbol, tokenParams] of Object.entries(symbolMapping)) {
          if (tokenParams.address.toLowerCase() === pool.token1.toLowerCase()) {
            token1decimals = tokenParams.decimals;
            found = true;
            break;
          }
          if (found) break;
        }
      }

      const usd0 = await this.dexHelper.getTokenUSDPrice(
        { address: pool.token0, decimals: token0decimals! },
        state.collateralReserves.token0RealReserves +
          state.debtReserves.token0RealReserves,
      );

      const usd1 = await this.dexHelper.getTokenUSDPrice(
        { address: pool.token1, decimals: token1decimals! },
        state.collateralReserves.token1RealReserves +
          state.debtReserves.token1RealReserves,
      );

      poolLiquidities.push({
        exchange: 'FluidDex',
        address: pool.address,
        connectorTokens: [],
        liquidityUSD: Number(usd0 + usd1), // converted to number
      });
    }
    return poolLiquidities;
  }

  async getDexParam(
    srcToken: Address,
    destToken: Address,
    srcAmount: string,
    destAmount: string,
    recipient: Address,
    data: FluidDexData,
    side: SwapSide,
    context: Context,
    executorAddress: Address,
  ): Promise<DexExchangeParam> {
    const latestBlockNumber_ = await this.dexHelper.provider.getBlockNumber();
    await this.updatePoolAndEventPool(latestBlockNumber_);

    if (side === SwapSide.BUY) throw new Error(`Buy not supported`);

    let args: any;
    let returnAmountPos: number | undefined = undefined;

    const method = 'swapIn';

    returnAmountPos = extractReturnAmountPosition(
      this.fluidDexPoolIface,
      method,
      'amountOut_',
      1,
    );

    const pool = await this.getPoolByTokenPair(srcToken, destToken);

    if (pool!.token0.toLowerCase() != srcToken.toLowerCase()) {
      args = [false, BigInt(srcAmount), BigInt(destAmount), recipient];
    } else {
      args = [true, BigInt(srcAmount), BigInt(destAmount), recipient];
    }

    const swapData = this.fluidDexPoolIface.encodeFunctionData(method, args);

    return {
      needWrapNative: this.needWrapNative,
      dexFuncHasRecipient: true,
      exchangeData: swapData,
      targetExchange: pool!.address,
      returnAmountPos,
    };
  }

  /**
   * Calculates the output amount for a given input amount in a swap operation.
   * @param swap0To1 - Direction of the swap. True if swapping token0 for token1, false otherwise.
   * @param amountIn - The amount of input token to be swapped (as a BigInt).
   * @param colReserves - The reserves of the collateral pool.
   * @param debtReserves - The reserves of the debt pool.
   * @param inDecimals - The number of decimals for the input token.
   * @param outDecimals - The number of decimals for the output token.
   * @returns The calculated output amount (as a BigInt).
   */
  private swapIn(
    swap0To1: boolean,
    amountIn: bigint,
    colReserves: CollateralReserves,
    debtReserves: DebtReserves,
    inDecimals: number,
    outDecimals: number,
    fee: bigint,
  ): bigint {
    if (amountIn === 0n) {
      return 0n; // Return 0 if input amount is 0
    }
    const amountInAdjusted =
      (((amountIn * (this.FEE_100_PERCENT - fee)) / this.FEE_100_PERCENT) *
        BigInt(10 ** 12)) /
      BigInt(10 ** inDecimals);

    const amountOut = this.swapInAdjusted(
      swap0To1,
      amountInAdjusted, // Convert back to number for internal calculations
      colReserves,
      debtReserves,
    );
    const result = (amountOut * BigInt(10 ** outDecimals)) / BigInt(10 ** 12);
    return result;
  }

  /**
   * Calculates the output amount for a given input amount in a swap operation.
   * @param swap0To1 - Direction of the swap. True if swapping token0 for token1, false otherwise.
   * @param amountToSwap - The amount of input token to be swapped.
   * @param colReserves - The reserves of the collateral pool.
   * @param debtReserves - The reserves of the debt pool.
   * @returns The calculated output amount.
   */
  private swapInAdjusted(
    swap0To1: boolean,
    amountToSwap: bigint,
    colReserves: CollateralReserves,
    debtReserves: DebtReserves,
  ): bigint {
    const {
      token0RealReserves,
      token1RealReserves,
      token0ImaginaryReserves,
      token1ImaginaryReserves,
    } = colReserves;

    const {
      token0RealReserves: debtToken0RealReserves,
      token1RealReserves: debtToken1RealReserves,
      token0ImaginaryReserves: debtToken0ImaginaryReserves,
      token1ImaginaryReserves: debtToken1ImaginaryReserves,
    } = debtReserves;

    // Check if all reserves of collateral pool are greater than 0
    const colPoolEnabled =
      token0RealReserves > BigInt(0) &&
      token1RealReserves > BigInt(0) &&
      token0ImaginaryReserves > BigInt(0) &&
      token1ImaginaryReserves > BigInt(0);

    // Check if all reserves of debt pool are greater than 0
    const debtPoolEnabled =
      debtToken0RealReserves > BigInt(0) &&
      debtToken1RealReserves > BigInt(0) &&
      debtToken0ImaginaryReserves > BigInt(0) &&
      debtToken1ImaginaryReserves > BigInt(0);

    let colIReserveIn: bigint,
      colIReserveOut: bigint,
      debtIReserveIn: bigint,
      debtIReserveOut: bigint;

    if (swap0To1) {
      colIReserveIn = token0ImaginaryReserves;
      colIReserveOut = token1ImaginaryReserves;
      debtIReserveIn = debtToken0ImaginaryReserves;
      debtIReserveOut = debtToken1ImaginaryReserves;
    } else {
      colIReserveIn = token1ImaginaryReserves;
      colIReserveOut = token0ImaginaryReserves;
      debtIReserveIn = debtToken1ImaginaryReserves;
      debtIReserveOut = debtToken0ImaginaryReserves;
    }

    let a: bigint;
    if (colPoolEnabled && debtPoolEnabled) {
      a = this.swapRoutingIn(
        amountToSwap,
        colIReserveOut,
        colIReserveIn,
        debtIReserveOut,
        debtIReserveIn,
      );
    } else if (debtPoolEnabled) {
      a = BigInt(-1); // Route from debt pool
    } else if (colPoolEnabled) {
      a = amountToSwap + BigInt(1); // Route from collateral pool
    } else {
      throw new Error('No pools are enabled');
    }

    let amountOutCollateral = BigInt(0);
    let amountOutDebt = BigInt(0);

    if (a <= BigInt(0)) {
      // Entire trade routes through debt pool
      amountOutDebt = this.getAmountOut(
        amountToSwap,
        debtIReserveIn,
        debtIReserveOut,
      );
    } else if (a >= amountToSwap) {
      // Entire trade routes through collateral pool
      amountOutCollateral = this.getAmountOut(
        amountToSwap,
        colIReserveIn,
        colIReserveOut,
      );
    } else {
      // Trade routes through both pools
      amountOutCollateral = this.getAmountOut(a, colIReserveIn, colIReserveOut);
      amountOutDebt = this.getAmountOut(
        amountToSwap - a,
        debtIReserveIn,
        debtIReserveOut,
      );
    }
    const totalAmountOut = amountOutCollateral + amountOutDebt;

    return totalAmountOut;
  }

  /**
   * Given an input amount of asset and pair reserves, returns the maximum output amount of the other asset.
   * @param amountIn - The amount of input asset.
   * @param iReserveIn - Imaginary token reserve with input amount.
   * @param iReserveOut - Imaginary token reserve of output amount.
   * @returns The maximum output amount of the other asset.
   */
  private getAmountOut(
    amountIn: bigint,
    iReserveIn: bigint,
    iReserveOut: bigint,
  ): bigint {
    // Both numerator and denominator are scaled to 1e6 to factor in fee scaling.
    const numerator = amountIn * iReserveOut;
    const denominator = iReserveIn + amountIn;

    // Using the swap formula: (AmountIn * iReserveY) / (iReserveX + AmountIn)
    // We use division with rounding down, which is the default for bigint division

    return numerator / denominator;
  }

  /**
   * Given an output amount of asset and pair reserves, returns the input amount of the other asset
   * @param amountOut - Desired output amount of the asset.
   * @param iReserveIn - Imaginary token reserve of input amount.
   * @param iReserveOut - Imaginary token reserve of output amount.
   * @returns The input amount of the other asset.
   */
  private getAmountIn(
    amountOut: bigint,
    iReserveIn: bigint,
    iReserveOut: bigint,
  ): bigint {
    // Both numerator and denominator are scaled to 1e6 to factor in fee scaling.
    const numerator = amountOut * iReserveIn;
    const denominator = iReserveOut - amountOut;

    // Using the swap formula: (AmountOut * iReserveX) / (iReserveY - AmountOut)
    return numerator / denominator;
  }

  /**
   * Calculates how much of a swap should go through the collateral pool for output amount.
   * @param t - Total amount out.
   * @param x - Imaginary reserves of token in of collateral.
   * @param y - Imaginary reserves of token out of collateral.
   * @param x2 - Imaginary reserves of token in of debt.
   * @param y2 - Imaginary reserves of token out of debt.
   * @returns How much swap should go through collateral pool. Remaining will go from debt.
   * @note If a < 0 then entire trade route through debt pool and debt pool arbitrage with col pool.
   * @note If a > t then entire trade route through col pool and col pool arbitrage with debt pool.
   * @note If a > 0 & a < t then swap will route through both pools.
   */
  private swapRoutingOut(
    t: bigint,
    x: bigint,
    y: bigint,
    x2: bigint,
    y2: bigint,
  ): bigint {
    // Adding 1e18 precision
    const xyRoot = BigInt(
      Math.floor(Math.sqrt(Number(x * y * BigInt(10n ** 18n)))),
    );
    const x2y2Root = BigInt(
      Math.floor(Math.sqrt(Number(x2 * y2 * BigInt(10n ** 18n)))),
    );

    // 1e18 precision gets cancelled out in division
    const numerator = t * xyRoot + y * x2y2Root - y2 * xyRoot;
    const denominator = xyRoot + x2y2Root;

    // Use integer division (rounds down)
    const a = numerator / denominator;

    return a;
  }

  /**
   * Calculates how much of a swap should go through the collateral pool.
   * @param t - Total amount in.
   * @param x - Imaginary reserves of token out of collateral.
   * @param y - Imaginary reserves of token in of collateral.
   * @param x2 - Imaginary reserves of token out of debt.
   * @param y2 - Imaginary reserves of token in of debt.
   * @returns How much swap should go through collateral pool. Remaining will go from debt.
   * @note If a < 0 then entire trade route through debt pool and debt pool arbitrage with col pool.
   * @note If a > t then entire trade route through col pool and col pool arbitrage with debt pool.
   * @note If a > 0 & a < t then swap will route through both pools.
   */
  private swapRoutingIn(
    t: bigint,
    x: bigint,
    y: bigint,
    x2: bigint,
    y2: bigint,
  ): bigint {
    // Adding 1e18 precision

    const xyRoot = BigInt(Math.floor(Math.sqrt(Number(x * y * BigInt(1e18)))));
    const x2y2Root = BigInt(
      Math.floor(Math.sqrt(Number(x2 * y2 * BigInt(1e18)))),
    );

    // Calculating 'a' using the given formula
    const a =
      (Number(y2) * Number(xyRoot) +
        Number(t) * Number(xyRoot) -
        Number(y) * Number(x2y2Root)) /
      (Number(xyRoot) + Number(x2y2Root));
    return BigInt(Math.floor(a));
  }

  /**
   * Calculates the input amount for a given output amount in a swap operation.
   * @param {boolean} swap0to1 - Direction of the swap. True if swapping token0 for token1, false otherwise.
   * @param {bigint} amountOut - The amount of output token to be swapped.
   * @param {Reserves} colReserves - The reserves of the collateral pool.
   * @param {Reserves} debtReserves - The reserves of the debt pool.
   * @param {number} inDecimals - The number of decimals for the input token.
   * @param {number} outDecimals - The number of decimals for the output token.
   * @param {number} fee - The fee for the swap. 1e4 = 1%
   * @returns {bigint} amountIn - The calculated input amount required for the swap.
   */
  private swapOut(
    swap0to1: boolean,
    amountOut: bigint,
    colReserves: CollateralReserves,
    debtReserves: DebtReserves,
    inDecimals: number,
    outDecimals: number,
    fee: bigint,
  ): bigint {
    const amountOutAdjusted =
      (amountOut * BigInt(10 ** 12)) / BigInt(10 ** outDecimals);
    const amountIn = this.swapOutAdjusted(
      swap0to1,
      amountOutAdjusted,
      colReserves,
      debtReserves,
    );

    const FEE_100_PERCENT = BigInt(1e6); // Assuming this constant is defined elsewhere

    const result =
      ((amountIn * FEE_100_PERCENT) / (FEE_100_PERCENT - fee)) *
      BigInt(10 ** (inDecimals - 12));

    return result;
  }

  /**
   * Calculates the input amount for a given output amount in a swap operation.
   * @param {boolean} swap0to1 - Direction of the swap. True if swapping token0 for token1, false otherwise.
   * @param {bigint} amountOut - The amount of output token to be swapped.
   * @param {CollateralReserves} colReserves - The reserves of the collateral pool.
   * @param {DebtReserves} debtReserves - The reserves of the debt pool.
   * @returns {bigint} The calculated input amount required for the swap.
   */
  private swapOutAdjusted(
    swap0to1: boolean,
    amountOut: bigint,
    colReserves: CollateralReserves,
    debtReserves: DebtReserves,
  ): bigint {
    const {
      token0RealReserves,
      token1RealReserves,
      token0ImaginaryReserves,
      token1ImaginaryReserves,
    } = colReserves;

    const {
      token0RealReserves: debtToken0RealReserves,
      token1RealReserves: debtToken1RealReserves,
      token0ImaginaryReserves: debtToken0ImaginaryReserves,
      token1ImaginaryReserves: debtToken1ImaginaryReserves,
    } = debtReserves;

    // Check if all reserves of collateral pool are greater than 0
    const colPoolEnabled =
      token0RealReserves > 0n &&
      token1RealReserves > 0n &&
      token0ImaginaryReserves > 0n &&
      token1ImaginaryReserves > 0n;

    // Check if all reserves of debt pool are greater than 0
    const debtPoolEnabled =
      debtToken0RealReserves > 0n &&
      debtToken1RealReserves > 0n &&
      debtToken0ImaginaryReserves > 0n &&
      debtToken1ImaginaryReserves > 0n;

    let colIReserveIn: bigint,
      colIReserveOut: bigint,
      debtIReserveIn: bigint,
      debtIReserveOut: bigint;

    if (swap0to1) {
      colIReserveIn = token0ImaginaryReserves;
      colIReserveOut = token1ImaginaryReserves;
      debtIReserveIn = debtToken0ImaginaryReserves;
      debtIReserveOut = debtToken1ImaginaryReserves;
    } else {
      colIReserveIn = token1ImaginaryReserves;
      colIReserveOut = token0ImaginaryReserves;
      debtIReserveIn = debtToken1ImaginaryReserves;
      debtIReserveOut = debtToken0ImaginaryReserves;
    }

    let a: bigint;
    if (colPoolEnabled && debtPoolEnabled) {
      a = this.swapRoutingOut(
        amountOut,
        colIReserveIn,
        colIReserveOut,
        debtIReserveIn,
        debtIReserveOut,
      );
    } else if (debtPoolEnabled) {
      a = -1n; // Route from debt pool
    } else if (colPoolEnabled) {
      a = amountOut + 1n; // Route from collateral pool
    } else {
      throw new Error('No pools are enabled');
    }

    let amountInCollateral = 0n;
    let amountInDebt = 0n;

    if (a <= 0n) {
      // Entire trade routes through debt pool
      amountInDebt = this.getAmountIn(
        amountOut,
        debtIReserveIn,
        debtIReserveOut,
      );
    } else if (a >= amountOut) {
      // Entire trade routes through collateral pool
      amountInCollateral = this.getAmountIn(
        amountOut,
        colIReserveIn,
        colIReserveOut,
      );
    } else {
      // Trade routes through both pools
      amountInCollateral = this.getAmountIn(a, colIReserveIn, colIReserveOut);
      amountInDebt = this.getAmountIn(
        amountOut - a,
        debtIReserveIn,
        debtIReserveOut,
      );
    }

    const totalAmountIn = amountInCollateral + amountInDebt;

    return totalAmountIn;
  }
}<|MERGE_RESOLUTION|>--- conflicted
+++ resolved
@@ -77,12 +77,7 @@
     blockNumber: number,
   ): Promise<FluidDexPool[]> {
     const poolsFromResolver =
-<<<<<<< HEAD
-      await this.FluidCommonAddresses.getStateOrGenerate(blockNumber, false);
-=======
       await this.fluidCommonAddresses.getStateOrGenerate(blockNumber, false);
-
->>>>>>> b6d039de
     return poolsFromResolver.map(pool => ({
       id: `FluidDex_${pool.address.toLowerCase()}`,
       address: pool.address.toLowerCase(),
@@ -224,15 +219,10 @@
 
       return [
         {
-<<<<<<< HEAD
           prices: prices,
           unit: getBigIntPow(
             (side === SwapSide.SELL ? destToken : srcToken).decimals,
           ),
-=======
-          prices: prices.filter((price): price is bigint => price !== null), // to be done
-          unit: getBigIntPow(destToken.decimals),
->>>>>>> b6d039de
           data: {
             colReserves: state.collateralReserves,
             debtReserves: state.debtReserves,
