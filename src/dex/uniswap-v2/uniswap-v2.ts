--- conflicted
+++ resolved
@@ -60,9 +60,6 @@
 import { Uniswapv2ConstantProductPool } from './uniswap-v2-constant-product-pool';
 import { applyTransferFee } from '../../lib/token-transfer-fee';
 import _rebaseTokens from '../../rebase-tokens.json';
-<<<<<<< HEAD
-import { hexConcat, hexZeroPad, hexlify } from 'ethers/lib/utils';
-=======
 import { Flag, SpecialDex } from '../../executor/types';
 import {
   hexZeroPad,
@@ -75,7 +72,6 @@
 } from 'ethers/lib/utils';
 import { BigNumber } from 'ethers';
 import { BYTES_28_LENGTH } from '../../executor/constants';
->>>>>>> aef85353
 
 const rebaseTokens = _rebaseTokens as { chainId: number; address: string }[];
 
