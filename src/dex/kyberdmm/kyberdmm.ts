--- conflicted
+++ resolved
@@ -62,11 +62,7 @@
     protected config = KyberDmmConfig[dexKey][network],
     protected adapters = Adapters[network],
   ) {
-<<<<<<< HEAD
-    super(dexHelper.config.data.augustusAddress, dexHelper.provider);
-=======
-    super(dexHelper.augustusAddress, dexHelper.web3Provider);
->>>>>>> 28f94e21
+    super(dexHelper.config.data.augustusAddress, dexHelper.web3Provider);
 
     this.logger = dexHelper.getLogger(dexKey);
 
