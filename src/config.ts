import { Config, Address, Token } from './types';

import { Network, PORT_TEST_SERVER, ETHER_ADDRESS } from './constants';
import { isETHAddress } from './utils';
import { RFQConfig } from './dex/generic-rfq/types';

// Hardcoded and environment values from which actual config is derived
type BaseConfig = {
  network: number;
  networkName: string;
  isTestnet: boolean;
  mainnetNetwork?: number;
  nativeTokenName?: string;
  nativeTokenSymbol: string;
  wrappedNativeTokenName?: string;
  wrappedNativeTokenSymbol?: string;
  wrappedNativeTokenAddress: Address;
  hasEIP1559: boolean;
  augustusAddress: Address;
  augustusV6Address?: Address;
  augustusRFQAddress: Address;
  tokenTransferProxyAddress: Address;
  multicallV2Address: Address;
  privateHttpProvider?: string;
  adapterAddresses: { [name: string]: Address };
  executorsAddresses?: { [name: string]: Address };
  uniswapV2ExchangeRouterAddress: Address;
  uniswapV3EventLoggingSampleRate?: number;
  rfqConfigs: Record<string, RFQConfig>;
  rpcPollingMaxAllowedStateDelayInBlocks: number;
  rpcPollingBlocksBackToTriggerUpdate: number;
  hashFlowAuthToken?: string;
  hashFlowDisabledMMs: string[];
  swaapV2AuthToken?: string;
  dexalotAuthToken?: string;
  smardexSubgraphAuthToken?: string;
  forceRpcFallbackDexs: string[];
};

const baseConfigs: { [network: number]: BaseConfig } = {
  [Network.MAINNET]: {
    network: Network.MAINNET,
    networkName: 'Ethereum Mainnet',
    isTestnet: false,
    nativeTokenName: 'Ether',
    nativeTokenSymbol: 'ETH',
    wrappedNativeTokenAddress: '0xc02aaa39b223fe8d0a0e5c4f27ead9083c756cc2',
    hasEIP1559: true,
    augustusAddress: '0xDEF171Fe48CF0115B1d80b88dc8eAB59176FEe57',
<<<<<<< HEAD
    augustusV6Address: '0x27ebA8e637560287207f3B1D495abDD068Fb6914',
=======
    augustusV6Address: '0x6011064c7FEd76f8214eA40ac18a8aF6075ba1Cd',
>>>>>>> dfc43acc
    augustusRFQAddress: '0xe92b586627ccA7a83dC919cc7127196d70f55a06',
    tokenTransferProxyAddress: '0x216b4b4ba9f3e719726886d34a177484278bfcae',
    multicallV2Address: '0x5BA1e12693Dc8F9c48aAD8770482f4739bEeD696',
    privateHttpProvider: process.env.HTTP_PROVIDER_1,
    executorsAddresses: {
<<<<<<< HEAD
      Executor01: '0xC98C67E70F65C6a92133A05313eD200fb2c3AA5a',
      Executor02: '0xFAC9308263AAacCa7459766471e425e29566b8f0',
=======
      Executor01: '0x0C89964b85feA6825E1d0Bd8Bbd99f12591182ea',
      Executor02: '0xFf8CBFD8FF204a80586AE856a93f174F121AE47A',
>>>>>>> dfc43acc
    },
    adapterAddresses: {
      Adapter01: '0x9bE264469eF954c139Da4A45Cf76CbCC5e3A6A73',
      Adapter02: '0xFC2Ba6E830a04C25e207B8214b26d8C713F6881F',
      Adapter03: '0xBAEeb4540f59d30E567a5B563CC0c4587eDd9366',
      Adapter04: '0x369A2FDb910d432f0a07381a5E3d27572c876713',
      BuyAdapter: '0x84bEF12C9931cE12662cc9F2366b6a5029E4BD29',
      BuyAdapter02: '0xe53d24CD81cC81bbf271AD7B02D0d67f851D727c',
    },
    uniswapV2ExchangeRouterAddress:
      '0xF9234CB08edb93c0d4a4d4c70cC3FfD070e78e07',
    rpcPollingMaxAllowedStateDelayInBlocks: 0,
    rpcPollingBlocksBackToTriggerUpdate: 0,
    swaapV2AuthToken: process.env.API_KEY_SWAAP_V2_AUTH_TOKEN || '',
    hashFlowAuthToken: process.env.API_KEY_HASHFLOW_AUTH_TOKEN || '',
    smardexSubgraphAuthToken: process.env.API_KEY_SMARDEX_SUBGRAPH || '',
    hashFlowDisabledMMs:
      process.env[`HASHFLOW_DISABLED_MMS_1`]?.split(',') || [],
    uniswapV3EventLoggingSampleRate: 0,
    rfqConfigs: {
      DummyParaSwapPool: {
        maker: process.env.TEST_ADDRESS!,
        tokensConfig: {
          reqParams: {
            url: `http://localhost:${PORT_TEST_SERVER}/tokens`,
            method: 'GET',
          },
          secret: {
            domain: 'paraswap-test',
            accessKey: 'access',
            secretKey: 'secret',
          },
          intervalMs: 1000 * 60 * 60 * 10, // every 10 minutes
          dataTTLS: 1000 * 60 * 60 * 11, // ttl 11 minutes
        },
        pairsConfig: {
          reqParams: {
            url: `http://localhost:${PORT_TEST_SERVER}/pairs`,
            method: 'GET',
          },
          secret: {
            domain: 'paraswap-test',
            accessKey: 'access',
            secretKey: 'secret',
          },
          intervalMs: 1000 * 60 * 60 * 10, // every 10 minutes
          dataTTLS: 1000 * 60 * 60 * 11, // ttl 11 minutes
        },
        rateConfig: {
          reqParams: {
            url: `http://localhost:${PORT_TEST_SERVER}/prices`,
            method: 'GET',
          },
          secret: {
            domain: 'paraswap-test',
            accessKey: 'access',
            secretKey: 'secret',
          },
          intervalMs: 1000 * 60 * 60 * 1, // every 1 minute
          dataTTLS: 1000 * 60 * 60 * 1, // ttl 1 minute
        },
        firmRateConfig: {
          url: `http://localhost:${PORT_TEST_SERVER}/firm`,
          method: 'POST',
          secret: {
            domain: 'paraswap-test',
            accessKey: 'access',
            secretKey: 'secret',
          },
        },
      },
    },
    forceRpcFallbackDexs: [],
  },
  [Network.ROPSTEN]: {
    network: Network.ROPSTEN,
    networkName: 'Ethereum Ropsten Testnet',
    isTestnet: true,
    mainnetNetwork: Network.MAINNET,
    nativeTokenName: 'Ether',
    nativeTokenSymbol: 'ETH',
    wrappedNativeTokenAddress: '0xc778417E063141139Fce010982780140Aa0cD5Ab',
    hasEIP1559: true,
    augustusAddress: '0xDEF171Fe48CF0115B1d80b88dc8eAB59176FEe57',
    augustusRFQAddress: '0x34268C38fcbC798814b058656bC0156C7511c0E4',
    tokenTransferProxyAddress: '0x216b4b4ba9f3e719726886d34a177484278bfcae',
    multicallV2Address: '0x5BA1e12693Dc8F9c48aAD8770482f4739bEeD696',
    privateHttpProvider: process.env.HTTP_PROVIDER_3,
    hashFlowDisabledMMs:
      process.env[`HASHFLOW_DISABLED_MMS_3`]?.split(',') || [],

    adapterAddresses: {
      RopstenAdapter01: '0x59b7F6258e78C3E5234bb651656EDd0e08868cd5',
      RopstenBuyAdapter: '0x63e908A4C793a33e40254362ED1A5997a234D85C',
    },
    uniswapV2ExchangeRouterAddress:
      '0x53e693c6C7FFC4446c53B205Cf513105Bf140D7b',
    rfqConfigs: {},
    rpcPollingMaxAllowedStateDelayInBlocks: 5,
    rpcPollingBlocksBackToTriggerUpdate: 3,
    forceRpcFallbackDexs: [],
  },
  [Network.BSC]: {
    network: Network.BSC,
    networkName: 'Binance Smart Chain Mainnet',
    isTestnet: false,
    nativeTokenSymbol: 'BNB',
    wrappedNativeTokenAddress: '0xbb4cdb9cbd36b01bd1cbaebf2de08d9173bc095c',
    hasEIP1559: false,
    augustusAddress: '0xDEF171Fe48CF0115B1d80b88dc8eAB59176FEe57',
    augustusRFQAddress: '0x8DcDfe88EF0351f27437284D0710cD65b20288bb',
    tokenTransferProxyAddress: '0x216b4b4ba9f3e719726886d34a177484278bfcae',
    multicallV2Address: '0xC50F4c1E81c873B2204D7eFf7069Ffec6Fbe136D',
    privateHttpProvider: process.env.HTTP_PROVIDER_56,
    hashFlowAuthToken: process.env.API_KEY_HASHFLOW_AUTH_TOKEN || '',
    smardexSubgraphAuthToken: process.env.API_KEY_SMARDEX_SUBGRAPH || '',
    hashFlowDisabledMMs:
      process.env[`HASHFLOW_DISABLED_MMS_56`]?.split(',') || [],
    adapterAddresses: {
      BscAdapter01: '0xA31d9C571DF00e0F428B0bD24c34D103E8112222',
      BscAdapter02: '0x9A92D2649C38415860FA59ba8B9a9960cd2839Db',
      BscBuyAdapter: '0xd32C191e0febaa6Cc93A29Cb676474c72486E00b',
    },
    rpcPollingMaxAllowedStateDelayInBlocks: 1,
    rpcPollingBlocksBackToTriggerUpdate: 1,
    uniswapV2ExchangeRouterAddress:
      '0x53e693c6C7FFC4446c53B205Cf513105Bf140D7b',
    rfqConfigs: {},
    forceRpcFallbackDexs: [],
  },
  [Network.POLYGON]: {
    network: Network.POLYGON,
    networkName: 'Polygon Mainnet',
    isTestnet: false,
    nativeTokenName: 'Matic',
    nativeTokenSymbol: 'MATIC',
    wrappedNativeTokenAddress: '0x0d500B1d8E8eF31E21C99d1Db9A6444d3ADf1270',
    hasEIP1559: true,
    augustusAddress: '0xDEF171Fe48CF0115B1d80b88dc8eAB59176FEe57',
    augustusV6Address: '0x80492bC2A01172A6796af80576D185018BF34d5B',
    augustusRFQAddress: '0xF3CD476C3C4D3Ac5cA2724767f269070CA09A043',
    tokenTransferProxyAddress: '0x216b4b4ba9f3e719726886d34a177484278bfcae',
    multicallV2Address: '0x275617327c958bD06b5D6b871E7f491D76113dd8',
    privateHttpProvider: process.env.HTTP_PROVIDER_137,
    executorsAddresses: {
      Executor01: '0x00aeCC0E97060628f88282805FCfb80cc8877740',
      Executor02: '0xa11ADAdFAd58Aad4827B973b24CF595c201dfc22',
    },
    hashFlowAuthToken: process.env.API_KEY_HASHFLOW_AUTH_TOKEN || '',
    smardexSubgraphAuthToken: process.env.API_KEY_SMARDEX_SUBGRAPH || '',
    hashFlowDisabledMMs:
      process.env[`HASHFLOW_DISABLED_MMS_137`]?.split(',') || [],
    adapterAddresses: {
      PolygonAdapter01: '0xE44769f42E1e9592f86B82f206407a8f7C84b4ed',
      PolygonAdapter02: '0x84bEF12C9931cE12662cc9F2366b6a5029E4BD29',
      PolygonBuyAdapter: '0xBAEeb4540f59d30E567a5B563CC0c4587eDd9366',
    },
    uniswapV2ExchangeRouterAddress:
      '0xf3938337F7294fEf84e9B2c6D548A93F956Cc281',
    uniswapV3EventLoggingSampleRate: 0,
    rfqConfigs: {},
    rpcPollingMaxAllowedStateDelayInBlocks: 2,
    rpcPollingBlocksBackToTriggerUpdate: 1,
    swaapV2AuthToken: process.env.API_KEY_SWAAP_V2_AUTH_TOKEN || '',
    forceRpcFallbackDexs: [],
  },
  [Network.AVALANCHE]: {
    network: Network.AVALANCHE,
    networkName: 'Avalanche Mainnet C-Chain',
    isTestnet: false,
    nativeTokenName: 'Avax',
    nativeTokenSymbol: 'AVAX',
    wrappedNativeTokenAddress: '0xB31f66AA3C1e785363F0875A1B74E27b85FD66c7',
    hasEIP1559: true,
    augustusAddress: '0xDEF171Fe48CF0115B1d80b88dc8eAB59176FEe57',
    augustusV6Address: '0xe8a4Ec22b7BaC07a7e2b5A1eD93d2944c397e71b',
    augustusRFQAddress: '0x34302c4267d0dA0A8c65510282Cc22E9e39df51f',
    tokenTransferProxyAddress: '0x216b4b4ba9f3e719726886d34a177484278bfcae',
    multicallV2Address: '0xd7Fc8aD069f95B6e2835f4DEff03eF84241cF0E1',
    privateHttpProvider: process.env.HTTP_PROVIDER_43114,
    hashFlowAuthToken: process.env.API_KEY_HASHFLOW_AUTH_TOKEN || '',
    smardexSubgraphAuthToken: process.env.API_KEY_SMARDEX_SUBGRAPH || '',
    hashFlowDisabledMMs:
      process.env[`HASHFLOW_DISABLED_MMS_43114`]?.split(',') || [],
    dexalotAuthToken: process.env.API_KEY_DEXALOT_AUTH_TOKEN || '',
    executorsAddresses: {
      Executor01: '0x958F695C0755CBD505AB6EBC9Ece9eC1370a8617',
      Executor02: '0xBda365702750af180abEd5f53318Ae61c002e674',
    },
    adapterAddresses: {
      AvalancheAdapter01: '0x745Ec73855CeC7249E5fF4c9DD81cc65b4D297a9',
      AvalancheAdapter02: '0xA10c9a84E72d9DfF424Fe2284B6460784bed407E',
      AvalancheBuyAdapter: '0x654dE10890f8B2C5bF54E50Af169a7E93165C416',
    },
    uniswapV2ExchangeRouterAddress:
      '0x53e693c6C7FFC4446c53B205Cf513105Bf140D7b',
    rfqConfigs: {},
    rpcPollingMaxAllowedStateDelayInBlocks: 2,
    rpcPollingBlocksBackToTriggerUpdate: 1,
    forceRpcFallbackDexs: [],
  },
  [Network.FANTOM]: {
    network: Network.FANTOM,
    networkName: 'Fantom Opera Mainnet',
    isTestnet: false,
    nativeTokenName: 'Fantom',
    nativeTokenSymbol: 'FTM',
    wrappedNativeTokenAddress: '0x21be370d5312f44cb42ce377bc9b8a0cef1a4c83',
    hasEIP1559: false,
    augustusAddress: '0xDEF171Fe48CF0115B1d80b88dc8eAB59176FEe57',
    augustusRFQAddress: '0x2DF17455B96Dde3618FD6B1C3a9AA06D6aB89347',
    tokenTransferProxyAddress: '0x216b4b4ba9f3e719726886d34a177484278bfcae',
    multicallV2Address: '0xdC6E2b14260F972ad4e5a31c68294Fba7E720701',
    privateHttpProvider: process.env.HTTP_PROVIDER_250,
    hashFlowAuthToken: process.env.API_KEY_HASHFLOW_AUTH_TOKEN || '',
    smardexSubgraphAuthToken: process.env.API_KEY_SMARDEX_SUBGRAPH || '',
    hashFlowDisabledMMs:
      process.env[`HASHFLOW_DISABLED_MMS_250`]?.split(',') || [],

    adapterAddresses: {
      FantomAdapter01: '0x654dE10890f8B2C5bF54E50Af169a7E93165C416',
      FantomBuyAdapter: '0xb2634B3CBc1E401AB3C2743DB44d459C5c9aA662',
    },
    uniswapV2ExchangeRouterAddress:
      '0xAB86e2bC9ec5485a9b60E684BA6d49bf4686ACC2',
    rfqConfigs: {},
    rpcPollingMaxAllowedStateDelayInBlocks: 2,
    rpcPollingBlocksBackToTriggerUpdate: 1,
    forceRpcFallbackDexs: [],
  },
  [Network.ARBITRUM]: {
    network: Network.ARBITRUM,
    networkName: 'Arbitrum One',
    isTestnet: false,
    nativeTokenName: 'Ether',
    nativeTokenSymbol: 'ETH',
    wrappedNativeTokenAddress: '0x82aF49447D8a07e3bd95BD0d56f35241523fBab1',
    hasEIP1559: false,
    augustusAddress: '0xDEF171Fe48CF0115B1d80b88dc8eAB59176FEe57',
    augustusV6Address: '0x205ca600811Dab8c01d807851bbB32a1fEf454fF',
    augustusRFQAddress: '0x0927FD43a7a87E3E8b81Df2c44B03C4756849F6D',
    tokenTransferProxyAddress: '0x216b4b4ba9f3e719726886d34a177484278bfcae',
    multicallV2Address: '0x7eCfBaa8742fDf5756DAC92fbc8b90a19b8815bF',
    privateHttpProvider: process.env.HTTP_PROVIDER_42161,
    hashFlowAuthToken: process.env.API_KEY_HASHFLOW_AUTH_TOKEN || '',
    smardexSubgraphAuthToken: process.env.API_KEY_SMARDEX_SUBGRAPH || '',
    swaapV2AuthToken: process.env.API_KEY_SWAAP_V2_AUTH_TOKEN || '',
    hashFlowDisabledMMs:
      process.env[`HASHFLOW_DISABLED_MMS_42161`]?.split(',') || [],
    executorsAddresses: {
      Executor01: '0x1F08e050B296c0FfA9161420fd1277a17588f324',
      Executor02: '0x4465c0F6E5802FD54c44398807A6036A9e649052',
    },
    adapterAddresses: {
      ArbitrumAdapter01: '0x369A2FDb910d432f0a07381a5E3d27572c876713',
      ArbitrumAdapter02: '0x58a5f0b73969800FAFf8556cD2187E3FCE71A6cb',
      ArbitrumBuyAdapter: '0x4483Ae378897eB9FbF7f15Df98Bf07233ffFEe8b',
    },
    uniswapV2ExchangeRouterAddress:
      '0xB41dD984730dAf82f5C41489E21ac79D5e3B61bC',
    uniswapV3EventLoggingSampleRate: 0,
    rfqConfigs: {},
    rpcPollingMaxAllowedStateDelayInBlocks: 4,
    rpcPollingBlocksBackToTriggerUpdate: 3,
    forceRpcFallbackDexs: [],
  },
  [Network.OPTIMISM]: {
    network: Network.OPTIMISM,
    networkName: 'Optimistic Ethereum',
    isTestnet: false,
    nativeTokenName: 'Ether',
    nativeTokenSymbol: 'ETH',
    wrappedNativeTokenAddress: '0x4200000000000000000000000000000000000006',
    hasEIP1559: false,
    augustusAddress: '0xDEF171Fe48CF0115B1d80b88dc8eAB59176FEe57',
    augustusRFQAddress: '0x0927FD43a7a87E3E8b81Df2c44B03C4756849F6D',
    tokenTransferProxyAddress: '0x216b4b4ba9f3e719726886d34a177484278bfcae',
    multicallV2Address: '0x2DC0E2aa608532Da689e89e237dF582B783E552C',
    privateHttpProvider: process.env.HTTP_PROVIDER_10,
    hashFlowAuthToken: process.env.API_KEY_HASHFLOW_AUTH_TOKEN || '',
    smardexSubgraphAuthToken: process.env.API_KEY_SMARDEX_SUBGRAPH || '',
    hashFlowDisabledMMs:
      process.env[`HASHFLOW_DISABLED_MMS_10`]?.split(',') || [],
    adapterAddresses: {
      OptimismAdapter01: '0x5dcf544b0c9689fa67dcb713fd2656d217e25a59',
      OptimismBuyAdapter: '0xA10c9a84E72d9DfF424Fe2284B6460784bed407E',
    },
    uniswapV2ExchangeRouterAddress:
      '0xB41dD984730dAf82f5C41489E21ac79D5e3B61bC',
    uniswapV3EventLoggingSampleRate: 0,
    rfqConfigs: {},
    rpcPollingMaxAllowedStateDelayInBlocks: 5,
    rpcPollingBlocksBackToTriggerUpdate: 3,
    forceRpcFallbackDexs: [],
  },
  [Network.ZKEVM]: {
    network: Network.ZKEVM,
    networkName: 'Polygon zkEVM',
    isTestnet: false,
    nativeTokenName: 'Ether',
    nativeTokenSymbol: 'ETH',
    wrappedNativeTokenAddress: '0x4F9A0e7FD2Bf6067db6994CF12E4495Df938E6e9',
    hasEIP1559: true,
    augustusAddress: '0xB83B554730d29cE4Cb55BB42206c3E2c03E4A40A',
    augustusRFQAddress: '0x7Ee1F7fa4C0b2eDB0Fdd5944c14A07167700486E',
    tokenTransferProxyAddress: '0xc8a21fcd5a100c3ecc037c97e2f9c53a8d3a02a1',
    multicallV2Address: '0x6cA478C852DfA8941FC819fDf248606eA04780B6',
    privateHttpProvider: process.env.HTTP_PROVIDER_1101,
    adapterAddresses: {
      PolygonZkEvmAdapter01: '0xd63B7691dD98fa89A2ea5e1604700489c585aa7B',
      PolygonZkEvmBuyAdapter: '0xe2137168CdA486a2555E16c597905854C84F9127',
    },

    rpcPollingMaxAllowedStateDelayInBlocks: 0,
    rpcPollingBlocksBackToTriggerUpdate: 0,
    hashFlowAuthToken: process.env.API_KEY_HASHFLOW_AUTH_TOKEN || '',
    smardexSubgraphAuthToken: process.env.API_KEY_SMARDEX_SUBGRAPH || '',
    hashFlowDisabledMMs:
      process.env[`HASHFLOW_DISABLED_MMS_10`]?.split(',') || [],
    uniswapV3EventLoggingSampleRate: 0,
    rfqConfigs: {},
    forceRpcFallbackDexs: [],
    // FIXME: Not set properly
    uniswapV2ExchangeRouterAddress: '',
  },
  [Network.BASE]: {
    network: Network.BASE,
    networkName: 'Base',
    isTestnet: false,
    nativeTokenName: 'Ether',
    nativeTokenSymbol: 'ETH',
    wrappedNativeTokenAddress: '0x4200000000000000000000000000000000000006',
    hasEIP1559: false,
    augustusAddress: '0x59C7C832e96D2568bea6db468C1aAdcbbDa08A52',
    augustusRFQAddress: '0xa003dFBA51C9e1e56C67ae445b852bdEd7aC5EEd',
    tokenTransferProxyAddress: '0x93aAAe79a53759cD164340E4C8766E4Db5331cD7',
    multicallV2Address: '0xeDF6D2a16e8081F777eB623EeB4411466556aF3d',
    privateHttpProvider: process.env.HTTP_PROVIDER_8453,
    hashFlowAuthToken: process.env.API_KEY_HASHFLOW_AUTH_TOKEN || '',
    smardexSubgraphAuthToken: process.env.API_KEY_SMARDEX_SUBGRAPH || '',
    hashFlowDisabledMMs: [],
    adapterAddresses: {
      BaseAdapter01: '0xA10c9a84E72d9DfF424Fe2284B6460784bed407E',
      BaseBuyAdapter: '0xEECA9223063bD13e8ca77ed9e39a07f2BD1923E6',
    },
    uniswapV2ExchangeRouterAddress:
      '0x75d199EfB540e47D27D52c62Da3E7daC2B9e834F',
    uniswapV3EventLoggingSampleRate: 0,
    rfqConfigs: {},
    rpcPollingMaxAllowedStateDelayInBlocks: 5,
    rpcPollingBlocksBackToTriggerUpdate: 3,
    forceRpcFallbackDexs: [],
  },
};

// Should not be used, except by internal test code
export function generateConfig(network: number): Config {
  const baseConfig = baseConfigs[network];
  if (!baseConfig) {
    throw new Error(`No configuration found for network ${network}`);
  }
  const nativeTokenName =
    baseConfig.nativeTokenName || baseConfig.nativeTokenSymbol;
  if (!baseConfig.privateHttpProvider) {
    throw new Error(`Missing HTTP Provider for network ${network}`);
  }
  return {
    network: baseConfig.network,
    networkName: baseConfig.networkName,
    isTestnet: baseConfig.isTestnet,
    mainnetNetwork: baseConfig.mainnetNetwork,
    nativeTokenName,
    nativeTokenSymbol: baseConfig.nativeTokenSymbol,
    wrappedNativeTokenName:
      baseConfig.wrappedNativeTokenName || `Wrapped ${nativeTokenName}`,
    wrappedNativeTokenSymbol:
      baseConfig.wrappedNativeTokenSymbol || `W${baseConfig.nativeTokenSymbol}`,
    wrappedNativeTokenAddress: baseConfig.wrappedNativeTokenAddress,
    hasEIP1559: baseConfig.hasEIP1559,
    augustusAddress: baseConfig.augustusAddress,
    augustusV6Address: baseConfig.augustusV6Address,
    augustusRFQAddress: baseConfig.augustusRFQAddress,
    tokenTransferProxyAddress: baseConfig.tokenTransferProxyAddress,
    multicallV2Address: baseConfig.multicallV2Address,
    privateHttpProvider: baseConfig.privateHttpProvider,
    adapterAddresses: { ...baseConfig.adapterAddresses },
    executorsAddresses: { ...baseConfig.executorsAddresses },
    uniswapV2ExchangeRouterAddress: baseConfig.uniswapV2ExchangeRouterAddress,
    uniswapV3EventLoggingSampleRate: baseConfig.uniswapV3EventLoggingSampleRate,
    rfqConfigs: baseConfig.rfqConfigs,
    rpcPollingMaxAllowedStateDelayInBlocks:
      baseConfig.rpcPollingMaxAllowedStateDelayInBlocks,
    rpcPollingBlocksBackToTriggerUpdate:
      baseConfig.rpcPollingBlocksBackToTriggerUpdate,
    hashFlowAuthToken: baseConfig.hashFlowAuthToken,
    smardexSubgraphAuthToken: baseConfig.smardexSubgraphAuthToken,
    swaapV2AuthToken: baseConfig.swaapV2AuthToken,
    dexalotAuthToken: baseConfig.dexalotAuthToken,
    hashFlowDisabledMMs: baseConfig.hashFlowDisabledMMs,
    forceRpcFallbackDexs: baseConfig.forceRpcFallbackDexs,
  };
}

export class ConfigHelper {
  public masterBlockNumberCacheKey: string;

  constructor(
    public isSlave: boolean,
    public data: Config,
    masterCachePrefix: string,
  ) {
    this.masterBlockNumberCacheKey =
      `${masterCachePrefix}_${data.network}_bn`.toLowerCase();
  }

  wrapETH(token: Token): Token {
    return isETHAddress(token.address)
      ? { address: this.data.wrappedNativeTokenAddress, decimals: 18 }
      : token;
  }

  unwrapETH(token: Token): Token {
    return this.isWETH(token.address)
      ? { address: ETHER_ADDRESS, decimals: 18 }
      : token;
  }

  isWETH(tokenAddress: Address): boolean {
    return (
      tokenAddress.toLowerCase() ===
      this.data.wrappedNativeTokenAddress.toLowerCase()
    );
  }
}<|MERGE_RESOLUTION|>--- conflicted
+++ resolved
@@ -47,23 +47,14 @@
     wrappedNativeTokenAddress: '0xc02aaa39b223fe8d0a0e5c4f27ead9083c756cc2',
     hasEIP1559: true,
     augustusAddress: '0xDEF171Fe48CF0115B1d80b88dc8eAB59176FEe57',
-<<<<<<< HEAD
-    augustusV6Address: '0x27ebA8e637560287207f3B1D495abDD068Fb6914',
-=======
     augustusV6Address: '0x6011064c7FEd76f8214eA40ac18a8aF6075ba1Cd',
->>>>>>> dfc43acc
     augustusRFQAddress: '0xe92b586627ccA7a83dC919cc7127196d70f55a06',
     tokenTransferProxyAddress: '0x216b4b4ba9f3e719726886d34a177484278bfcae',
     multicallV2Address: '0x5BA1e12693Dc8F9c48aAD8770482f4739bEeD696',
     privateHttpProvider: process.env.HTTP_PROVIDER_1,
     executorsAddresses: {
-<<<<<<< HEAD
-      Executor01: '0xC98C67E70F65C6a92133A05313eD200fb2c3AA5a',
-      Executor02: '0xFAC9308263AAacCa7459766471e425e29566b8f0',
-=======
       Executor01: '0x0C89964b85feA6825E1d0Bd8Bbd99f12591182ea',
       Executor02: '0xFf8CBFD8FF204a80586AE856a93f174F121AE47A',
->>>>>>> dfc43acc
     },
     adapterAddresses: {
       Adapter01: '0x9bE264469eF954c139Da4A45Cf76CbCC5e3A6A73',
