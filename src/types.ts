import { Address, ParaSwapVersion } from '@paraswap/core';
export { BlockHeader } from 'web3-eth';
export {
  Address,
  NumberAsString,
  Adapters,
  OptimalRoute,
  OptimalSwap,
  OptimalSwapExchange,
  OptionalRate,
  OptimalRate,
} from '@paraswap/core';
import { Logger } from 'log4js';
export { Logger } from 'log4js';
import { OptimalRate } from '@paraswap/core';
import BigNumber from 'bignumber.js';
import { RFQConfig } from './dex/generic-rfq/types';
import { Executors, Flag, SpecialDex } from './executor/types';
import { NeedWrapNativeFunc } from './dex/idex';

// Check: Should the logger be replaced with Logger Interface
export type LoggerConstructor = (name?: string) => Logger;

export type ContractSellData = {
  fromToken: string;
  fromAmount: string;
  toAmount: string;
  expectedAmount: string;
  beneficiary: string;
  path: ContractPath[];
  partner: string;
  feePercent: string;
  permit: string;
  deadline: string;
  uuid: string;
};

export type ContractMegaSwapSellData = {
  fromToken: string;
  fromAmount: string;
  toAmount: string;
  expectedAmount: string;
  beneficiary: string;
  path: ContractMegaSwapPath[];
  partner: string;
  feePercent: string;
  permit: string;
  deadline: string;
  uuid: string;
};

export type ContractBuyData = {
  adapter: string;
  fromToken: string;
  toToken: string;
  fromAmount: string;
  toAmount: string;
  expectedAmount: string;
  beneficiary: string;
  route: ContractRoute[];
  partner: string;
  feePercent: string;
  permit: string;
  deadline: string;
  uuid: string;
};

export type ConstractSimpleData = {
  fromToken: string;
  toToken: string;
  fromAmount: string;
  toAmount: string;
  expectedAmount: string;
  callees: string[];
  exchangeData: string;
  startIndexes: number[];
  values: string[];
  beneficiary: string;
  partner: string;
  feePercent: string;
  permit: string;
  deadline: string;
  uuid: string;
};

export type ContractSimpleBuyNFTData = {
  fromToken: string;
  toTokenDetails: {
    toToken: string;
    toTokenID: string;
    toAmount: string;
  }[];
  fromAmount: string;
  expectedAmount: string;
  callees: string[];
  exchangeData: string;
  startIndexes: number[];
  values: string[];
  beneficiary: string;
  partner: string;
  feePercent: string;
  permit: string;
  deadline: string;
  uuid: string;
};

export type ContractAdapter = {
  adapter: string;
  percent: string;
  networkFee: string;
  route: ContractRoute[];
};

export type ContractRoute = {
  index: number;
  targetExchange: string;
  percent: string;
  payload: string;
  networkFee: string;
};

export type ContractMegaSwapPath = {
  fromAmountPercent: string;
  path: ContractPath[];
};

export type ContractPath = {
  to: string;
  totalNetworkFee: string;
  adapters: ContractAdapter[];
};

export type ContractBuyAdapter = {
  adapter: string;
  payload: string;
  networkFee: string;
  route: ContractBuyRoute[];
};

export type ContractBuyRoute = {
  index: number;
  targetExchange: string;
  fromAmount: string;
  toAmount: string;
  payload: string;
  networkFee: string;
};

export type TxInfo<T> = {
  params: T;
  encoder: ContractMethodEncoder;
  networkFee: string;
};

export type AdapterExchangeParam = {
  targetExchange: Address;
  payload: string;
  networkFee: string;
};

export type DexExchangeParam = {
  needWrapNative: boolean | NeedWrapNativeFunc;
  skipApproval?: boolean;
  wethAddress?: string;
  exchangeData: string;
  targetExchange: string;
  dexFuncHasRecipient: boolean;
  specialDexFlag?: SpecialDex;
  transferSrcTokenBeforeSwap?: Address;
  spender?: Address;
  sendEthButSupportsInsertFromAmount?: boolean;
  specialDexSupportsInsertFromAmount?: boolean;
  swappedAmountNotPresentInExchangeData?: boolean;
  preSwapUnwrapCalldata?: string;
  returnAmountPos: number | undefined;
<<<<<<< HEAD
  insertFromAmountPos?: number;
=======
  permit2Approval?: boolean;
>>>>>>> 738c8869
};

export type DexExchangeParamWithBooleanNeedWrapNative = DexExchangeParam & {
  needWrapNative: boolean;
};

export type DexExchangeBuildParam =
  DexExchangeParamWithBooleanNeedWrapNative & {
    approveData?: {
      target: Address;
      token: Address;
    };
  };

export type AdapterMappings = {
  [side: string]: { name: string; index: number }[];
};

export type SimpleExchangeParam = {
  callees: string[];
  calldata: string[];
  values: string[];
  networkFee: string;
};

// TODO: fix the type
export type ContractMethodEncoder = (...args: any[]) => any;

export type Token = {
  address: string;
  decimals: number;
  symbol?: string;
  type?: string;
};

export type aToken = {
  aSymbol: string;
  aAddress: string;
  address: string;
  decimals: number;
};

export type ExchangePrices<T> = PoolPrices<T>[];

export type PoolPrices<T> = {
  prices: bigint[];
  unit: bigint;
  data: T;
  poolIdentifier?: string;
  exchange: string;
  gasCost: number | number[];
  gasCostL2?: number | number[];
  poolAddresses?: Array<Address>;
};

export type PoolLiquidity = {
  exchange: string;
  address: Address;
  connectorTokens: Token[];
  liquidityUSD: number;
};

export interface Log {
  address: string;
  data: string;
  topics: string[];
  logIndex: number;
  transactionIndex: number;
  transactionHash: string;
  blockHash: string;
  blockNumber: number;

  // The following are not declared in web3-core, but still appear in logs
  removed?: boolean;
  id?: string;
}

export type DexConfigMap<DexParams> = {
  [dexKey: string]: {
    [network: number]: DexParams;
  };
};

export type TxObject = {
  from: Address;
  to?: Address; // undefined in case of contract deployment
  value: string;
  data: string;
  gasPrice?: string;
  maxFeePerGas?: string;
  maxPriorityFeePerGas?: string;
};

export type StateOverrideObject = {
  storage: Record<string, Record<string, string>>;
};

export type UnoptimizedRate = Omit<
  OptimalRate,
  'contractMethod' | 'srcUSD' | 'destUSD' | 'hmac' | 'partnerFee'
>;

export type MultiCallInput = {
  target: Address;
  callData: string;
};

export type MultiCallOutput = string;

export type Config = {
  network: number;
  networkName: string;
  isTestnet: boolean;
  mainnetNetwork?: number;
  nativeTokenName: string;
  nativeTokenSymbol: string;
  wrappedNativeTokenName: string;
  wrappedNativeTokenSymbol: string;
  wrappedNativeTokenAddress: Address;
  hasEIP1559: boolean;
  augustusAddress: Address;
  augustusV6Address: Address;
  augustusRFQAddress: Address;
  tokenTransferProxyAddress: Address;
  multicallV2Address: Address;
  privateHttpProvider: string;
  adapterAddresses: { [name: string]: Address };
  executorsAddresses?: { [name: string]: Address };
  uniswapV2ExchangeRouterAddress: Address;
  rfqConfigs: Record<string, RFQConfig>;
  rpcPollingMaxAllowedStateDelayInBlocks: number;
  rpcPollingBlocksBackToTriggerUpdate: number;
  hashFlowAuthToken?: string;
  hashFlowDisabledMMs: string[];
  uniswapV3EventLoggingSampleRate?: number;
  swaapV2AuthToken?: string;
  dexalotAuthToken?: string;
  bebopAuthToken?: string;
  idleDaoAuthToken?: string;
  forceRpcFallbackDexs: string[];
  apiKeyTheGraph: string;
};

export type BigIntAsString = string;

export type ExchangeTxInfo = {
  deadline?: bigint;
};

export type PreprocessTransactionOptions = {
  slippageFactor: BigNumber;
  txOrigin: Address;
  userAddress: Address;
  executionContractAddress: Address;
  hmac?: string;
  mockRfqAndLO?: boolean;
  isDirectMethod?: boolean;
  partner?: string;
  recipient: string;
  version: ParaSwapVersion;
  special?: boolean;
};

export type TransferFeeParams = {
  srcFee: number;
  destFee: number;
  srcDexFee: number;
  destDexFee: number;
};

export type TransferFeeParamsForRoute = {
  srcTokenTransferFee: number;
  destTokenTransferFee: number;
  srcTokenDexTransferFee: number;
  destTokenDexTransferFee: number;
};

export type LogLevels = 'info' | 'warn' | 'error' | 'trace' | 'debug';<|MERGE_RESOLUTION|>--- conflicted
+++ resolved
@@ -173,11 +173,8 @@
   swappedAmountNotPresentInExchangeData?: boolean;
   preSwapUnwrapCalldata?: string;
   returnAmountPos: number | undefined;
-<<<<<<< HEAD
   insertFromAmountPos?: number;
-=======
   permit2Approval?: boolean;
->>>>>>> 738c8869
 };
 
 export type DexExchangeParamWithBooleanNeedWrapNative = DexExchangeParam & {
