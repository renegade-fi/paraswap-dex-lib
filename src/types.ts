--- conflicted
+++ resolved
@@ -15,11 +15,7 @@
 import { OptimalRate } from '@paraswap/core';
 import BigNumber from 'bignumber.js';
 import { RFQConfig } from './dex/generic-rfq/types';
-<<<<<<< HEAD
 import { Executors, Flag, SpecialDex } from './executor/types';
-=======
-import { SpecialDex } from './executor/types';
->>>>>>> 4a974690
 
 // Check: Should the logger be replaced with Logger Interface
 export type LoggerConstructor = (name?: string) => Logger;
@@ -170,11 +166,8 @@
   // Deprecated, for now use addTokenAddressToCallData
   dexFuncHasDestToken: boolean;
   specialDexFlag?: SpecialDex;
-<<<<<<< HEAD
   transferSrcTokenBeforeSwap?: Address;
   skipApprove?: boolean;
-=======
->>>>>>> 4a974690
 };
 
 export type AdapterMappings = {
@@ -318,11 +311,7 @@
   mockRfqAndLO?: boolean;
   isDirectMethod?: boolean;
   partner?: string;
-<<<<<<< HEAD
-=======
-  executionContractAddress: string;
   recipient: string;
->>>>>>> 4a974690
   version: ParaSwapVersion;
 };
 
