import {
  IDexHelper,
  ICache,
  IBlockManager,
  EventSubscriber,
  IRequestWrapper,
} from './index';
import axios from 'axios';
import { Address, LoggerConstructor, Token } from '../types';
// import { Contract } from '@ethersproject/contracts';
import { StaticJsonRpcProvider, Provider } from '@ethersproject/providers';
import multiABIV2 from '../abi/multi-v2.json';
import log4js from 'log4js';
import Web3 from 'web3';
import { Contract } from 'web3-eth-contract';
import { generateConfig, ConfigHelper } from '../config';
import { MultiWrapper } from '../lib/multi-wrapper';
<<<<<<< HEAD
import { Response, RequestConfig } from './irequest-wrapper';
=======
import { BlockHeader } from 'web3-eth';
>>>>>>> b40e63ec

// This is a dummy cache for testing purposes
class DummyCache implements ICache {
  private storage: Record<string, string> = {};

  async get(
    dexKey: string,
    network: number,
    cacheKey: string,
  ): Promise<string | null> {
    const key = `${network}_${dexKey}_${cacheKey}`.toLowerCase();
    if (this.storage[key]) {
      return this.storage[key];
    }
    return null;
  }

  async rawget(key: string): Promise<string | null> {
    return null;
  }

  async rawdel(key: string): Promise<void> {
    return;
  }

  async setex(
    dexKey: string,
    network: number,
    cacheKey: string,
    ttlSeconds: number,
    value: string,
  ): Promise<void> {
    this.storage[`${network}_${dexKey}_${cacheKey}`.toLowerCase()] = value;
    return;
  }

  async getAndCacheLocally(
    dexKey: string,
    network: number,
    cacheKey: string,
    ttlSeconds: number,
  ): Promise<string | null> {
    return null;
  }

  async setexAndCacheLocally(
    dexKey: string,
    network: number,
    cacheKey: string,
    ttlSeconds: number,
    value: string,
  ): Promise<void> {
    return;
  }

  async hset(mapKey: string, key: string, value: string): Promise<void> {
    return;
  }

  async hget(mapKey: string, key: string): Promise<string | null> {
    return null;
  }

  async publish(channel: string, msg: string): Promise<void> {
    return;
  }

  subscribe(
    channel: string,
    cb: (channel: string, msg: string) => void,
  ): () => void {
    return () => {};
  }

  addBatchHGet(
    mapKey: string,
    key: string,
    cb: (result: string | null) => boolean,
  ): void {}
}

class DummyRequestWrapper implements IRequestWrapper {
  async get(
    url: string,
    timeout?: number,
    headers?: { [key: string]: string | number },
  ) {
    const axiosResult = await axios({
      method: 'get',
      url,
      timeout,
      headers: {
        'User-Agent': 'node.js',
        ...headers,
      },
    });
    return axiosResult.data;
  }

  async post(
    url: string,
    data: any,
    timeout?: number,
    headers?: { [key: string]: string | number },
  ) {
    const axiosResult = await axios({
      method: 'post',
      url,
      data,
      timeout,
      headers: {
        'User-Agent': 'node.js',
        ...headers,
      },
    });
    return axiosResult.data;
  }

  request<T = any, R = Response<T>>(config: RequestConfig<any>): Promise<R> {
    return axios.request(config);
  }
}

class DummyBlockManager implements IBlockManager {
  subscribeToLogs(
    subscriber: EventSubscriber,
    contractAddress: Address | Address[],
    afterBlockNumber: number,
  ): void {
    console.log(
      `Subscribed to logs ${subscriber.name} ${contractAddress} ${afterBlockNumber}`,
    );
    subscriber.isTracking = () => true;
  }

  getLatestBlockNumber(): number {
    return 42;
  }

  getActiveChainHead(): Readonly<BlockHeader> {
    return {
      number: 42,
      hash: '0x42',
    } as BlockHeader;
  }
}

export class DummyDexHelper implements IDexHelper {
  config: ConfigHelper;
  cache: ICache;
  httpRequest: IRequestWrapper;
  provider: Provider;
  multiContract: Contract;
  multiWrapper: MultiWrapper;
  blockManager: IBlockManager;
  getLogger: LoggerConstructor;
  web3Provider: Web3;
  getTokenUSDPrice: (token: Token, amount: bigint) => Promise<number>;

  constructor(network: number) {
    this.config = new ConfigHelper(false, generateConfig(network), 'is');
    this.cache = new DummyCache();
    this.httpRequest = new DummyRequestWrapper();
    this.provider = new StaticJsonRpcProvider(
      this.config.data.privateHttpProvider,
      network,
    );
    this.web3Provider = new Web3(this.config.data.privateHttpProvider);
    this.multiContract = new this.web3Provider.eth.Contract(
      multiABIV2 as any,
      this.config.data.multicallV2Address,
    );
    this.blockManager = new DummyBlockManager();
    this.getLogger = name => {
      const logger = log4js.getLogger(name);
      logger.level = 'debug';
      return logger;
    };
    // For testing use only full parts like 1, 2, 3 ETH, not 0.1 ETH etc
    this.getTokenUSDPrice = async (token, amount) =>
      Number(amount / BigInt(10 ** token.decimals));
    this.multiWrapper = new MultiWrapper(
      this.multiContract,
      this.getLogger(`MultiWrapper`),
    );
  }
}<|MERGE_RESOLUTION|>--- conflicted
+++ resolved
@@ -15,11 +15,8 @@
 import { Contract } from 'web3-eth-contract';
 import { generateConfig, ConfigHelper } from '../config';
 import { MultiWrapper } from '../lib/multi-wrapper';
-<<<<<<< HEAD
 import { Response, RequestConfig } from './irequest-wrapper';
-=======
 import { BlockHeader } from 'web3-eth';
->>>>>>> b40e63ec
 
 // This is a dummy cache for testing purposes
 class DummyCache implements ICache {
